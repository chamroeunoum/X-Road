# Change Log

<<<<<<< HEAD
## 6.9.5 - 2017-03-27

- XTE-293: Security Server: A field set used to generate the token ID of the SSCD has been made configurable.
- XTE-333 / Joint development issue #128: Security Server bugfix: Fixed parsing SOAP messages containing &amp; or &lt; entities.
=======
## 6.16.0 - 2017-09-13
- PVAYLADEV-848	Updated Gradle to version 4.1
- PVAYLADEV-815	Load Balancer documentation updated with Autologin setup and installing guide for slaves.
- PVAYLADEV-847 / XRJD #169	Fixed UI empty table double click event handling
- PVAYLADEV-367	Extend environmental monitoring to report optionally specified monitoring data.
- PVAYLADEV-438 / XRDJ #57 	For security reasons, security server metaservice no longer returns the network addresses of subsystem's services when retrieving the WSDL of a service. Instead it returns "http://example.org/xroad-endpoint".
- PVAYLADEV-822 / XRJD #162 	Environmental monitoring data now shows fewer certificate details, but for more certificates. SHA-1 hashes and validity periods (start and end date) are shown. The certificate data still contains the authentication and signing certificates and as a new addition, the internal TLS certificate for the security server as well as the client information system authentication certificates. The aim is to provide details about expiring certificates that would prevent message delivery but keep any private certificate details private.
- PVAYLADEV-860 / XRJD #168	The central server's environmental monitoring component is installed by default.
- PVAYLADEV-783 / XRJD #155 Fixed security server diagnostics view breaking if any of its status queries fails.
- PVAYLADEV-794 Packaging in development and release modes. The changelog is installed on target servers.
- XTE-349: Fixed some typos related with document PR-OPMON.
- XTE-335 / Backlog #134: Security Server, Op Monitoring Daemon : Updated Dropwizard to 3.2.2 and removed unnecessary bugfix.
- XTE-332, XTE-353 / Backlog #129: Security Server, Central Server, Configuration Proxy: Added support for PKCS#11 sign mechanism CKM_RSA_PKCS_PSS and made key creation template configurable.
- PVAYLADEV-780 / XRJD #146: Updated xroad-jetty to version 9.4.5. Now using jetty logging-logback module and updated logback (both library and jetty module version to 1.2.3). Removed XRoadSizeBasedRollingPolicy from the logback configurations. The policy class remains available (in case someone really wants to use it for awhile still), but will be removed entirely in a future release. Due to the log rolling policy change, the file name of archived files will lose the zip-creation time from the custom policy.
- PVAYLADEV-807: Added a maintenance mode to the health check interface to force health check to return HTTP status code 503. Mode can be enabled through proxy's admin port.
- PVAYLADEV-746: Added environment monitoring sensor for certificates which are associated with this security server.
- PVAYLADEV-717: Added license for IAIK PKCS Wrapper
- PVAYLADEV-800 / XRJD #71: Security server should preserve and propagate the SOAPAction header from the consumer to the provider.
- PVAYLADEV-838: Fix Ansible script does not build installation packages
- PVAYLADEV-804: Added instructions on performing an online rolling upgrade on a security server cluster. See the External Load Balancer documentation (doc id: IG-LXB).
- PVAYLADEV-834: Updated dependencies to latest stable versions to fix known vulnerabilities (jackson-databind, apache-mime4j-core, JRuby)
- PVAYLADEV-760 / XRJD #160: Modified connector SO-linger defaults to -1. Additionally moved RHEL-proxy configuration to file override-rhel-proxy.ini and reduced the file to only contain differences to debian-proxy configuration file proxy.ini, that is now also included in RHEL packaging as a baseline configuration. Also modified SystemPropertiesLoader to load glob-defined ini-files in alphabetic order based on the filename.
- PVAYLADEV-798 / XRJD #170: Fixed the horizontal centering of central server UI tab bars as well as the vertical positioning of the advanced search window tab bar.
- PVAYLADEV-818: Updated the frontpage of X-Road Github repository (README.md file) to contain more information about the X-Road development.
- PVAYLADEV-816: Add missing load balancing installation document image source files
- PVAYLADEV-772: The X-Road restore backup script names the services that need to be restarted so that the service list is always correct and the services are restarted in correct order.
- PVAYLADEV-797 / XRJD #156: Federation has been disabled by default on the security server level. Federation can be enabled with the system parameter allowed-federations for the configuration-client server component. More information can be found in the Security Server User Guide (Doc. ID: UG-SS) and the System Parameters User Guide (Doc. ID: UG-SYSPAR)
- PVAYLADEV-868:Added link from ig-xlb_x-road_external_load_balancer_installation_guide.md to /doc/README.md
- PVAYLADEV-856: Exclude audit.log from automatic log cleanup on reboot
- XTE-248 / Backlog #55: Security Server: Fixed creation of signed documents (backward compatible) to follow e-signature standards (XAdES, ASiC).
- XTE-330 / Backlog #127: Security Server: Added support for "NEE" member class in certificates provided by SK ID Solutions AS.
- XTE-357 / Backlog #164: Security Server: Fixed temporary files removal in error situations.
- PVAYLADEV-933: Fixed build failure on clean machine
- PVAYLADEV-934: Fixed problem in wsdlvalidator install paths

## 6.15.0 - 2017-05-12
- PVAYLADEV-730 / XRJD #147 Packaged wsdlvalidator and included it in the RHEL distribution.
- PVAYLADEV-621 / XRJD #148 Fix environmental monitoring does not return correct value for open file handles.
- PVAYLADEV-738 / XRJD #139 Fix concurrency issue in AdminPort synchronous request handling
- PVAYLADEV-743 Modified cluster configuration to allow only read-only users on slave-nodes
- PVAYLADEV-724 Make it possible to disable configuration synchronization on a load balancing cluster slave

## 6.14.0 - 2017-04-13
- XTE-334 / Joint development issue #135: Security Server bugfix: Fixed not correctly functioning timeouts.
- XTE-337 / Joint development issue #140: Remove X-Road version 5 migration support. **Warning:** Central Server database schema changed, old Central Server backups are not usable.
- XTE-341 / Joint development issue #142: Security Server: Enable detect connections that have become stale (half-closed) while kept inactive in the connection pool.

## 6.13.0 - 2017-04-11
- PVAYLADEV-695: Increase akka remoting maximum message size to 256KiB and enable logging of akka error events.
- PVAYLADEV-729: During a configuration restore from backup, the access rights of the directory /var/lib/xroad for other users will no longer be removed.
- PVAYLADEV-726: Fixed an issue where diagnostics view in security server UI was not able to show CA-information that contained special characters.
- PVAYLADEV-722: Added support for external load balancing.
- PVAYLADEV-714: Added documentation for SecurityServer protocol extension.
- PVAYLADEV-709: Added a read-only user role for security server user interface.
- PVAYLADEV-707: SOAP Faults wrapped in a multipart message will now be passed to the client. Previously, the security server replaced the fault with a generalized error message.
- PVAYLADEV-615: Fix for never ending messagelog archiving. Doing it now in smaller transactions.
- PVAYLADEV-704: Added Jenkinsfile to support building Github pull requests in Jenkins.

## 6.12.0 - 2017-03-13
- XTE-99 / Joint development issue #79: Security Server UI: Added uniqueness check of the entered security server code when initializing the server.
- XTE-252 / Joint development issue #53: Security Server: Upgraded embedded Jetty to the version 9.4.2. Due to upgrade SHA1 ciphers are no longer supported for communication between security server and client.
- XTE-293: Security Server: A field set used to generate the token ID of the SSCD has been made configurable.
- XTE-294 / Joint development issue #84: Security Server: Added configuration file for the OCSP responder Jetty server (and increased max threads size of the thread pool).
- XTE-307 / Joint development issue #131: Security Server bugfix: Added missing HTTP header "Connection: close" into the server proxy response in cases error occurs before parsing a service provider's response.
- XTE-308 / Joint development issue #132: Security Server bugfix: Added missing read timeout for OCSP responder client.
- XTE-310 / Joint development issue #125: Security Server bugfix: SOAP messages with attachments caused in some cases a temopray file handle leak.
- XTE-333 / Joint development issue #128: Security Server bugfix: Fixed parsing SOAP messages containing &amp; or &lt; entities.
- Security Server: TCP socket SO_LINGER values in the proxy configuration file (proxy.ini) set to -1 according to avoid unexpected data stream closures.

## 6.11.0 - 2017-03-01
- PVAYLADEV-609 / PVAYLADEV-703 / Joint development issue #120: Added a partial index to the messagelog database to speed up retrieval of messages requiring timestamping. This should increase proxy performance in cases where the logrecord table is large.
- PVAYLADEV-685 / Joint development issue #121: Added a system property to deactivate signer's periodic OCSP-response retrieval on both central server and configuration proxy.

## 6.10.0 - 2017-02-15
- PVAYLADEV-684: Change source code directory structure so that doc folder moves to root level and xtee6 folder is renamed to src. Checkstyle configuration moves to src from doc.
- PVAYLADEV-670: The document DM-CS central server data model was converted to markdown format and the included ER diagram was done with draw.io tool.
- PVAYLADEV-253: Serverproxy ensures that client certificate belongs to registered security server before reading the SOAP message.
- PVAYLADEV-369: Environmental monitoring port configuration system property group monitor has been renamed to env-monitor. If the system property monitor.port was previously configured, it has to be done again using env-monitor.port. Monitor sensor intervals are now also configurable as system properties.
- PVAYLADEV-657: Added version history table and license text to markdown documentation.
- PVAYLADEV-661: Packaging the software is done in Docker container. This includes both deb and rpm packaging.
- PVAYLADEV-675: Fixed problem in central server and security server user interface's file upload component. The problem caused the component not to clear properly on close.
- PVAYLADEV-680: Fixed problem in Debian changelog that caused warnings on packaging.
- PVAYLADEV-682: Added Ansible scripts to create test automation environment.
- PVAYLADEV-547: Added Vagrantfile for creating X-Road development boxes. It is possible to run X-Road servers in LXD containers inside the development box.
>>>>>>> 84952588

## 6.9.4 - 2017-02-13
- XTE-301: Security Server UI bugfix: race condition of the adding a new client caused duplicates
- XTE-319: Security Server UI bugfix: WSDL deletion caused incorrect ACL removal
- XTE-322: Security Server bugfix: a typo in the configuration file proxy.ini (client-timeout)

## 6.9.3 - 2017-02-10
- PVAYLADEV-691: Hotfix for ExecListingSensor init. (Fixes package listing information, etc)

## 6.9.2 - 2017-01-23
- PVAYLADEV-662: Fixed proxy memory parameters
- PVAYLADEV-662: Altered OCSP fetch interval default value from 3600 to 1200 seconds
- PVAYLADEV-662: Converted DM-ML document to markdown format
- PVAYLADEV-662: Fixed bug in handling HW token's PIN code
- PVAYLADEV-662: Fixed bug in prepare_buildhost.sh script that caused build to fail on a clean machine
- PVAYLADEV-656: Added a reading timeout of 60 seconds for OcspClient connections
- PVAYLADEV-666: Fixed bug that caused metaservices and environmental monitoring replies to be returned in multipart format

## 6.9.1 - 2017-01-13
- Updated documents: ARC-OPMOND, UG-OPMONSYSPAR, UG-SS, PR-OPMON, PR-OPMONJMX, TEST_OPMON, TEST_OPMONSTRAT, UC-OPMON
- Updated example Zabbix related scripts and configuration files

## 6.9.0 - 2017-01-06

- PVAYLADEV-505: Fixed a bug in Security Server's UI that was causing the text in the pop-window to be messed with HTML code in some cases when "Remove selected" button was clicked.
- PVAYLADEV-484: Changed the value of Finnish setting for time-stamping of messages (acceptable-timestamp-failure-period parameter). Value was increased from value 1800s to value 18000s. By this change faults related to time-stamping functionality will be decreased.
- PVAYLADEV-475 / Joint Development issue #70: Security Server's connection pool functionality improved so that existing and already opened connections will re-used more effectively. Old implementation was always opening a new connection when a new message was sent. This new functionality will boost performance of Security Server several percents. Global settings use the old functionality by default but the Finnish installation packages override the global setting, opting to use the improvements. See the system parameters documentation UG-SYSPAR for more details.  
- PVAYLADEV-523: An Ansible script for installing the test-CA was created and published in the Github repository. The script will execute the installation automatically without any manual actions needed.
- PVAYLADEV-536: Improved OCSP diagnostics and logging when handling a certificate issued by an intermediate (non-root) certificate authority: The certificates are now listed in OCSP diagnostics and a false positive error message is no longer logged.
- PVAYLADEV-467 / PVAYLADEV-468 / PVAYLADEV-469 / PVAYLADEV-553 / Joint Development issue #81: Several improvements and checks to make sure there are no security threats related to Security Server's user rights and system generated files:
  - /var/tmp/xroad and /var/log/xroad folders checked and user rights validated
  - /var/lib/xroad folder user rights restricted
  - /var/log/secure and /var/log/up2date folders checked through and validated if files generated here are necessary
  - /var/log/messages folder checked through and validated if files generated here are necessary. Fixed functionality so that xroad-confclient is not writing log files to this folder if it is running as a service.
  - N.B! if there are monitoring actions and processed related to xroad-confclient, that are using log files of this folder, the configuration of monitoring must be changed so that the source of logs is from now on /var/log/xroad folder.
- PVAYLADEV-556: All installed additional parts of Central Server are seen on UI of Central Server. Earlier some parts that where installed could not be seen on UI.
- PVAYLADEV-531: Fixed the bug in functionality of "Unregister" dialog window in security server's "Keys and Certificates" -view so that no nonsensical error messages are shown to user. Erroneous notification was shown if user had created an authentication certificate and then made a request to register it and immediately canceled the request before it was accepted. This caused an unexpected error text from the Keys -table to be translated and the subsequent message to be shown to the user. The underlying error was a fixed removing any unnecessary error messages.
- PVAYLADEV-560 / Joint Development issue #65: Improved the handling of OCSP responses at startup phase of Security Server. If at startup the global configuration is expired then the next OCSP validation is scheduled within one minute. In earlier versions this was scheduled within one hour and caused extra delay until OCSP status was 'good'. Also, error message 'Server has no valid authentication' was generated.
- PVAYLADEV-489 / PVAYLADEV-571 / Joint Development issue #69: From version 6.9.0 Security Server is supporting new XML schema that makes possible to use a set of different Global Configuration versions. This makes possible that Global Configuration can be updated without breaking the compatibility to the Security Servers that are still using the older version of Global Configuration. Each Security Server knows the correct Global Configuration version it is using and based on this information is able to request that version from the Central Server. Central Server in turn is able to distribute all the Global Configurations that might be in use.
- PVAYLADEV-570 / Joint Development issue #69: From version 6.9.0 Configuration Proxy supports a new XML schema that makes it possible to use a set of different Global Configuration versions. Configuration Proxy can download, cache and distribute all the Global Configurations that might be in use.
- PVAYLADEV-588 / Joint Development issue #64: Fixed a bug that caused Security Server to start doing duplicate OCSP fetches at the same time. This happened if two or more OCSP related parameter values were changed (almost) at the same time.
- PVAYLADEV-457: Improved the INFO level logging information of Signer module so that more information will be written to log. It makes easier to see afterward what Signer has been doing.
- PVAYLADEV-607 / Joint Development issue #69: Global Configuration version that is generated and distributed by default can be set both in Central Server and Configuration Proxy (using a parameter value).
- PVAYLADEV-616: Fixed a bug in environment monitoring causing file handles not to be closed properly.
- PVAYLADEV-618 / Joint Development issue #89: Partial index is created to messagelog database so that non-archived messages will be fetched faster. This change will make the archiver process much faster.
- PVAYLADEV-634 / Joint Development issue #96: Fixed a bug in 'Generate certificate request' dialog. A refactored method was not updated to certificate request generation from System Parameters -view which caused the certificate generation to fail with the error message "Undefined method".

## 6.8.11 - 2016-12-20
- Added documents: PR-OPMON, PR-OPMONJMX, ARC-OPMOND, UG-OPMONSYSPAR
- Updated documents: ARC-G, ARC-SS, UC-OPMON, UG-SS, TEST_OPMON, TEST_OPMONSTRAT

## 6.8.10 - 2016-12-12
- Operational data monitoring improvements and bug fixes

## 6.8.9 - 2016-12-05
- Operational data monitoring

## 6.8.8 - 2016-12-01
- CDATA parsing fix (XTE-262)
- Converting PR-MESS to Markdown

## 6.8.7 - 2016-10-21
- DOM parser replacement with SAX parser (XTE-262)

## 6.8.6 - 2016-09-30
- Fixed: security server processes MIME message incorrectly if there is a "\t" symbol before boundary parameter (XTE-265)
- Documentation update: apt-get upgrade does not upgrade security server from 6.8.3 to 6.8.5 (XTE-278)
- Added xroad-securityserver conflicts uxp-addon-monitoring <= 6.4.0

## 6.7.13 - 2016-09-20
 - PVAYLADEV-485: Fixed a bug in the message archiver functionality that caused very long filenames or filenames including XML to crash the archiver process.
 - PVAYLADEV-398: Security Server backup/restore functionality fixed to work also when the existing backup is restored to a clean environment (new installation of a Security Server to a new environment).
 - PVAYLADEV-238: OCSP dianostic UI now shows the connection status. Color codes:
   - Green: Ok
   - Yellow: Unknown status
   - Red: Connection cannot be established to OCSP service or OCSP response could not be interpreted or no response from OCSP service
 - PVAYLADEV-360: Namespace prefixes other than 'SOAP-ENV' for SOAP fault messages are now supported. Previously other prefixes caused an error.
 - PVAYLADEV-424: Improved the messagelog archiver functionality so that it cannot consume an unlimited amount of memory even if there would be tens of thousands of messages to archive.
 - PVAYLADEV-304: Fixed a situation that caused time-stamping to get stuck if some (rare) preconditions were realized.
 - PVAYLADEV-351: Performance of Security Server improved by optimizing database queries at the time when Security Server's configuration data is fetched.
 - PVAYLADEV-454: Adjusted the amount of metaspace memory available for xroad processes so that the signer service does not run out of memory.
 - PVAYLADEV-416: Added Security Server support for the old Finnish certificate profile used in the FI-DEV environment.
 - PVAYLADEV-459 / PVAYLADEV-352 / PVAYLADEV-460 / PVAYLADEV-461: Several improvements to OCSP protocol related functionalities:
    - After a failure to fetch an OCSP respose, fetch retries are now scheduled based on the Fibonacci Sequence. The first retry is done after 10 seconds, then after 20 seconds, then after 30 seconds, 50 seconds, 80 seconds, 130 seconds etc. until a successful OCSP response is fetched.
    - Validation of OCSP response is done only once per message and the validation result is then stored to cache. If result is needed later, cache will be used for checking the result. This change will make the checking faster.
    - OCSP responses are fetched by the time interval defined in Global Configuration so that the Security Server is able to operate longer in a case on OCSP service is down.
    - OCSP response is no longer fetched immediately if ocspFreshnessSeconds or nextUpdate parameter values are changed. This allows the Security Server to operate longer in case the OCSP service is down and the parameters are changed to avoid calling the unreachable OCSP service.
 - PVAYLADEV-353: Added system parameters to stop the security servers from leaking TCP connections between them. These settings maintain status quo by default so connections are leaked without configuration changes. The prevention is overridden to be enabled in the Finnish installation package. The added configuration options are described in the UG-SYSPAR document. In short, configuring the [proxy] on the server side with server-connector-max-idle-time=120000 will close idle connections after 120 seconds.
 - PVAYLADEV-455 / PVAYLADEV-458: Updated several Security Server dependency packages to the latest version so that possible vulnerabilities are fixed.
 - PVAYLADEV-400: Security Server UI: when adding a new subsystem only subsystems that are owned by the organization are visible by default. Previously all the subsystems were visible (all the registered subsystems).
 - PVAYLADEV-464: Security Server UI: implemented 'Certificate Profile Info' feature for Finnish certificates which allows the UI to automatically fill most of the necessary fields when creating a new certificate request (either sign or auth certificate request).
 - PVAYLADEV-476: Improved the performance of Security Server by optimizing the caching of global configuration.
 - Bug fixes and minor enhancements

## 6.8.5 - 2016-08-16
- Bugfix: it's not possible to send duplicate client registration requests (https://github.com/vrk-kpa/xroad-joint-development/issues/48)
- Bugfix: added one missing translation
- Updated configuration client test data
- Some minor corrections

## 6.8.4 - 2016-05-11
- Merged with XTEE6 repo

## 6.7.12 - 2016-04-25
- Fixed security server not starting if xroad-addon-messagelog is not installed
- Added connection timeouts to configuration client to prevent hanging problems
- In security server's keys and certificates view delete button now removes both key and certificates
- Signer reacts to ocspFreshnessSeconds parameter change immediately
- OCSP nextUpdate verification can be switched off with optional global configuration part
- Fixed bug in xroad-create-cluster.sh script that created the certificates with 30 days expiry period
- Fix software token batch signing setting

## 6.7.11 - 2016-02-08
- Minor documentation changes

## 6.7.10 - 2016-01-15
- Change configuration client admin port default to 5675 and make it configurable
- Security server message exchange performance optimizations
- Security server environmental monitoring

## 6.7.9 - 2016-01-15
- Fix timestamper connection checking
- Fix timestamper status when batch timestamping is used
- Timestamping diagnostics displays status for all defined timestamping services

## 6.7.8 - 2016-01-07
- Security server offers diagnostics information for time stamping service
- Fixed configuration restore (RHEL)
- Fixed database backup to support generated passwords

## 6.7.7 - 2015-12-09
- Fixed critical errors found by SonarQube
- Added option for requiring strong password for PIN-code
- Security server offers diagnostics information for global configuration fetching
- Taken to use HTML-attribute data-name to improve testability

## 6.7.6 - 2015-11-27
- Fixed changing of security server configuration anchor

## 6.7.5 - 2015-11-26
- Updated member code/identifier extractor for Finnish instance
- Fixed XSS vulnerabilities in central server and security server user interfaces
- RHEL installation does not redirect clientproxy ports automatically
- Security server's internal TLS certificate can be replaced from the UI

## 6.7.4 - 2015-11-12
- Add MIT license header to security server source code
- Add LICENSE.info file to security server source code and binaries
- Add LICENSE.info file to central server source code and binaries
- Add LICENSE.info file to configuration proxy source code and binaries
- Add LICENSE file containing MIT license to security server source code and binaries
- Fixed 'Global configuration expired' error occurring under heavy load
- The password for messagelog and serverconf databases is generated during installation
- Remove hard-coded iface from Red Hat security server port redirection and make it configurable

## 6.7.3 - 2015-10-26
- Add license information
- Refactor proxy setup scripts (RHEL)

## 6.7.2 - 2015-10-19
- Fix nginx configuration (remove X-Frame-Options)

## 6.7.1 - 2015-10-14
- Finnish settings set SHA256withRSA as default signature algorithm
- Finnish settings set SHA256withRSA as default CSR signature algorithm
- Configurable message body logging
- Perfect forward secrecy management services
- Security server user interface uses TLSv1.2
- Central server user interface uses TLSv1.2
- Security server communicates with backend services using TLSv1.2
- Perfect forward secrecy for security server user interface
- Perfect forward secrecy for central server user interface
- Perfect forward secrecy for security server communications with backend services
- Fixed SonarQube static analysis blocker issues
- Management services use TLSv1.2

## 6.7.0 - 2015-09-29
- Partial support for RHEL 7
  - Security server can be installed on RHEL 7
  - rpm packages for security server
    - xroad-securityserver-fi (meta-package for Finnish instances), xroad-securityserver, xroad-proxy, xroad-common, xroad-jetty9, xroad-addon-messagelog, xroad-addon-metaservices
    - Note. optional package xroad-addon-hwtokens is not included in this release
- Member Code/Identifier Extractor for Finnish instance (PVAYLADEV-94)
  - Member Code/Identifier Extractor Method: ee.ria.xroad.common.util.FISubjectClientIdDecoder.getSubjectClientId
  - Signing certificate subject DN format supported by the decoder: C=FI,O=<instanceIdentifier>, OU=<memberClass>, CN=<memberCode> (e.g. C=FI, O=FI-DEV, OU=PUB, CN=1234567-8)
- Configurable key size for signing and authentication RSA keys (PVAYLADEV-28)
  - New configuration parameter signer.key-length (default 2048)
- Configurable certificate signing request signing algorithm (PVAYLADEV-29)
  - New configuration parameter signer.csr-signature-algorithm (default: SHA1withRSA)
- New security server metapackage with default configuration for Finnish instance
  - xroad-securityserver-fi
  - uses SHA256withRSA as signer.csr-signature-algorithm
- Fixed atomic save to work between separate file systems (PVAYLADEV-125)
  - OS temp directory and X-Road software can now reside on different file systems<|MERGE_RESOLUTION|>--- conflicted
+++ resolved
@@ -1,11 +1,5 @@
 # Change Log
 
-<<<<<<< HEAD
-## 6.9.5 - 2017-03-27
-
-- XTE-293: Security Server: A field set used to generate the token ID of the SSCD has been made configurable.
-- XTE-333 / Joint development issue #128: Security Server bugfix: Fixed parsing SOAP messages containing &amp; or &lt; entities.
-=======
 ## 6.16.0 - 2017-09-13
 - PVAYLADEV-848	Updated Gradle to version 4.1
 - PVAYLADEV-815	Load Balancer documentation updated with Autologin setup and installing guide for slaves.
@@ -90,7 +84,10 @@
 - PVAYLADEV-680: Fixed problem in Debian changelog that caused warnings on packaging.
 - PVAYLADEV-682: Added Ansible scripts to create test automation environment.
 - PVAYLADEV-547: Added Vagrantfile for creating X-Road development boxes. It is possible to run X-Road servers in LXD containers inside the development box.
->>>>>>> 84952588
+
+## 6.9.5 - 2017-03-27
+- XTE-293: Security Server: A field set used to generate the token ID of the SSCD has been made configurable.
+- XTE-333 / Joint development issue #128: Security Server bugfix: Fixed parsing SOAP messages containing &amp; or &lt; entities.
 
 ## 6.9.4 - 2017-02-13
 - XTE-301: Security Server UI bugfix: race condition of the adding a new client caused duplicates
