# Change Log

## 6.18.0 - XXXX-XX-XX
<<<<<<< HEAD
- PVAYLADEV-989 / XRDJ #206: Fixed incomplete back-up archives remaining on disk after back-up ending in error
- PVAYLADEV-1081 / XRDJ #210: Fixed visible whitespace in central server address text field
- PVAYLADEV-981 / XRDJ #183: Fix java import order to comply with the style guide
- PVAYLADEV-1102: Fixed test CA instructions, added UTF-8 support for test certificate fields and replaced deprecated Ansible include commands with import_tasks commands
- PVAYLADEV-814: Removed XroadSizeBasedRollingPolicy.java which was previously used as a work-around for a logback bug.
- PVAYLADEV-1101: JRuby, Rubocop and Warbler updated
- PVAYLADEV-594: Removed obsolete 6.9x/6.7x compatibility fix
- PVAYLADEV-984: X-Road term and abbreviation explanations collected into one terminology document
- PVAYLADEV-1116: Update Vagrant development environment instructions
=======
- XTE-314: Central Server: Bugfix: Write globalconf files atomic way.
- XTE-377: Fixed XXE issues (CWE-827) found by Coverity.
- XTE-396: Security Server / Central Server / Configuration Proxy: Improved the globalconf validity check and removal of the globalconf files not distributed any more.
- XTE-397: Configuration-Client: Better old globalconf files cleanup after download.
- XTE-409: Document UG-OPMONSYSPAR: Better explanation for the parameter 'op-monitor-buffer.sending-interval-seconds'.
>>>>>>> c0a761d4

## 6.17.0 - 2018-02-14
- PVAYLADEV-861 / XRJD #172: Built a mechanism for configuration loader, that allows the loading of mutually alternative configuration files without unnecessary log errors. This mechanism is used to load explicit configuration values from either proxy, center or confproxy components on signer startup. Also refactored central server UI configuration loading to avoid unnecessary log errors. Update performs a migration for existing local configuration values if needed.
- PVAYLADEV-918: Fixed ansible playbook xroad_init.yml installation for remote RHEL machines.
- PVAYLADEV-799: Monitoring Akka-implementation is enhanced for handling possible restart of actors.
- PVAYLADEV-908 / XRJD #176: Added certificate activation status to enviromental monitoring
- PVAYLADEV-841: Added support for CentOS 7 LXD-containers to public X-Road installation Ansible playbooks
- PVAYLADEV-891: Updated documentation for environmental monitoring. ug-ss_x-road_6_security_server_user_guide.md
- PVAYLADEV-926: Removed automated testing environment Ansible setup from the public repository
- PVAYLADEV-740: Created Dockerfile for compiling xroad codebase and created jenkins pipeline which will use that for compiling, packaging and deploying X-Road versions.
- PVAYLADEV-878: Use case documentation changed from docx to md
- XTE-355 / Backlog #152: Security Server: Improved message exchange performance at a time when periodical timestamping is performed
- XTE-368: Added new security server metapackage xroad-securityserver-ee with default configuration for Estonian instances
- XTE-375: Security Server / Central Server: Enabled HttpOnly flag and set security flag to true for the session cookies
- XTE-376: Security Server: Fixed system resource leak of the monitoring component
- XTE-380: Security Server: Fixed audit logging of the restore process
- PVAYLADEV-809 / XRJD #190: The xroad package xroad-common has been split into four packages to allow removing unnecessary dependencies in the future. The package xroad-common still remains but is now a metapackage that depends on the new packages xroad-nginx, xroad-confclient, and xroad-signer which in turn depend on the new package xroad-base. X-Road packages that were dependant on xroad-common are, for now, still dependant on that package.
- PVAYLADEV-921: Ansible playbook support for selecting the security server variant (ee, fi, vanilla) to be installed, defaults to vanilla
- PVAYLADEV-883: Added feature to limit environmental monitoringdata result, via env-monitor parameter
- PVAYLADEV-962: Fixed path that is displayed to user in central server and security server backup
- PVAYLADEV-978 / XRJD #185: Fixed xroad-jetty high resource usage
- PVAYLADEV-947 / XRJD #179: Defined an documented a common way that should be used to transfer loosely defined security tokens (like JSON Web Tokens) as SOAP headers over X-Road.
- XTE-386 / Backlog #187: Security Server: OCSP log messages more verbal.
- XTE-391 / Backlog #196: X-Road Operations Monitoring Daemon: Use local SWA-Ref schema (swaref.xsd).
- PVAYLADEV-983 / XRJD #195: Documentation fixes
- PVAYLADEV-1040: Fix sonar blocker issue
- PVAYLADEV-1025: Documentation fixes
- PVAYLADEV-954: Security server: Optimize DB connection pool sizes
- PVAYLADEV-1042 / XRJD #194: X-Road monitor: Fix SystemCpuLoad metric calculation
- PVAYLADEV-1034: Security server: Fix access logs
- PVAYLADEV-1057: Documentation fixes
- PVAYLADEV-1039: Added support for ee-metapackage when installing ee-variant with Ansible
- PVAYLADEV-1026 / XRJD #195: Security server getWsdl metaservice's security improved and added parameter that can be used to switch off getWsdl (HTTP GET) metaservice.
- PVAYLADEV-1027: Updated and improved meta-service documentation
- XTE-405 / Backlog #205: Security Server: Fixed changing internal TLS certificate of Security Server using UI
- PVAYLADEV-1087: Fixed the documented WSDL-definition for security server meta-services
- PVAYLADEV-1033 / XRJD #58 / XRJD #25: Enhancements to security server internal load balancing
- PVAYLADEV-986: X-Road installation and update changed to require identical package version numbers in dependencies
- PVAYLADEV-1091: Upgraded some third party dependencies (for security fixes).
- PVAYLADEV-1029: Fix intermittent test failure

## 6.16.0 - 2017-09-13
- PVAYLADEV-848	Updated Gradle to version 4.1
- PVAYLADEV-815	Load Balancer documentation updated with Autologin setup and installing guide for slaves.
- PVAYLADEV-847 / XRJD #169	Fixed UI empty table double click event handling
- PVAYLADEV-367	Extend environmental monitoring to report optionally specified monitoring data.
- PVAYLADEV-438 / XRDJ #57 	For security reasons, security server metaservice no longer returns the network addresses of subsystem's services when retrieving the WSDL of a service. Instead it returns "http://example.org/xroad-endpoint".
- PVAYLADEV-822 / XRJD #162 	Environmental monitoring data now shows fewer certificate details, but for more certificates. SHA-1 hashes and validity periods (start and end date) are shown. The certificate data still contains the authentication and signing certificates and as a new addition, the internal TLS certificate for the security server as well as the client information system authentication certificates. The aim is to provide details about expiring certificates that would prevent message delivery but keep any private certificate details private.
- PVAYLADEV-860 / XRJD #168	The central server's environmental monitoring component is installed by default.
- PVAYLADEV-783 / XRJD #155 Fixed security server diagnostics view breaking if any of its status queries fails.
- PVAYLADEV-794 Packaging in development and release modes. The changelog is installed on target servers.
- XTE-349: Fixed some typos related with document PR-OPMON.
- XTE-335 / Backlog #134: Security Server, Op Monitoring Daemon : Updated Dropwizard to 3.2.2 and removed unnecessary bugfix.
- XTE-332, XTE-353 / Backlog #129: Security Server, Central Server, Configuration Proxy: Added support for PKCS#11 sign mechanism CKM_RSA_PKCS_PSS and made key creation template configurable.
- PVAYLADEV-780 / XRJD #146: Updated xroad-jetty to version 9.4.5. Now using jetty logging-logback module and updated logback (both library and jetty module version to 1.2.3). Removed XRoadSizeBasedRollingPolicy from the logback configurations. The policy class remains available (in case someone really wants to use it for awhile still), but will be removed entirely in a future release. Due to the log rolling policy change, the file name of archived files will lose the zip-creation time from the custom policy.
- PVAYLADEV-807: Added a maintenance mode to the health check interface to force health check to return HTTP status code 503. Mode can be enabled through proxy's admin port.
- PVAYLADEV-746: Added environment monitoring sensor for certificates which are associated with this security server.
- PVAYLADEV-717: Added license for IAIK PKCS Wrapper
- PVAYLADEV-800 / XRJD #71: Security server should preserve and propagate the SOAPAction header from the consumer to the provider.
- PVAYLADEV-838: Fix Ansible script does not build installation packages
- PVAYLADEV-804: Added instructions on performing an online rolling upgrade on a security server cluster. See the External Load Balancer documentation (doc id: IG-LXB).
- PVAYLADEV-834: Updated dependencies to latest stable versions to fix known vulnerabilities (jackson-databind, apache-mime4j-core, JRuby)
- PVAYLADEV-760 / XRJD #160: Modified connector SO-linger defaults to -1. Additionally moved RHEL-proxy configuration to file override-rhel-proxy.ini and reduced the file to only contain differences to debian-proxy configuration file proxy.ini, that is now also included in RHEL packaging as a baseline configuration. Also modified SystemPropertiesLoader to load glob-defined ini-files in alphabetic order based on the filename.
- PVAYLADEV-798 / XRJD #170: Fixed the horizontal centering of central server UI tab bars as well as the vertical positioning of the advanced search window tab bar.
- PVAYLADEV-818: Updated the frontpage of X-Road Github repository (README.md file) to contain more information about the X-Road development.
- PVAYLADEV-816: Add missing load balancing installation document image source files
- PVAYLADEV-772: The X-Road restore backup script names the services that need to be restarted so that the service list is always correct and the services are restarted in correct order.
- PVAYLADEV-797 / XRJD #156: Federation has been disabled by default on the security server level. Federation can be enabled with the system parameter allowed-federations for the configuration-client server component. More information can be found in the Security Server User Guide (Doc. ID: UG-SS) and the System Parameters User Guide (Doc. ID: UG-SYSPAR)
- PVAYLADEV-868:Added link from ig-xlb_x-road_external_load_balancer_installation_guide.md to /doc/README.md
- PVAYLADEV-856: Exclude audit.log from automatic log cleanup on reboot
- XTE-248 / Backlog #55: Security Server: Fixed creation of signed documents (backward compatible) to follow e-signature standards (XAdES, ASiC).
- XTE-330 / Backlog #127: Security Server: Added support for "NEE" member class in certificates provided by SK ID Solutions AS.
- XTE-357 / Backlog #164: Security Server: Fixed temporary files removal in error situations.
- PVAYLADEV-933: Fixed build failure on clean machine
- PVAYLADEV-934: Fixed problem in wsdlvalidator install paths

## 6.15.0 - 2017-05-12
- PVAYLADEV-730 / XRJD #147 Packaged wsdlvalidator and included it in the RHEL distribution.
- PVAYLADEV-621 / XRJD #148 Fix environmental monitoring does not return correct value for open file handles.
- PVAYLADEV-738 / XRJD #139 Fix concurrency issue in AdminPort synchronous request handling
- PVAYLADEV-743 Modified cluster configuration to allow only read-only users on slave-nodes
- PVAYLADEV-724 Make it possible to disable configuration synchronization on a load balancing cluster slave

## 6.14.0 - 2017-04-13
- XTE-334 / Joint development issue #135: Security Server bugfix: Fixed not correctly functioning timeouts.
- XTE-337 / Joint development issue #140: Remove X-Road version 5 migration support. **Warning:** Central Server database schema changed, old Central Server backups are not usable.
- XTE-341 / Joint development issue #142: Security Server: Enable detect connections that have become stale (half-closed) while kept inactive in the connection pool.

## 6.13.0 - 2017-04-11
- PVAYLADEV-695: Increase akka remoting maximum message size to 256KiB and enable logging of akka error events.
- PVAYLADEV-729: During a configuration restore from backup, the access rights of the directory /var/lib/xroad for other users will no longer be removed.
- PVAYLADEV-726: Fixed an issue where diagnostics view in security server UI was not able to show CA-information that contained special characters.
- PVAYLADEV-722: Added support for external load balancing.
- PVAYLADEV-714: Added documentation for SecurityServer protocol extension.
- PVAYLADEV-709: Added a read-only user role for security server user interface.
- PVAYLADEV-707: SOAP Faults wrapped in a multipart message will now be passed to the client. Previously, the security server replaced the fault with a generalized error message.
- PVAYLADEV-615: Fix for never ending messagelog archiving. Doing it now in smaller transactions.
- PVAYLADEV-704: Added Jenkinsfile to support building Github pull requests in Jenkins.

## 6.12.0 - 2017-03-13
- XTE-99 / Joint development issue #79: Security Server UI: Added uniqueness check of the entered security server code when initializing the server.
- XTE-252 / Joint development issue #53: Security Server: Upgraded embedded Jetty to the version 9.4.2. Due to upgrade SHA1 ciphers are no longer supported for communication between security server and client.
- XTE-293: Security Server: A field set used to generate the token ID of the SSCD has been made configurable.
- XTE-294 / Joint development issue #84: Security Server: Added configuration file for the OCSP responder Jetty server (and increased max threads size of the thread pool).
- XTE-307 / Joint development issue #131: Security Server bugfix: Added missing HTTP header "Connection: close" into the server proxy response in cases error occurs before parsing a service provider's response.
- XTE-308 / Joint development issue #132: Security Server bugfix: Added missing read timeout for OCSP responder client.
- XTE-310 / Joint development issue #125: Security Server bugfix: SOAP messages with attachments caused in some cases a temopray file handle leak.
- XTE-333 / Joint development issue #128: Security Server bugfix: Fixed parsing SOAP messages containing &amp; or &lt; entities.
- Security Server: TCP socket SO_LINGER values in the proxy configuration file (proxy.ini) set to -1 according to avoid unexpected data stream closures.

## 6.11.0 - 2017-03-01
- PVAYLADEV-609 / PVAYLADEV-703 / Joint development issue #120: Added a partial index to the messagelog database to speed up retrieval of messages requiring timestamping. This should increase proxy performance in cases where the logrecord table is large.
- PVAYLADEV-685 / Joint development issue #121: Added a system property to deactivate signer's periodic OCSP-response retrieval on both central server and configuration proxy.

## 6.10.0 - 2017-02-15
- PVAYLADEV-684: Change source code directory structure so that doc folder moves to root level and xtee6 folder is renamed to src. Checkstyle configuration moves to src from doc.
- PVAYLADEV-670: The document DM-CS central server data model was converted to markdown format and the included ER diagram was done with draw.io tool.
- PVAYLADEV-253: Serverproxy ensures that client certificate belongs to registered security server before reading the SOAP message.
- PVAYLADEV-369: Environmental monitoring port configuration system property group monitor has been renamed to env-monitor. If the system property monitor.port was previously configured, it has to be done again using env-monitor.port. Monitor sensor intervals are now also configurable as system properties.
- PVAYLADEV-657: Added version history table and license text to markdown documentation.
- PVAYLADEV-661: Packaging the software is done in Docker container. This includes both deb and rpm packaging.
- PVAYLADEV-675: Fixed problem in central server and security server user interface's file upload component. The problem caused the component not to clear properly on close.
- PVAYLADEV-680: Fixed problem in Debian changelog that caused warnings on packaging.
- PVAYLADEV-682: Added Ansible scripts to create test automation environment.
- PVAYLADEV-547: Added Vagrantfile for creating X-Road development boxes. It is possible to run X-Road servers in LXD containers inside the development box.

## 6.9.5 - 2017-03-27
- XTE-293: Security Server: A field set used to generate the token ID of the SSCD has been made configurable.
- XTE-333 / Joint development issue #128: Security Server bugfix: Fixed parsing SOAP messages containing &amp; or &lt; entities.

## 6.9.4 - 2017-02-13
- XTE-301: Security Server UI bugfix: race condition of the adding a new client caused duplicates
- XTE-319: Security Server UI bugfix: WSDL deletion caused incorrect ACL removal
- XTE-322: Security Server bugfix: a typo in the configuration file proxy.ini (client-timeout)

## 6.9.3 - 2017-02-10
- PVAYLADEV-691: Hotfix for ExecListingSensor init. (Fixes package listing information, etc)

## 6.9.2 - 2017-01-23
- PVAYLADEV-662: Fixed proxy memory parameters
- PVAYLADEV-662: Altered OCSP fetch interval default value from 3600 to 1200 seconds
- PVAYLADEV-662: Converted DM-ML document to markdown format
- PVAYLADEV-662: Fixed bug in handling HW token's PIN code
- PVAYLADEV-662: Fixed bug in prepare_buildhost.sh script that caused build to fail on a clean machine
- PVAYLADEV-656: Added a reading timeout of 60 seconds for OcspClient connections
- PVAYLADEV-666: Fixed bug that caused metaservices and environmental monitoring replies to be returned in multipart format

## 6.9.1 - 2017-01-13
- Updated documents: ARC-OPMOND, UG-OPMONSYSPAR, UG-SS, PR-OPMON, PR-OPMONJMX, TEST_OPMON, TEST_OPMONSTRAT, UC-OPMON
- Updated example Zabbix related scripts and configuration files

## 6.9.0 - 2017-01-06

- PVAYLADEV-505: Fixed a bug in Security Server's UI that was causing the text in the pop-window to be messed with HTML code in some cases when "Remove selected" button was clicked.
- PVAYLADEV-484: Changed the value of Finnish setting for time-stamping of messages (acceptable-timestamp-failure-period parameter). Value was increased from value 1800s to value 18000s. By this change faults related to time-stamping functionality will be decreased.
- PVAYLADEV-475 / Joint Development issue #70: Security Server's connection pool functionality improved so that existing and already opened connections will re-used more effectively. Old implementation was always opening a new connection when a new message was sent. This new functionality will boost performance of Security Server several percents. Global settings use the old functionality by default but the Finnish installation packages override the global setting, opting to use the improvements. See the system parameters documentation UG-SYSPAR for more details.  
- PVAYLADEV-523: An Ansible script for installing the test-CA was created and published in the Github repository. The script will execute the installation automatically without any manual actions needed.
- PVAYLADEV-536: Improved OCSP diagnostics and logging when handling a certificate issued by an intermediate (non-root) certificate authority: The certificates are now listed in OCSP diagnostics and a false positive error message is no longer logged.
- PVAYLADEV-467 / PVAYLADEV-468 / PVAYLADEV-469 / PVAYLADEV-553 / Joint Development issue #81: Several improvements and checks to make sure there are no security threats related to Security Server's user rights and system generated files:
  - /var/tmp/xroad and /var/log/xroad folders checked and user rights validated
  - /var/lib/xroad folder user rights restricted
  - /var/log/secure and /var/log/up2date folders checked through and validated if files generated here are necessary
  - /var/log/messages folder checked through and validated if files generated here are necessary. Fixed functionality so that xroad-confclient is not writing log files to this folder if it is running as a service.
  - N.B! if there are monitoring actions and processed related to xroad-confclient, that are using log files of this folder, the configuration of monitoring must be changed so that the source of logs is from now on /var/log/xroad folder.
- PVAYLADEV-556: All installed additional parts of Central Server are seen on UI of Central Server. Earlier some parts that where installed could not be seen on UI.
- PVAYLADEV-531: Fixed the bug in functionality of "Unregister" dialog window in security server's "Keys and Certificates" -view so that no nonsensical error messages are shown to user. Erroneous notification was shown if user had created an authentication certificate and then made a request to register it and immediately canceled the request before it was accepted. This caused an unexpected error text from the Keys -table to be translated and the subsequent message to be shown to the user. The underlying error was a fixed removing any unnecessary error messages.
- PVAYLADEV-560 / Joint Development issue #65: Improved the handling of OCSP responses at startup phase of Security Server. If at startup the global configuration is expired then the next OCSP validation is scheduled within one minute. In earlier versions this was scheduled within one hour and caused extra delay until OCSP status was 'good'. Also, error message 'Server has no valid authentication' was generated.
- PVAYLADEV-489 / PVAYLADEV-571 / Joint Development issue #69: From version 6.9.0 Security Server is supporting new XML schema that makes possible to use a set of different Global Configuration versions. This makes possible that Global Configuration can be updated without breaking the compatibility to the Security Servers that are still using the older version of Global Configuration. Each Security Server knows the correct Global Configuration version it is using and based on this information is able to request that version from the Central Server. Central Server in turn is able to distribute all the Global Configurations that might be in use.
- PVAYLADEV-570 / Joint Development issue #69: From version 6.9.0 Configuration Proxy supports a new XML schema that makes it possible to use a set of different Global Configuration versions. Configuration Proxy can download, cache and distribute all the Global Configurations that might be in use.
- PVAYLADEV-588 / Joint Development issue #64: Fixed a bug that caused Security Server to start doing duplicate OCSP fetches at the same time. This happened if two or more OCSP related parameter values were changed (almost) at the same time.
- PVAYLADEV-457: Improved the INFO level logging information of Signer module so that more information will be written to log. It makes easier to see afterward what Signer has been doing.
- PVAYLADEV-607 / Joint Development issue #69: Global Configuration version that is generated and distributed by default can be set both in Central Server and Configuration Proxy (using a parameter value).
- PVAYLADEV-616: Fixed a bug in environment monitoring causing file handles not to be closed properly.
- PVAYLADEV-618 / Joint Development issue #89: Partial index is created to messagelog database so that non-archived messages will be fetched faster. This change will make the archiver process much faster.
- PVAYLADEV-634 / Joint Development issue #96: Fixed a bug in 'Generate certificate request' dialog. A refactored method was not updated to certificate request generation from System Parameters -view which caused the certificate generation to fail with the error message "Undefined method".

## 6.8.11 - 2016-12-20
- Added documents: PR-OPMON, PR-OPMONJMX, ARC-OPMOND, UG-OPMONSYSPAR
- Updated documents: ARC-G, ARC-SS, UC-OPMON, UG-SS, TEST_OPMON, TEST_OPMONSTRAT

## 6.8.10 - 2016-12-12
- Operational data monitoring improvements and bug fixes

## 6.8.9 - 2016-12-05
- Operational data monitoring

## 6.8.8 - 2016-12-01
- CDATA parsing fix (XTE-262)
- Converting PR-MESS to Markdown

## 6.8.7 - 2016-10-21
- DOM parser replacement with SAX parser (XTE-262)

## 6.8.6 - 2016-09-30
- Fixed: security server processes MIME message incorrectly if there is a "\t" symbol before boundary parameter (XTE-265)
- Documentation update: apt-get upgrade does not upgrade security server from 6.8.3 to 6.8.5 (XTE-278)
- Added xroad-securityserver conflicts uxp-addon-monitoring <= 6.4.0

## 6.7.13 - 2016-09-20
 - PVAYLADEV-485: Fixed a bug in the message archiver functionality that caused very long filenames or filenames including XML to crash the archiver process.
 - PVAYLADEV-398: Security Server backup/restore functionality fixed to work also when the existing backup is restored to a clean environment (new installation of a Security Server to a new environment).
 - PVAYLADEV-238: OCSP dianostic UI now shows the connection status. Color codes:
   - Green: Ok
   - Yellow: Unknown status
   - Red: Connection cannot be established to OCSP service or OCSP response could not be interpreted or no response from OCSP service
 - PVAYLADEV-360: Namespace prefixes other than 'SOAP-ENV' for SOAP fault messages are now supported. Previously other prefixes caused an error.
 - PVAYLADEV-424: Improved the messagelog archiver functionality so that it cannot consume an unlimited amount of memory even if there would be tens of thousands of messages to archive.
 - PVAYLADEV-304: Fixed a situation that caused time-stamping to get stuck if some (rare) preconditions were realized.
 - PVAYLADEV-351: Performance of Security Server improved by optimizing database queries at the time when Security Server's configuration data is fetched.
 - PVAYLADEV-454: Adjusted the amount of metaspace memory available for xroad processes so that the signer service does not run out of memory.
 - PVAYLADEV-416: Added Security Server support for the old Finnish certificate profile used in the FI-DEV environment.
 - PVAYLADEV-459 / PVAYLADEV-352 / PVAYLADEV-460 / PVAYLADEV-461: Several improvements to OCSP protocol related functionalities:
    - After a failure to fetch an OCSP respose, fetch retries are now scheduled based on the Fibonacci Sequence. The first retry is done after 10 seconds, then after 20 seconds, then after 30 seconds, 50 seconds, 80 seconds, 130 seconds etc. until a successful OCSP response is fetched.
    - Validation of OCSP response is done only once per message and the validation result is then stored to cache. If result is needed later, cache will be used for checking the result. This change will make the checking faster.
    - OCSP responses are fetched by the time interval defined in Global Configuration so that the Security Server is able to operate longer in a case on OCSP service is down.
    - OCSP response is no longer fetched immediately if ocspFreshnessSeconds or nextUpdate parameter values are changed. This allows the Security Server to operate longer in case the OCSP service is down and the parameters are changed to avoid calling the unreachable OCSP service.
 - PVAYLADEV-353: Added system parameters to stop the security servers from leaking TCP connections between them. These settings maintain status quo by default so connections are leaked without configuration changes. The prevention is overridden to be enabled in the Finnish installation package. The added configuration options are described in the UG-SYSPAR document. In short, configuring the [proxy] on the server side with server-connector-max-idle-time=120000 will close idle connections after 120 seconds.
 - PVAYLADEV-455 / PVAYLADEV-458: Updated several Security Server dependency packages to the latest version so that possible vulnerabilities are fixed.
 - PVAYLADEV-400: Security Server UI: when adding a new subsystem only subsystems that are owned by the organization are visible by default. Previously all the subsystems were visible (all the registered subsystems).
 - PVAYLADEV-464: Security Server UI: implemented 'Certificate Profile Info' feature for Finnish certificates which allows the UI to automatically fill most of the necessary fields when creating a new certificate request (either sign or auth certificate request).
 - PVAYLADEV-476: Improved the performance of Security Server by optimizing the caching of global configuration.
 - Bug fixes and minor enhancements

## 6.8.5 - 2016-08-16
- Bugfix: it's not possible to send duplicate client registration requests (https://github.com/vrk-kpa/xroad-joint-development/issues/48)
- Bugfix: added one missing translation
- Updated configuration client test data
- Some minor corrections

## 6.8.4 - 2016-05-11
- Merged with XTEE6 repo

## 6.7.12 - 2016-04-25
- Fixed security server not starting if xroad-addon-messagelog is not installed
- Added connection timeouts to configuration client to prevent hanging problems
- In security server's keys and certificates view delete button now removes both key and certificates
- Signer reacts to ocspFreshnessSeconds parameter change immediately
- OCSP nextUpdate verification can be switched off with optional global configuration part
- Fixed bug in xroad-create-cluster.sh script that created the certificates with 30 days expiry period
- Fix software token batch signing setting

## 6.7.11 - 2016-02-08
- Minor documentation changes

## 6.7.10 - 2016-01-15
- Change configuration client admin port default to 5675 and make it configurable
- Security server message exchange performance optimizations
- Security server environmental monitoring

## 6.7.9 - 2016-01-15
- Fix timestamper connection checking
- Fix timestamper status when batch timestamping is used
- Timestamping diagnostics displays status for all defined timestamping services

## 6.7.8 - 2016-01-07
- Security server offers diagnostics information for time stamping service
- Fixed configuration restore (RHEL)
- Fixed database backup to support generated passwords

## 6.7.7 - 2015-12-09
- Fixed critical errors found by SonarQube
- Added option for requiring strong password for PIN-code
- Security server offers diagnostics information for global configuration fetching
- Taken to use HTML-attribute data-name to improve testability

## 6.7.6 - 2015-11-27
- Fixed changing of security server configuration anchor

## 6.7.5 - 2015-11-26
- Updated member code/identifier extractor for Finnish instance
- Fixed XSS vulnerabilities in central server and security server user interfaces
- RHEL installation does not redirect clientproxy ports automatically
- Security server's internal TLS certificate can be replaced from the UI

## 6.7.4 - 2015-11-12
- Add MIT license header to security server source code
- Add LICENSE.info file to security server source code and binaries
- Add LICENSE.info file to central server source code and binaries
- Add LICENSE.info file to configuration proxy source code and binaries
- Add LICENSE file containing MIT license to security server source code and binaries
- Fixed 'Global configuration expired' error occurring under heavy load
- The password for messagelog and serverconf databases is generated during installation
- Remove hard-coded iface from Red Hat security server port redirection and make it configurable

## 6.7.3 - 2015-10-26
- Add license information
- Refactor proxy setup scripts (RHEL)

## 6.7.2 - 2015-10-19
- Fix nginx configuration (remove X-Frame-Options)

## 6.7.1 - 2015-10-14
- Finnish settings set SHA256withRSA as default signature algorithm
- Finnish settings set SHA256withRSA as default CSR signature algorithm
- Configurable message body logging
- Perfect forward secrecy management services
- Security server user interface uses TLSv1.2
- Central server user interface uses TLSv1.2
- Security server communicates with backend services using TLSv1.2
- Perfect forward secrecy for security server user interface
- Perfect forward secrecy for central server user interface
- Perfect forward secrecy for security server communications with backend services
- Fixed SonarQube static analysis blocker issues
- Management services use TLSv1.2

## 6.7.0 - 2015-09-29
- Partial support for RHEL 7
  - Security server can be installed on RHEL 7
  - rpm packages for security server
    - xroad-securityserver-fi (meta-package for Finnish instances), xroad-securityserver, xroad-proxy, xroad-common, xroad-jetty9, xroad-addon-messagelog, xroad-addon-metaservices
    - Note. optional package xroad-addon-hwtokens is not included in this release
- Member Code/Identifier Extractor for Finnish instance (PVAYLADEV-94)
  - Member Code/Identifier Extractor Method: ee.ria.xroad.common.util.FISubjectClientIdDecoder.getSubjectClientId
  - Signing certificate subject DN format supported by the decoder: C=FI,O=<instanceIdentifier>, OU=<memberClass>, CN=<memberCode> (e.g. C=FI, O=FI-DEV, OU=PUB, CN=1234567-8)
- Configurable key size for signing and authentication RSA keys (PVAYLADEV-28)
  - New configuration parameter signer.key-length (default 2048)
- Configurable certificate signing request signing algorithm (PVAYLADEV-29)
  - New configuration parameter signer.csr-signature-algorithm (default: SHA1withRSA)
- New security server metapackage with default configuration for Finnish instance
  - xroad-securityserver-fi
  - uses SHA256withRSA as signer.csr-signature-algorithm
- Fixed atomic save to work between separate file systems (PVAYLADEV-125)
  - OS temp directory and X-Road software can now reside on different file systems

---
Backlog/XRJD references: see https://github.com/vrk-kpa/xroad-joint-development<|MERGE_RESOLUTION|>--- conflicted
+++ resolved
@@ -1,7 +1,11 @@
 # Change Log
 
 ## 6.18.0 - XXXX-XX-XX
-<<<<<<< HEAD
+- XTE-314: Central Server: Bugfix: Write globalconf files atomic way.
+- XTE-377: Fixed XXE issues (CWE-827) found by Coverity.
+- XTE-396: Security Server / Central Server / Configuration Proxy: Improved the globalconf validity check and removal of the globalconf files not distributed any more.
+- XTE-397: Configuration-Client: Better old globalconf files cleanup after download.
+- XTE-409: Document UG-OPMONSYSPAR: Better explanation for the parameter 'op-monitor-buffer.sending-interval-seconds'.
 - PVAYLADEV-989 / XRDJ #206: Fixed incomplete back-up archives remaining on disk after back-up ending in error
 - PVAYLADEV-1081 / XRDJ #210: Fixed visible whitespace in central server address text field
 - PVAYLADEV-981 / XRDJ #183: Fix java import order to comply with the style guide
@@ -11,13 +15,6 @@
 - PVAYLADEV-594: Removed obsolete 6.9x/6.7x compatibility fix
 - PVAYLADEV-984: X-Road term and abbreviation explanations collected into one terminology document
 - PVAYLADEV-1116: Update Vagrant development environment instructions
-=======
-- XTE-314: Central Server: Bugfix: Write globalconf files atomic way.
-- XTE-377: Fixed XXE issues (CWE-827) found by Coverity.
-- XTE-396: Security Server / Central Server / Configuration Proxy: Improved the globalconf validity check and removal of the globalconf files not distributed any more.
-- XTE-397: Configuration-Client: Better old globalconf files cleanup after download.
-- XTE-409: Document UG-OPMONSYSPAR: Better explanation for the parameter 'op-monitor-buffer.sending-interval-seconds'.
->>>>>>> c0a761d4
 
 ## 6.17.0 - 2018-02-14
 - PVAYLADEV-861 / XRJD #172: Built a mechanism for configuration loader, that allows the loading of mutually alternative configuration files without unnecessary log errors. This mechanism is used to load explicit configuration values from either proxy, center or confproxy components on signer startup. Also refactored central server UI configuration loading to avoid unnecessary log errors. Update performs a migration for existing local configuration values if needed.
