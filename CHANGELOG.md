# Change Log

<<<<<<< HEAD
## 6.22.0 - UNRELEASED
=======
## 6.21.1 - 2019-05-22
- XRDDEV-526: Fix adding a WSDL with a newer version of an existing service fails.
- XRDDEV-506: Fix operational monitoring does not record request_out_ts and response_in_ts for REST messages.
>>>>>>> f400539e

## 6.21.0 - 2019-04-24
- XRDDEV-263: Security Server data model extended to cover REST services.
- XRDDEV-225: Add configuration option that allows auto-accepting auth cert registration requests on Central Server.
- XRDDEV-258: Update JRuby to version 9.1.17.
- XRDDEV-226: Add configuration option that allows auto-accepting Security Server client registration requests on Central Server.
- XRDDEV-341: Update Hibernate to version 5.1.17.
- XRDDEV-230: Add an additional message id to every request/response pair, so that it is be possible to distinguish messages in message log.
- XRDDEV-380: Fix missing getSecurityServerMetrics request in message log.
- XRDDEV-337: Hide the admin ui X-Road logo on smaller screens
- XTE-432: Fix resource leak - close discarded socket.
- XRDDEV-353: Add support for verifying ASiC containers containing REST messages.
- XRDDEV-352: Add support for downloading RESET message records via ASiC web service.
- XRDDEV-358: Record rest messages to operational monitoring.
- XRDDEV-375: Add securityserver protocol extension.
- XRDDEV-264: Support transporting REST messages of arbitrary size.
- XRDDEV-314: Extend messagelog database for REST messages.
- XRDDEV-328: Archive REST message records as ASiC containers.
- XRDDEV-285: Log rest messages to message log.
- XRDDEV-155: Update intial REST implementation.
- XRDDEV-120: Initial implementation of the REST support.
- XRDDEV-284: Add support for configuring REST services in the admin UI.
- XRDDEV-418: Align REST implementation with the specification.
- XRDDEV-426: Fix performance regression and native memory leak in messagelog archiving.
- XRDDEV-419: Include X-Road-Request-Id into REST message signature and request headers.
- XRDDEV-400: Return descriptive error if one tries to download WSDL for a REST service.
- XRDDEV-398: Add markdown documentation for REST message protocol.
- XRDDEV-412: Prevent SOAP service calls from REST interface and vice versa.
- XRDDEV-432: Prevent adding new services with already existing service code.
- XRDDEV-423: Fix op-monitor db migrations not run on upgrade/reinstall on RHEL.
- XRDDEV-439: Fix message log cleaning can fail if log is large.
- XRDDEV-383: Add security server Dockerfile and usage instructions.
- XRDDEV-411: Fix SonarQube duplication warning.
- XRDDEV-443: Fix updating REST service code removes all access rights.


## 6.20.1 - 2019-02-05
- XRDDEV-351: Fix XRDDEV-351

## 6.20.0 - 2019-01-23
- XTE-427 / XRDDEV-108: Operational monitoring timestamp 'responseOutTs' is taken just before payload byte array is sent out with HTTP response.
- XRDDEV-8: Update wsdlvalidator to use the latest Apache CXF wsdlvalidator version.
- XRDDEV-117: Secure XML external entity processing
- XRDDEV-105: Fix global configuration returning outdated data
- XRDDEV-119: Add NIIS as copyright owner in license files and source code license headers (.java, .rb)
- XRDDEV-94: Create security server installation packages for Ubuntu 18.04 LTS
- XRDDEV-106: Improved performance by making authentication key and signing context caching implementation more efficient
- XRDDEV-86: Separate X-Road version number from packaging
- XRDDEV-29: Update cryptographic strength of key exchange to 128bits on communication between security servers and op monitoring. Introduce whitelist setting to configure accepted cipher suites.
- XRDDEV-62: Log a warning in proxy.log when the amount of timestamped records reaches 70% of timestamp-records-limit
- XRDDEV-141: Fix queries can fail when the service provider's subsystem is registered in multiple security servers and only some of the host names do not resolve.
- XRDDEV-162: NIIS package repository updated to documentation
- XRDDEV-150, XRDDEV-60: Central Server: Added script for changing IP address of cluster nodes & updated document IG-CSHA respectively.
- XRDDEV-144: Change BatchSigner to use configuration parameter for timeouts
- XRDDEV-165: Fix ClientProxy to enforce defined cipher suites
- XRDDEV-145: Batch time-stamping cycle is repeated until the number of time-stamped records is lower than "timestamp-records-limit".
- XRDDEV-29: The cipher suite that's used in connections between Security Servers was changed so that cryptographic strength of key exchange is 128 bits.
- XRDDEV-95, XRDDEV-96: Fixes to Ubuntu 18 packaging. Add Ubuntu 18 support to local development environment. Discard xroad-common package (Ubuntu) and remove dependencies to obsoleted xroad-common (RHEL).
- XRDDEV-138: Fix namespace in metaservices document
- XRDDEV-143: Make Signer's module manager update interval configurable
- XRDDEV-169: Add installation instructions for Security Server on RHEL7
- XRDDEV-184: Conver UG-SIGDOC from Word to Markdown.
- XRDDEV-192: Add support for extracting message from ASiC container when verification of the container fails.
- XRDDEV-220: Fix FastestSocketSelector can cause timeout if none of the target hosts' names are resolvable.
- XRDDEV-170: Update security server cluster Ansible setup scripts to support Ubuntu 18.04.
- XRDDEV-191: Fix environmental monitoring daemon missing from the architecture document
- XRDDEV-146: Drop support for global configuration v1
- XRDDEV-10: Replace outdated Logback logging module by Slf4jRequestLog
- XRDDEV-229: Update default authentication and signing key length to 3072 bits (Finnish national settings)
- XRDDEV-231: Add X-Road brand colors and and X-Road logo int CS and SS layouts
- XRDDEV-232: Add feedback page
- XRDDEV-177: Change version number format
- XRDDEV-108: Set operational monitoring timestamp 'responseOutTs' just before payload byte array is sent.
- XRDDEV-101: Installation instructions for Ubuntu 18
- XRDDEV-178: Add Ubuntu 18 support to Central Server clustering
- XRDDEV-168: Remove unnecessary Ruby helper method
- XRDDEV-248: Avoid infinite read timeout when establishing a connection to security server.
- XRDDEV-257: Remove dependency on ntpd.
- XRDDEV-256: Add option that displays the X-Road software version to the AsicVerifier utility.

## 6.19.0 - 2018-09-27
- PVAYLADEV-1107/XRJD #214: Security Server: Fix SSL handshake does not include internal certificate's certificate chain.
- PVAYLADEV-1139: Documentation: Update build and development environment instructions.
- PVAYLADEV-785: Security Server: Fix malformed global configuration can cause a NPE in the admin UI.
- PVAYLADEV-1137/XRJD #228: Security server: List approved certificate authorities.
- XRDDEV-36: Fixed Messagelog tests randomly failing.
- XRDDEV-39: Fix subsystem registration request failing on CIS hardened RHEL security server.
- XRDDEV-53: Fix access right error message in webview.
- XRDDEV-51: Security Server refresh OCSP responses recovery algorithm during OCSP responder service breaks was changed from Fibonacci based schedule to fixed schedule.
- XRDDEV-79: Fix X-Road package dependencies on Ubuntu 14 so that OpenJDK 8 is always installed.
- XRDDEV-28: Fix performance problem in FastestConnectionSelectingSSLSocketFactory when connecting to a clustered X-Road server.
- XRDDEV-85: Fix failure in message log archiving.
- XRDDEV-61: Fix last hash step tmp files written in the filesystem.
- XRDDEV-74: Fix blocker and critical level issues reported by SonarQube static analysis.
- XRDEV-60 / XTE-425: Central Server: Added script for changing IP address of cluster nodes.

## 6.18.0 - 2018-05-14
- XTE-314 / Backlog #221: Central Server: Bugfix: Write globalconf files atomic way.
- XTE-377: Fixed XXE issues (CWE-827) found by Coverity.
- XTE-396 / Backlog #202: Security Server / Central Server / Configuration Proxy: Improved the globalconf validity check and removal of the globalconf files not distributed any more.
- XTE-397 / Backlog #203: Configuration-Client: Better old globalconf files cleanup after download.
- XTE-409 / Backlog #222: Document UG-OPMONSYSPAR: Better explanation for the parameter 'op-monitor-buffer.sending-interval-seconds'.
- PVAYLADEV-989 / XRDJ #206: Fixed incomplete back-up archives remaining on disk after back-up ending in error
- PVAYLADEV-1081 / XRDJ #210: Fixed visible whitespace in central server address text field
- PVAYLADEV-981 / XRDJ #183: Fix java import order to comply with the style guide
- PVAYLADEV-1102: Fixed test CA instructions, added UTF-8 support for test certificate fields and replaced deprecated Ansible include commands with import_tasks commands
- PVAYLADEV-814: Removed XroadSizeBasedRollingPolicy.java which was previously used as a work-around for a logback bug.
- PVAYLADEV-1101: JRuby, Rubocop and Warbler updated
- PVAYLADEV-594: Removed obsolete 6.9x/6.7x compatibility fix
- PVAYLADEV-984: X-Road term and abbreviation explanations collected into one terminology document
- PVAYLADEV-1116: Update Vagrant development environment instructions
- XTE-385 / Backlog #199: Security Server: Fixed ACL removal after refreshing WSDLs.
- XTE-406 / Backlog #218: Common: Improved hardware module initialization with additional (multithreading) properties.
- XTE-411 / Backlog #220: Security Server: Actually TLSv1.1 is not supported on the client-side interfaces for incoming requests, documentation improved.

## 6.17.0 - 2018-02-14
- PVAYLADEV-861 / XRJD #172: Built a mechanism for configuration loader, that allows the loading of mutually alternative configuration files without unnecessary log errors. This mechanism is used to load explicit configuration values from either proxy, center or confproxy components on signer startup. Also refactored central server UI configuration loading to avoid unnecessary log errors. Update performs a migration for existing local configuration values if needed.
- PVAYLADEV-918: Fixed ansible playbook xroad_init.yml installation for remote RHEL machines.
- PVAYLADEV-799: Monitoring Akka-implementation is enhanced for handling possible restart of actors.
- PVAYLADEV-908 / XRJD #176: Added certificate activation status to enviromental monitoring
- PVAYLADEV-841: Added support for CentOS 7 LXD-containers to public X-Road installation Ansible playbooks
- PVAYLADEV-891: Updated documentation for environmental monitoring. ug-ss_x-road_6_security_server_user_guide.md
- PVAYLADEV-926: Removed automated testing environment Ansible setup from the public repository
- PVAYLADEV-740: Created Dockerfile for compiling xroad codebase and created jenkins pipeline which will use that for compiling, packaging and deploying X-Road versions.
- PVAYLADEV-878: Use case documentation changed from docx to md
- XTE-355 / Backlog #152: Security Server: Improved message exchange performance at a time when periodical timestamping is performed
- XTE-368: Added new security server metapackage xroad-securityserver-ee with default configuration for Estonian instances
- XTE-375: Security Server / Central Server: Enabled HttpOnly flag and set security flag to true for the session cookies
- XTE-376: Security Server: Fixed system resource leak of the monitoring component
- XTE-380: Security Server: Fixed audit logging of the restore process
- PVAYLADEV-809 / XRJD #190: The xroad package xroad-common has been split into four packages to allow removing unnecessary dependencies in the future. The package xroad-common still remains but is now a metapackage that depends on the new packages xroad-nginx, xroad-confclient, and xroad-signer which in turn depend on the new package xroad-base. X-Road packages that were dependant on xroad-common are, for now, still dependant on that package.
- PVAYLADEV-921: Ansible playbook support for selecting the security server variant (ee, fi, vanilla) to be installed, defaults to vanilla
- PVAYLADEV-883: Added feature to limit environmental monitoringdata result, via env-monitor parameter
- PVAYLADEV-962: Fixed path that is displayed to user in central server and security server backup
- PVAYLADEV-978 / XRJD #185: Fixed xroad-jetty high resource usage
- PVAYLADEV-947 / XRJD #179: Defined an documented a common way that should be used to transfer loosely defined security tokens (like JSON Web Tokens) as SOAP headers over X-Road.
- XTE-386 / Backlog #187: Security Server: OCSP log messages more verbal.
- XTE-391 / Backlog #196: X-Road Operations Monitoring Daemon: Use local SWA-Ref schema (swaref.xsd).
- PVAYLADEV-983 / XRJD #195: Documentation fixes
- PVAYLADEV-1040: Fix sonar blocker issue
- PVAYLADEV-1025: Documentation fixes
- PVAYLADEV-954: Security server: Optimize DB connection pool sizes
- PVAYLADEV-1042 / XRJD #194: X-Road monitor: Fix SystemCpuLoad metric calculation
- PVAYLADEV-1034: Security server: Fix access logs
- PVAYLADEV-1057: Documentation fixes
- PVAYLADEV-1039: Added support for ee-metapackage when installing ee-variant with Ansible
- PVAYLADEV-1026 / XRJD #195: Security server getWsdl metaservice's security improved and added parameter that can be used to switch off getWsdl (HTTP GET) metaservice.
- PVAYLADEV-1027: Updated and improved meta-service documentation
- XTE-405 / Backlog #205: Security Server: Fixed changing internal TLS certificate of Security Server using UI
- PVAYLADEV-1087: Fixed the documented WSDL-definition for security server meta-services
- PVAYLADEV-1033 / XRJD #58 / XRJD #25: Enhancements to security server internal load balancing
- PVAYLADEV-986: X-Road installation and update changed to require identical package version numbers in dependencies
- PVAYLADEV-1091: Upgraded some third party dependencies (for security fixes).
- PVAYLADEV-1029: Fix intermittent test failure

## 6.16.0 - 2017-09-13
- PVAYLADEV-848	Updated Gradle to version 4.1
- PVAYLADEV-815	Load Balancer documentation updated with Autologin setup and installing guide for slaves.
- PVAYLADEV-847 / XRJD #169	Fixed UI empty table double click event handling
- PVAYLADEV-367	Extend environmental monitoring to report optionally specified monitoring data.
- PVAYLADEV-438 / XRDJ #57 	For security reasons, security server metaservice no longer returns the network addresses of subsystem's services when retrieving the WSDL of a service. Instead it returns "http://example.org/xroad-endpoint".
- PVAYLADEV-822 / XRJD #162 	Environmental monitoring data now shows fewer certificate details, but for more certificates. SHA-1 hashes and validity periods (start and end date) are shown. The certificate data still contains the authentication and signing certificates and as a new addition, the internal TLS certificate for the security server as well as the client information system authentication certificates. The aim is to provide details about expiring certificates that would prevent message delivery but keep any private certificate details private.
- PVAYLADEV-860 / XRJD #168	The central server's environmental monitoring component is installed by default.
- PVAYLADEV-783 / XRJD #155 Fixed security server diagnostics view breaking if any of its status queries fails.
- PVAYLADEV-794 Packaging in development and release modes. The changelog is installed on target servers.
- XTE-349: Fixed some typos related with document PR-OPMON.
- XTE-335 / Backlog #134: Security Server, Op Monitoring Daemon : Updated Dropwizard to 3.2.2 and removed unnecessary bugfix.
- XTE-332, XTE-353 / Backlog #129: Security Server, Central Server, Configuration Proxy: Added support for PKCS#11 sign mechanism CKM_RSA_PKCS_PSS and made key creation template configurable.
- PVAYLADEV-780 / XRJD #146: Updated xroad-jetty to version 9.4.5. Now using jetty logging-logback module and updated logback (both library and jetty module version to 1.2.3). Removed XRoadSizeBasedRollingPolicy from the logback configurations. The policy class remains available (in case someone really wants to use it for awhile still), but will be removed entirely in a future release. Due to the log rolling policy change, the file name of archived files will lose the zip-creation time from the custom policy.
- PVAYLADEV-807: Added a maintenance mode to the health check interface to force health check to return HTTP status code 503. Mode can be enabled through proxy's admin port.
- PVAYLADEV-746: Added environment monitoring sensor for certificates which are associated with this security server.
- PVAYLADEV-717: Added license for IAIK PKCS Wrapper
- PVAYLADEV-800 / XRJD #71: Security server should preserve and propagate the SOAPAction header from the consumer to the provider.
- PVAYLADEV-838: Fix Ansible script does not build installation packages
- PVAYLADEV-804: Added instructions on performing an online rolling upgrade on a security server cluster. See the External Load Balancer documentation (doc id: IG-LXB).
- PVAYLADEV-834: Updated dependencies to latest stable versions to fix known vulnerabilities (jackson-databind, apache-mime4j-core, JRuby)
- PVAYLADEV-760 / XRJD #160: Modified connector SO-linger defaults to -1. Additionally moved RHEL-proxy configuration to file override-rhel-proxy.ini and reduced the file to only contain differences to debian-proxy configuration file proxy.ini, that is now also included in RHEL packaging as a baseline configuration. Also modified SystemPropertiesLoader to load glob-defined ini-files in alphabetic order based on the filename.
- PVAYLADEV-798 / XRJD #170: Fixed the horizontal centering of central server UI tab bars as well as the vertical positioning of the advanced search window tab bar.
- PVAYLADEV-818: Updated the frontpage of X-Road Github repository (README.md file) to contain more information about the X-Road development.
- PVAYLADEV-816: Add missing load balancing installation document image source files
- PVAYLADEV-772: The X-Road restore backup script names the services that need to be restarted so that the service list is always correct and the services are restarted in correct order.
- PVAYLADEV-797 / XRJD #156: Federation has been disabled by default on the security server level. Federation can be enabled with the system parameter allowed-federations for the configuration-client server component. More information can be found in the Security Server User Guide (Doc. ID: UG-SS) and the System Parameters User Guide (Doc. ID: UG-SYSPAR)
- PVAYLADEV-868:Added link from ig-xlb_x-road_external_load_balancer_installation_guide.md to /doc/README.md
- PVAYLADEV-856: Exclude audit.log from automatic log cleanup on reboot
- XTE-248 / Backlog #55: Security Server: Fixed creation of signed documents (backward compatible) to follow e-signature standards (XAdES, ASiC).
- XTE-330 / Backlog #127: Security Server: Added support for "NEE" member class in certificates provided by SK ID Solutions AS.
- XTE-357 / Backlog #164: Security Server: Fixed temporary files removal in error situations.
- PVAYLADEV-933: Fixed build failure on clean machine
- PVAYLADEV-934: Fixed problem in wsdlvalidator install paths

## 6.15.0 - 2017-05-12
- PVAYLADEV-730 / XRJD #147 Packaged wsdlvalidator and included it in the RHEL distribution.
- PVAYLADEV-621 / XRJD #148 Fix environmental monitoring does not return correct value for open file handles.
- PVAYLADEV-738 / XRJD #139 Fix concurrency issue in AdminPort synchronous request handling
- PVAYLADEV-743 Modified cluster configuration to allow only read-only users on slave-nodes
- PVAYLADEV-724 Make it possible to disable configuration synchronization on a load balancing cluster slave

## 6.14.0 - 2017-04-13
- XTE-334 / Joint development issue #135: Security Server bugfix: Fixed not correctly functioning timeouts.
- XTE-337 / Joint development issue #140: Remove X-Road version 5 migration support. **Warning:** Central Server database schema changed, old Central Server backups are not usable.
- XTE-341 / Joint development issue #142: Security Server: Enable detect connections that have become stale (half-closed) while kept inactive in the connection pool.

## 6.13.0 - 2017-04-11
- PVAYLADEV-695: Increase akka remoting maximum message size to 256KiB and enable logging of akka error events.
- PVAYLADEV-729: During a configuration restore from backup, the access rights of the directory /var/lib/xroad for other users will no longer be removed.
- PVAYLADEV-726: Fixed an issue where diagnostics view in security server UI was not able to show CA-information that contained special characters.
- PVAYLADEV-722: Added support for external load balancing.
- PVAYLADEV-714: Added documentation for SecurityServer protocol extension.
- PVAYLADEV-709: Added a read-only user role for security server user interface.
- PVAYLADEV-707: SOAP Faults wrapped in a multipart message will now be passed to the client. Previously, the security server replaced the fault with a generalized error message.
- PVAYLADEV-615: Fix for never ending messagelog archiving. Doing it now in smaller transactions.
- PVAYLADEV-704: Added Jenkinsfile to support building Github pull requests in Jenkins.

## 6.12.0 - 2017-03-13
- XTE-99 / Joint development issue #79: Security Server UI: Added uniqueness check of the entered security server code when initializing the server.
- XTE-252 / Joint development issue #53: Security Server: Upgraded embedded Jetty to the version 9.4.2. Due to upgrade SHA1 ciphers are no longer supported for communication between security server and client.
- XTE-293: Security Server: A field set used to generate the token ID of the SSCD has been made configurable.
- XTE-294 / Joint development issue #84: Security Server: Added configuration file for the OCSP responder Jetty server (and increased max threads size of the thread pool).
- XTE-307 / Joint development issue #131: Security Server bugfix: Added missing HTTP header "Connection: close" into the server proxy response in cases error occurs before parsing a service provider's response.
- XTE-308 / Joint development issue #132: Security Server bugfix: Added missing read timeout for OCSP responder client.
- XTE-310 / Joint development issue #125: Security Server bugfix: SOAP messages with attachments caused in some cases a temopray file handle leak.
- XTE-333 / Joint development issue #128: Security Server bugfix: Fixed parsing SOAP messages containing &amp; or &lt; entities.
- Security Server: TCP socket SO_LINGER values in the proxy configuration file (proxy.ini) set to -1 according to avoid unexpected data stream closures.

## 6.11.0 - 2017-03-01
- PVAYLADEV-609 / PVAYLADEV-703 / Joint development issue #120: Added a partial index to the messagelog database to speed up retrieval of messages requiring timestamping. This should increase proxy performance in cases where the logrecord table is large.
- PVAYLADEV-685 / Joint development issue #121: Added a system property to deactivate signer's periodic OCSP-response retrieval on both central server and configuration proxy.

## 6.10.0 - 2017-02-15
- PVAYLADEV-684: Change source code directory structure so that doc folder moves to root level and xtee6 folder is renamed to src. Checkstyle configuration moves to src from doc.
- PVAYLADEV-670: The document DM-CS central server data model was converted to markdown format and the included ER diagram was done with draw.io tool.
- PVAYLADEV-253: Serverproxy ensures that client certificate belongs to registered security server before reading the SOAP message.
- PVAYLADEV-369: Environmental monitoring port configuration system property group monitor has been renamed to env-monitor. If the system property monitor.port was previously configured, it has to be done again using env-monitor.port. Monitor sensor intervals are now also configurable as system properties.
- PVAYLADEV-657: Added version history table and license text to markdown documentation.
- PVAYLADEV-661: Packaging the software is done in Docker container. This includes both deb and rpm packaging.
- PVAYLADEV-675: Fixed problem in central server and security server user interface's file upload component. The problem caused the component not to clear properly on close.
- PVAYLADEV-680: Fixed problem in Debian changelog that caused warnings on packaging.
- PVAYLADEV-682: Added Ansible scripts to create test automation environment.
- PVAYLADEV-547: Added Vagrantfile for creating X-Road development boxes. It is possible to run X-Road servers in LXD containers inside the development box.

## 6.9.5 - 2017-03-27
- XTE-293: Security Server: A field set used to generate the token ID of the SSCD has been made configurable.
- XTE-333 / Joint development issue #128: Security Server bugfix: Fixed parsing SOAP messages containing &amp; or &lt; entities.

## 6.9.4 - 2017-02-13
- XTE-301: Security Server UI bugfix: race condition of the adding a new client caused duplicates
- XTE-319: Security Server UI bugfix: WSDL deletion caused incorrect ACL removal
- XTE-322: Security Server bugfix: a typo in the configuration file proxy.ini (client-timeout)

## 6.9.3 - 2017-02-10
- PVAYLADEV-691: Hotfix for ExecListingSensor init. (Fixes package listing information, etc)

## 6.9.2 - 2017-01-23
- PVAYLADEV-662: Fixed proxy memory parameters
- PVAYLADEV-662: Altered OCSP fetch interval default value from 3600 to 1200 seconds
- PVAYLADEV-662: Converted DM-ML document to markdown format
- PVAYLADEV-662: Fixed bug in handling HW token's PIN code
- PVAYLADEV-662: Fixed bug in prepare_buildhost.sh script that caused build to fail on a clean machine
- PVAYLADEV-656: Added a reading timeout of 60 seconds for OcspClient connections
- PVAYLADEV-666: Fixed bug that caused metaservices and environmental monitoring replies to be returned in multipart format

## 6.9.1 - 2017-01-13
- Updated documents: ARC-OPMOND, UG-OPMONSYSPAR, UG-SS, PR-OPMON, PR-OPMONJMX, TEST_OPMON, TEST_OPMONSTRAT, UC-OPMON
- Updated example Zabbix related scripts and configuration files

## 6.9.0 - 2017-01-06

- PVAYLADEV-505: Fixed a bug in Security Server's UI that was causing the text in the pop-window to be messed with HTML code in some cases when "Remove selected" button was clicked.
- PVAYLADEV-484: Changed the value of Finnish setting for time-stamping of messages (acceptable-timestamp-failure-period parameter). Value was increased from value 1800s to value 18000s. By this change faults related to time-stamping functionality will be decreased.
- PVAYLADEV-475 / Joint Development issue #70: Security Server's connection pool functionality improved so that existing and already opened connections will re-used more effectively. Old implementation was always opening a new connection when a new message was sent. This new functionality will boost performance of Security Server several percents. Global settings use the old functionality by default but the Finnish installation packages override the global setting, opting to use the improvements. See the system parameters documentation UG-SYSPAR for more details.  
- PVAYLADEV-523: An Ansible script for installing the test-CA was created and published in the Github repository. The script will execute the installation automatically without any manual actions needed.
- PVAYLADEV-536: Improved OCSP diagnostics and logging when handling a certificate issued by an intermediate (non-root) certificate authority: The certificates are now listed in OCSP diagnostics and a false positive error message is no longer logged.
- PVAYLADEV-467 / PVAYLADEV-468 / PVAYLADEV-469 / PVAYLADEV-553 / Joint Development issue #81: Several improvements and checks to make sure there are no security threats related to Security Server's user rights and system generated files:
  - /var/tmp/xroad and /var/log/xroad folders checked and user rights validated
  - /var/lib/xroad folder user rights restricted
  - /var/log/secure and /var/log/up2date folders checked through and validated if files generated here are necessary
  - /var/log/messages folder checked through and validated if files generated here are necessary. Fixed functionality so that xroad-confclient is not writing log files to this folder if it is running as a service.
  - N.B! if there are monitoring actions and processed related to xroad-confclient, that are using log files of this folder, the configuration of monitoring must be changed so that the source of logs is from now on /var/log/xroad folder.
- PVAYLADEV-556: All installed additional parts of Central Server are seen on UI of Central Server. Earlier some parts that where installed could not be seen on UI.
- PVAYLADEV-531: Fixed the bug in functionality of "Unregister" dialog window in security server's "Keys and Certificates" -view so that no nonsensical error messages are shown to user. Erroneous notification was shown if user had created an authentication certificate and then made a request to register it and immediately canceled the request before it was accepted. This caused an unexpected error text from the Keys -table to be translated and the subsequent message to be shown to the user. The underlying error was a fixed removing any unnecessary error messages.
- PVAYLADEV-560 / Joint Development issue #65: Improved the handling of OCSP responses at startup phase of Security Server. If at startup the global configuration is expired then the next OCSP validation is scheduled within one minute. In earlier versions this was scheduled within one hour and caused extra delay until OCSP status was 'good'. Also, error message 'Server has no valid authentication' was generated.
- PVAYLADEV-489 / PVAYLADEV-571 / Joint Development issue #69: From version 6.9.0 Security Server is supporting new XML schema that makes possible to use a set of different Global Configuration versions. This makes possible that Global Configuration can be updated without breaking the compatibility to the Security Servers that are still using the older version of Global Configuration. Each Security Server knows the correct Global Configuration version it is using and based on this information is able to request that version from the Central Server. Central Server in turn is able to distribute all the Global Configurations that might be in use.
- PVAYLADEV-570 / Joint Development issue #69: From version 6.9.0 Configuration Proxy supports a new XML schema that makes it possible to use a set of different Global Configuration versions. Configuration Proxy can download, cache and distribute all the Global Configurations that might be in use.
- PVAYLADEV-588 / Joint Development issue #64: Fixed a bug that caused Security Server to start doing duplicate OCSP fetches at the same time. This happened if two or more OCSP related parameter values were changed (almost) at the same time.
- PVAYLADEV-457: Improved the INFO level logging information of Signer module so that more information will be written to log. It makes easier to see afterward what Signer has been doing.
- PVAYLADEV-607 / Joint Development issue #69: Global Configuration version that is generated and distributed by default can be set both in Central Server and Configuration Proxy (using a parameter value).
- PVAYLADEV-616: Fixed a bug in environment monitoring causing file handles not to be closed properly.
- PVAYLADEV-618 / Joint Development issue #89: Partial index is created to messagelog database so that non-archived messages will be fetched faster. This change will make the archiver process much faster.
- PVAYLADEV-634 / Joint Development issue #96: Fixed a bug in 'Generate certificate request' dialog. A refactored method was not updated to certificate request generation from System Parameters -view which caused the certificate generation to fail with the error message "Undefined method".

## 6.8.11 - 2016-12-20
- Added documents: PR-OPMON, PR-OPMONJMX, ARC-OPMOND, UG-OPMONSYSPAR
- Updated documents: ARC-G, ARC-SS, UC-OPMON, UG-SS, TEST_OPMON, TEST_OPMONSTRAT

## 6.8.10 - 2016-12-12
- Operational data monitoring improvements and bug fixes

## 6.8.9 - 2016-12-05
- Operational data monitoring

## 6.8.8 - 2016-12-01
- CDATA parsing fix (XTE-262)
- Converting PR-MESS to Markdown

## 6.8.7 - 2016-10-21
- DOM parser replacement with SAX parser (XTE-262)

## 6.8.6 - 2016-09-30
- Fixed: security server processes MIME message incorrectly if there is a "\t" symbol before boundary parameter (XTE-265)
- Documentation update: apt-get upgrade does not upgrade security server from 6.8.3 to 6.8.5 (XTE-278)
- Added xroad-securityserver conflicts uxp-addon-monitoring <= 6.4.0

## 6.7.13 - 2016-09-20
 - PVAYLADEV-485: Fixed a bug in the message archiver functionality that caused very long filenames or filenames including XML to crash the archiver process.
 - PVAYLADEV-398: Security Server backup/restore functionality fixed to work also when the existing backup is restored to a clean environment (new installation of a Security Server to a new environment).
 - PVAYLADEV-238: OCSP dianostic UI now shows the connection status. Color codes:
   - Green: Ok
   - Yellow: Unknown status
   - Red: Connection cannot be established to OCSP service or OCSP response could not be interpreted or no response from OCSP service
 - PVAYLADEV-360: Namespace prefixes other than 'SOAP-ENV' for SOAP fault messages are now supported. Previously other prefixes caused an error.
 - PVAYLADEV-424: Improved the messagelog archiver functionality so that it cannot consume an unlimited amount of memory even if there would be tens of thousands of messages to archive.
 - PVAYLADEV-304: Fixed a situation that caused time-stamping to get stuck if some (rare) preconditions were realized.
 - PVAYLADEV-351: Performance of Security Server improved by optimizing database queries at the time when Security Server's configuration data is fetched.
 - PVAYLADEV-454: Adjusted the amount of metaspace memory available for xroad processes so that the signer service does not run out of memory.
 - PVAYLADEV-416: Added Security Server support for the old Finnish certificate profile used in the FI-DEV environment.
 - PVAYLADEV-459 / PVAYLADEV-352 / PVAYLADEV-460 / PVAYLADEV-461: Several improvements to OCSP protocol related functionalities:
    - After a failure to fetch an OCSP respose, fetch retries are now scheduled based on the Fibonacci Sequence. The first retry is done after 10 seconds, then after 20 seconds, then after 30 seconds, 50 seconds, 80 seconds, 130 seconds etc. until a successful OCSP response is fetched.
    - Validation of OCSP response is done only once per message and the validation result is then stored to cache. If result is needed later, cache will be used for checking the result. This change will make the checking faster.
    - OCSP responses are fetched by the time interval defined in Global Configuration so that the Security Server is able to operate longer in a case on OCSP service is down.
    - OCSP response is no longer fetched immediately if ocspFreshnessSeconds or nextUpdate parameter values are changed. This allows the Security Server to operate longer in case the OCSP service is down and the parameters are changed to avoid calling the unreachable OCSP service.
 - PVAYLADEV-353: Added system parameters to stop the security servers from leaking TCP connections between them. These settings maintain status quo by default so connections are leaked without configuration changes. The prevention is overridden to be enabled in the Finnish installation package. The added configuration options are described in the UG-SYSPAR document. In short, configuring the [proxy] on the server side with server-connector-max-idle-time=120000 will close idle connections after 120 seconds.
 - PVAYLADEV-455 / PVAYLADEV-458: Updated several Security Server dependency packages to the latest version so that possible vulnerabilities are fixed.
 - PVAYLADEV-400: Security Server UI: when adding a new subsystem only subsystems that are owned by the organization are visible by default. Previously all the subsystems were visible (all the registered subsystems).
 - PVAYLADEV-464: Security Server UI: implemented 'Certificate Profile Info' feature for Finnish certificates which allows the UI to automatically fill most of the necessary fields when creating a new certificate request (either sign or auth certificate request).
 - PVAYLADEV-476: Improved the performance of Security Server by optimizing the caching of global configuration.
 - Bug fixes and minor enhancements

## 6.8.5 - 2016-08-16
- Bugfix: it's not possible to send duplicate client registration requests (https://github.com/vrk-kpa/xroad-joint-development/issues/48)
- Bugfix: added one missing translation
- Updated configuration client test data
- Some minor corrections

## 6.8.4 - 2016-05-11
- Merged with XTEE6 repo

## 6.7.12 - 2016-04-25
- Fixed security server not starting if xroad-addon-messagelog is not installed
- Added connection timeouts to configuration client to prevent hanging problems
- In security server's keys and certificates view delete button now removes both key and certificates
- Signer reacts to ocspFreshnessSeconds parameter change immediately
- OCSP nextUpdate verification can be switched off with optional global configuration part
- Fixed bug in xroad-create-cluster.sh script that created the certificates with 30 days expiry period
- Fix software token batch signing setting

## 6.7.11 - 2016-02-08
- Minor documentation changes

## 6.7.10 - 2016-01-15
- Change configuration client admin port default to 5675 and make it configurable
- Security server message exchange performance optimizations
- Security server environmental monitoring

## 6.7.9 - 2016-01-15
- Fix timestamper connection checking
- Fix timestamper status when batch timestamping is used
- Timestamping diagnostics displays status for all defined timestamping services

## 6.7.8 - 2016-01-07
- Security server offers diagnostics information for time stamping service
- Fixed configuration restore (RHEL)
- Fixed database backup to support generated passwords

## 6.7.7 - 2015-12-09
- Fixed critical errors found by SonarQube
- Added option for requiring strong password for PIN-code
- Security server offers diagnostics information for global configuration fetching
- Taken to use HTML-attribute data-name to improve testability

## 6.7.6 - 2015-11-27
- Fixed changing of security server configuration anchor

## 6.7.5 - 2015-11-26
- Updated member code/identifier extractor for Finnish instance
- Fixed XSS vulnerabilities in central server and security server user interfaces
- RHEL installation does not redirect clientproxy ports automatically
- Security server's internal TLS certificate can be replaced from the UI

## 6.7.4 - 2015-11-12
- Add MIT license header to security server source code
- Add LICENSE.info file to security server source code and binaries
- Add LICENSE.info file to central server source code and binaries
- Add LICENSE.info file to configuration proxy source code and binaries
- Add LICENSE file containing MIT license to security server source code and binaries
- Fixed 'Global configuration expired' error occurring under heavy load
- The password for messagelog and serverconf databases is generated during installation
- Remove hard-coded iface from Red Hat security server port redirection and make it configurable

## 6.7.3 - 2015-10-26
- Add license information
- Refactor proxy setup scripts (RHEL)

## 6.7.2 - 2015-10-19
- Fix nginx configuration (remove X-Frame-Options)

## 6.7.1 - 2015-10-14
- Finnish settings set SHA256withRSA as default signature algorithm
- Finnish settings set SHA256withRSA as default CSR signature algorithm
- Configurable message body logging
- Perfect forward secrecy management services
- Security server user interface uses TLSv1.2
- Central server user interface uses TLSv1.2
- Security server communicates with backend services using TLSv1.2
- Perfect forward secrecy for security server user interface
- Perfect forward secrecy for central server user interface
- Perfect forward secrecy for security server communications with backend services
- Fixed SonarQube static analysis blocker issues
- Management services use TLSv1.2

## 6.7.0 - 2015-09-29
- Partial support for RHEL 7
  - Security server can be installed on RHEL 7
  - rpm packages for security server
    - xroad-securityserver-fi (meta-package for Finnish instances), xroad-securityserver, xroad-proxy, xroad-common, xroad-jetty9, xroad-addon-messagelog, xroad-addon-metaservices
    - Note. optional package xroad-addon-hwtokens is not included in this release
- Member Code/Identifier Extractor for Finnish instance (PVAYLADEV-94)
  - Member Code/Identifier Extractor Method: ee.ria.xroad.common.util.FISubjectClientIdDecoder.getSubjectClientId
  - Signing certificate subject DN format supported by the decoder: C=FI,O=<instanceIdentifier>, OU=<memberClass>, CN=<memberCode> (e.g. C=FI, O=FI-DEV, OU=PUB, CN=1234567-8)
- Configurable key size for signing and authentication RSA keys (PVAYLADEV-28)
  - New configuration parameter signer.key-length (default 2048)
- Configurable certificate signing request signing algorithm (PVAYLADEV-29)
  - New configuration parameter signer.csr-signature-algorithm (default: SHA1withRSA)
- New security server metapackage with default configuration for Finnish instance
  - xroad-securityserver-fi
  - uses SHA256withRSA as signer.csr-signature-algorithm
- Fixed atomic save to work between separate file systems (PVAYLADEV-125)
  - OS temp directory and X-Road software can now reside on different file systems

---
XRDDEV references: see https://jira.niis.org/projects/XRDDEV/
(Backlog/XRJD references: see https://github.com/vrk-kpa/xroad-joint-development/issues)<|MERGE_RESOLUTION|>--- conflicted
+++ resolved
@@ -1,12 +1,10 @@
 # Change Log
 
-<<<<<<< HEAD
 ## 6.22.0 - UNRELEASED
-=======
+
 ## 6.21.1 - 2019-05-22
 - XRDDEV-526: Fix adding a WSDL with a newer version of an existing service fails.
 - XRDDEV-506: Fix operational monitoring does not record request_out_ts and response_in_ts for REST messages.
->>>>>>> f400539e
 
 ## 6.21.0 - 2019-04-24
 - XRDDEV-263: Security Server data model extended to cover REST services.
@@ -41,7 +39,6 @@
 - XRDDEV-383: Add security server Dockerfile and usage instructions.
 - XRDDEV-411: Fix SonarQube duplication warning.
 - XRDDEV-443: Fix updating REST service code removes all access rights.
-
 
 ## 6.20.1 - 2019-02-05
 - XRDDEV-351: Fix XRDDEV-351
