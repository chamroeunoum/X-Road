
| ![European Union / European Regional Development Fund / Investing in your future](img/eu_rdf_75_en.png "Documents that are tagged with EU/SF logos must keep the logos until 1.1.2022, if it has not stated otherwise in the documentation. If new documentation is created  using EU/SF resources the logos must be tagged appropriately so that the deadline for logos could be found.") |
| -------------------------: |

# SECURITY SERVER USER GUIDE <!-- omit in toc -->

**X-ROAD 6**

Version: 2.36
Doc. ID: UG-SS

---


## Version history <!-- omit in toc -->

 Date       | Version | Description                                                     | Author
 ---------- | ------- | --------------------------------------------------------------- | --------------------
 05.09.2014 | 0.1     | Initial draft
 24.09.2014 | 0.2     | Translation to English
 10.10.2014 | 0.3     | Update
 14.10.2014 | 0.4     | Title page, header, footer added
 16.10.2014 | 0.5     | Minor corrections done
 12.11.2014 | 0.6     | Asynchronous messages section removed. Global Configuration distributors section replaced with Configuration Anchor section ([10.1](#101-managing-the-configuration-anchor)). Added Logback information (Chapter [16](#17-logs-and-system-services)). A note added about the order of timestamping services (Section [10.2](#102-managing-the-timestamping-services)).
 1.12.2014  | 1.0     | Minor corrections done
 19.01.2015 | 1.1     | License information added
 27.01.2015 | 1.2     | Minor corrections done
 30.04.2015 | 1.3     | “sdsb” changed to “xroad”
 29.05.2015 | 1.4     | Message Log chapter added (Chapter [11](#11-message-log))
 30.06.2015 | 1.5     | Minor corrections done
 3.07.2015  | 1.6     | Audit Log chapter added (Chapter [12](#12-audit-log))
 7.09.2015  | 1.7     | Message Log – how to use remote database (Section [11.3](#113-using-a-remote-database))
 14.09.2015 | 1.8     | Reference to the audit log events added
 18.09.2015 | 1.9     | Minor corrections done
 21.09.2015 | 2.0     | References fixed
 07.10.2015 | 2.1     | Default value of the parameter *acceptable-timestamp-failure-period* set to 14400
 14.10.2015 | 2.2     | Instructions for using an external database for the message log corrected
 05.11.2015 | 2.3     | Updates related to backup and restore (Chapter [13](#13-back-up-and-restore))
 30.11.2015 | 2.4     | X-Road concepts updated (Section [1.2](#12-x-road-concepts)). Security server registration updated (Chapter [3](#3-security-server-registration)). Security server clients updated (Chapter [4](#4-security-server-clients)); only subsystems (and not members) can be registered as security server clients and have services or access rights configured. Cross-references fixed. Editorial changes made.
 09.12.2015 | 2.5     | Security server client deletion updated (Section [4.5.2](#452-deleting-a-client)). Editorial changes made.
 14.12.2015 | 2.6     | Message log updated (Chapter [11](#11-message-log))
 14.01.2016 | 2.7     | Logs updated (Chapter [16](#17-logs-and-system-services))
 08.02.2016 | 2.8     | Corrections in chapter [16](#17-logs-and-system-services)
 20.05.2016 | 2.9     | Merged changes from xtee6-doc repo. Added Chapter [14](#14-diagnostics) Diagnostics and updated content of [10.3](#103-changing-the-internal-tls-key-and-certificate) Changing the Internal TLS Key and Certificate.
 29.11.2016 | 2.10    | User Management updated (Chapter [2](#2-user-management)). XTE-297: Internal Servers tab is displayed to security server owner (Chapter [9](#9-communication-with-the-client-information-systems)). |
 19.12.2016 | 2.11    | Added Chapter [15](#15-operational-monitoring) Operational Monitoring
 20.12.2016 | 2.12    | Minor corrections in Chapter [15](#15-operational-monitoring)
 22.12.2016 | 2.13    | Corrections in Chapter [15.2.5](#1525-configuring-an-external-operational-monitoring-daemon-and-the-corresponding-security-server)
 04.01.2016 | 2.14    | Corrections in Chapter [15.2.5](#1525-configuring-an-external-operational-monitoring-daemon-and-the-corresponding-security-server)
 20.02.2017 | 2.15    | Converted to Github flavoured Markdown, added license text, adjusted tables for better output in PDF | Toomas Mölder
 16.03.2017 | 2.16    | Added observer role to Chapters [2.1](#21-user-roles) and [2.2](#22-managing-the-users) | Tatu Repo
 15.06.2017 | 2.17    | Added [Chapter 17](#18-federation) on federation | Olli Lindgren
 25.09.2017 | 2.18    | Added chapter [16 Environmental Monitoring](#16-environmental-monitoring) | Tomi Tolvanen
 17.10.2017 | 2.19    | Added section [16.3 Limiting environmental monitoring remote data set](#163-limiting-environmental-monitoring-remote-data-set)| Joni Laurila
 05.03.2018 | 2.20    | Added terms and abbreviations reference, document links, moved concepts to terms and abbreviations. | Tatu Repo 
 10.04.2018 | 2.21    | Update internal server certificate documentation. | Jarkko Hyöty
 25.05.2018 | 2.22    | Update system parameters documentation. | Jarkko Hyöty
 15.11.2018 | 2.23    | Minor updates for Ubuntu 18.04 | Jarkko Hyöty
 06.02.2019 | 2.24    | Minor updates on security server client registration in Chapters [4.3](#43-configuring-a-signing-key-and-certificate-for-a-security-server-client) and [4.4](#44-registering-a-security-server-client-in-the-x-road-governing-authority). | Petteri Kivimäki
 15.03.2019 | 2.25    | Update documentation to cover REST service usage in chapter [6] | Jarkko Hyöty
 26.03.2019 | 2.26    | Added chapter on API keys [19](#19-management-rest-apis) | Janne Mattila
 16.04.2019 | 2.27    | Minor updates regarding REST services in chapter [6] | Petteri Kivimäki
 30.06.2019 | 2.28    | Update the default connection type from HTTP to HTTPS in chapter [9] | Petteri Kivimäki
 01.07.2019 | 2.29    | Changing the Security Server Owner chapter added (Chapter [3.4](#34-changing-the-security-server-owner)) | Petteri Kivimäki
 14.08.2019 | 2.30    | Added automatic backups | Ilkka Seppälä
 29.09.2019 | 2.31    | Added chapter [19.3](#193-correlation-id-http-header) on REST API correlation id | Janne Mattila
 30.09.2019 | 2.32    | Added remote database migration guide | Ilkka Seppälä
 15.10.2019 | 2.33    | Updated REST services in chapter [6] | Ilkka Seppälä
 04.11.2019 | 2.34    | Added information about REST API request rate and size limits | Janne Mattila
 07.11.2019 | 2.35    | Add more information about service descriptions to chapter [6] | Ilkka Seppälä
 05.12.2019 | 2.36    | Add information about timestamping failover capabilities in chapter [10.2](#102-managing-the-timestamping-services) | Petteri Kivimäki

## Table of Contents <!-- omit in toc -->

<!-- toc -->
<!-- vim-markdown-toc GFM -->

- [License](#license)
- [1 Introduction](#1-introduction)
  - [1.1 The X-Road Security Server](#11-the-x-road-security-server)
  - [1.2 Terms and abbreviations](#12-terms-and-abbreviations)
  - [1.3 References](#13-references)
- [2 User Management](#2-user-management)
  - [2.1 User Roles](#21-user-roles)
  - [2.2 Managing the Users](#22-managing-the-users)
- [3 Security Server Registration](#3-security-server-registration)
  - [3.1 Configuring the Signing Key and Certificate for the Security Server Owner](#31-configuring-the-signing-key-and-certificate-for-the-security-server-owner)
    - [3.1.1 Generating a Signing Key](#311-generating-a-signing-key)
    - [3.1.2 Generating a Certificate Signing Request for a Signing Key](#312-generating-a-certificate-signing-request-for-a-signing-key)
    - [3.1.3 Importing a Certificate from the Local File System](#313-importing-a-certificate-from-the-local-file-system)
    - [3.1.4 Importing a Certificate from a Security Token](#314-importing-a-certificate-from-a-security-token)
  - [3.2 Configuring the Authentication Key and Certificate for the Security Server](#32-configuring-the-authentication-key-and-certificate-for-the-security-server)
    - [3.2.1 Generating an Authentication Key](#321-generating-an-authentication-key)
    - [3.2.2 Generating a Certificate Signing Request for an Authentication Key](#322-generating-a-certificate-signing-request-for-an-authentication-key)
    - [3.2.3 Importing an Authentication Certificate from the Local File System](#323-importing-an-authentication-certificate-from-the-local-file-system)
  - [3.3 Registering the Security Server in the X-Road Governing Authority](#33-registering-the-security-server-in-the-x-road-governing-authority)
    - [3.3.1 Registering an Authentication Certificate](#331-registering-an-authentication-certificate)
  - [3.4 Changing the Security Server Owner](#34-changing-the-security-server-owner)
- [4 Security Server Clients](#4-security-server-clients)
  - [4.1 Security Server Client States](#41-security-server-client-states)
  - [4.2 Adding a Security Server Client](#42-adding-a-security-server-client)
  - [4.3 Configuring a Signing Key and Certificate for a Security Server Client](#43-configuring-a-signing-key-and-certificate-for-a-security-server-client)
  - [4.4 Registering a Security Server Client in the X-Road Governing Authority](#44-registering-a-security-server-client-in-the-x-road-governing-authority)
    - [4.4.1 Registering a Security Server Client](#441-registering-a-security-server-client)
  - [4.5 Deleting a Client from the Security Server](#45-deleting-a-client-from-the-security-server)
    - [4.5.1 Unregistering a Client](#451-unregistering-a-client)
    - [4.5.2 Deleting a Client](#452-deleting-a-client)
- [5 Security Tokens, Keys, and Certificates](#5-security-tokens-keys-and-certificates)
  - [5.1 Availability States of Security Tokens, Keys, and Certificates](#51-availability-states-of-security-tokens-keys-and-certificates)
  - [5.2 Registration States of Certificates](#52-registration-states-of-certificates)
    - [5.2.1 Registration States of the Signing Certificate](#521-registration-states-of-the-signing-certificate)
    - [5.2.2 Registration States of the Authentication Certificate](#522-registration-states-of-the-authentication-certificate)
  - [5.3 Validity States of Certificates](#53-validity-states-of-certificates)
  - [5.4 Activating and Disabling the Certificates](#54-activating-and-disabling-the-certificates)
  - [5.5 Configuring and Registering an Authentication key and Certificate](#55-configuring-and-registering-an-authentication-key-and-certificate)
  - [5.6 Deleting a Certificate](#56-deleting-a-certificate)
    - [5.6.1 Unregistering an Authentication Certificate](#561-unregistering-an-authentication-certificate)
    - [5.6.2 Deleting a Certificate or a certificate Signing Request notice](#562-deleting-a-certificate-or-a-certificate-signing-request-notice)
  - [5.7 Deleting a Key](#57-deleting-a-key)
- [6 X-Road Services](#6-x-road-services)
  - [6.1 Adding a service description](#61-adding-a-service-description)
    - [6.1.1 SOAP](#611-soap)
    - [6.1.2 REST](#612-rest)
  - [6.2 Refreshing a service description](#62-refreshing-a-service-description)
  - [6.3 Enabling and Disabling a service description](#63-enabling-and-disabling-a-service-description)
  - [6.4 Changing the Address of a service description](#64-changing-the-address-of-a-service-description)
  - [6.5 Deleting a service description](#65-deleting-a-service-description)
  - [6.6 Changing the Parameters of a Service](#66-changing-the-parameters-of-a-service)
  - [6.7 Managing REST Endpoints](#67-managing-rest-endpoints)
- [7 Access Rights](#7-access-rights)
  - [7.1 Changing the Access Rights of a Service](#71-changing-the-access-rights-of-a-service)
  - [7.2 Adding a Service Client](#72-adding-a-service-client)
  - [7.3 Changing the Access Rights of a Service Client](#73-changing-the-access-rights-of-a-service-client)
- [8 Local Access Right Groups](#8-local-access-right-groups)
  - [8.1 Adding a Local Group](#81-adding-a-local-group)
  - [8.2 Displaying and Changing the Members of a Local Group](#82-displaying-and-changing-the-members-of-a-local-group)
  - [8.3 Changing the description of a Local Group](#83-changing-the-description-of-a-local-group)
  - [8.4 Deleting a Local Group](#84-deleting-a-local-group)
- [9 Communication with the Client Information Systems](#9-communication-with-the-client-information-systems)
- [10 System Parameters](#10-system-parameters)
  - [10.1 Managing the Configuration Anchor](#101-managing-the-configuration-anchor)
  - [10.2 Managing the Timestamping Services](#102-managing-the-timestamping-services)
  - [10.3 Changing the Internal TLS Key and Certificate](#103-changing-the-internal-tls-key-and-certificate)
  - [10.4 Approved Certificate Authorities](#104-approved-certificate-authorities)
- [11 Message Log](#11-message-log)
  - [11.1 Changing the Configuration of the Message Log](#111-changing-the-configuration-of-the-message-log)
    - [11.1.1 Common parameters](#1111-common-parameters)
    - [11.1.2 Timestamping parameters](#1112-timestamping-parameters)
    - [11.1.3 Archiving parameters](#1113-archiving-parameters)
  - [11.2 Transferring the Archive Files from the Security Server](#112-transferring-the-archive-files-from-the-security-server)
  - [11.3 Using a Remote Database](#113-using-a-remote-database)
- [12 Audit Log](#12-audit-log)
  - [12.1 Changing the Configuration of the Audit Log](#121-changing-the-configuration-of-the-audit-log)
  - [12.2 Archiving the Audit Log](#122-archiving-the-audit-log)
- [13 Back up and Restore](#13-back-up-and-restore)
  - [13.1 Back up and Restore in the User Interface](#131-back-up-and-restore-in-the-user-interface)
  - [13.2 Restore from the Command Line](#132-restore-from-the-command-line)
  - [13.3 Automatic Backups](#133-automatic-backups)
- [14 Diagnostics](#14-diagnostics)
  - [14.1 Examine security server services status information](#141-examine-security-server-services-status-information)
- [15 Operational Monitoring](#15-operational-monitoring)
  - [15.1 Operational Monitoring Buffer](#151-operational-monitoring-buffer)
    - [15.1.1 Stopping the Collecting of Operational Data](#1511-stopping-the-collecting-of-operational-data)
  - [15.2 Operational Monitoring Daemon](#152-operational-monitoring-daemon)
    - [15.2.1 Configuring the Health Statistics Period](#1521-configuring-the-health-statistics-period)
    - [15.2.2 Configuring the Parameters Related to Database Cleanup](#1522-configuring-the-parameters-related-to-database-cleanup)
    - [15.2.3 Configuring the Parameters related to the HTTP Endpoint of the Operational Monitoring Daemon](#1523-configuring-the-parameters-related-to-the-http-endpoint-of-the-operational-monitoring-daemon)
    - [15.2.4 Installing an External Operational Monitoring Daemon](#1524-installing-an-external-operational-monitoring-daemon)
    - [15.2.5 Configuring an External Operational Monitoring Daemon and the Corresponding Security Server](#1525-configuring-an-external-operational-monitoring-daemon-and-the-corresponding-security-server)
    - [15.2.6 Monitoring Health Data over JMXMP](#1526-monitoring-health-data-over-jmxmp)
- [16 Environmental Monitoring](#16-environmental-monitoring)
  - [16.1 Usage via SOAP API](#161-usage-via-soap-api)
  - [16.2 Usage via JMX API](#162-usage-via-jmx-api)
  - [16.3 Limiting environmental monitoring remote data set](#163-limiting-environmental-monitoring-remote-data-set)
- [17 Logs and System Services](#17-logs-and-system-services)
  - [17.1 System Services](#171-system-services)
  - [17.2 Logging configuration](#172-logging-configuration)
  - [17.3 Fault Detail UUID](#173-fault-detail-uuid)
- [18 Federation](#18-federation)
- [19 Management REST APIs](#19-management-rest-apis)
  - [19.1 API key management operations](#191-api-key-management-operations)
    - [19.1.1 Creating new API keys](#1911-creating-new-api-keys)
    - [19.1.2 Listing API keys](#1912-listing-api-keys)
    - [19.1.3 Revoking API keys](#1913-revoking-api-keys)
    - [19.1.4 API key caching](#1914-api-key-caching)
  - [19.2 Executing REST calls](#192-executing-rest-calls)
  - [19.3 Correlation ID HTTP header](#193-correlation-id-http-header)
- [20 Migrating to Remote Database Host](#20-migrating-to-remote-database-host)

<!-- vim-markdown-toc -->
<!-- tocstop -->

## License

This document is licensed under the Creative Commons Attribution-ShareAlike 3.0 Unported License. To view a copy of this license, visit http://creativecommons.org/licenses/by-sa/3.0/

## 1 Introduction

This document describes the management and maintenance of an X-Road version 6 security server.


### 1.1 The X-Road Security Server

The main function of a security server is to mediate requests in a way that preserves their evidential value.

The security server is connected to the public Internet from one side and to the information system within the organization's internal network from the other side. In a sense, the security server can be seen as a specialized application-level firewall that supports the SOAP protocol; hence, it should be set up in parallel with the organization's firewall, which mediates other protocols.

The security server is equipped with the functionality needed to secure the message exchange between a client and a service provider.

-   Messages transmitted over the public Internet are secured using digital signatures and encryption.

-   The service provider's security server applies access control to incoming messages, thus ensuring that only those users that have signed an appropriate agreement with the service provider can access the data.

To increase the availability of the entire system, the service user's and service provider's security servers can be set up in a redundant configuration as follows.

-   One service user can use multiple security servers in parallel to perform requests.

-   If a service provider connects multiple security servers to the network to provide the same services, the requests are load-balanced between the security servers.

-   If one of the service provider's security servers goes offline, the requests are automatically redirected to other available security servers.

The security server also depends on a central server, which provides the global configuration.

### 1.2 Terms and abbreviations

See X-Road terms and abbreviations documentation \[[TA-TERMS](#Ref_TERMS)\].

### 1.3 References

1.  <a id="Ref_ASiC" class="anchor"></a>\[ASiC\] ETSI TS 102 918, Electronic Signatures and Infrastructures (ESI); Associated Signature Containers (ASiC)

2.  <a id="Ref_CRON" class="anchor"></a>\[CRON\] Quartz Scheduler CRON expression,  
    <http://www.quartz-scheduler.org/generated/2.2.1/html/qs-all/#page/Quartz_Scheduler_Documentation_Set%2Fco-trg_crontriggers.html>

3.  <a id="Ref_INI" class="anchor"></a>\[INI\] INI file,  
    <http://en.wikipedia.org/wiki/INI_file>

4.  <a id="Ref_JDBC" class="anchor"></a>\[JDBC\] Connecting to the Database,   
    <https://jdbc.postgresql.org/documentation/93/connect.html>

5.  <a id="Ref_JSON" class="anchor"></a>\[JSON\] Introducing JSON,  
    <http://json.org/>

6.  <a id="Ref_PR-MESS" class="anchor"></a>\[PR-MESS\] Cybernetica AS. X-Road: Message Protocol v4.0. Document ID: [PR-MESS](../Protocols/pr-mess_x-road_message_protocol.md)

7.  <a id="Ref_SPEC-AL" class="anchor"></a>\[SPEC-AL\] Cybernetica AS. X-Road: Audit log events. Document ID: SPEC-AL

8.  <a id="Ref_PR-OPMON" class="anchor"></a>\[PR-OPMON\] Cybernetica AS. X-Road: Operational Monitoring Protocol. Document ID: [PR-OPMON](../OperationalMonitoring/Protocols/pr-opmon_x-road_operational_monitoring_protocol_Y-1096-2.md)

9.  <a id="Ref_PR-OPMONJMX" class="anchor"></a>\[PR-OPMONJMX\] Cybernetica AS. X-Road: Operational Monitoring JMX Protocol. Document ID: [PR-OPMONJMX](../OperationalMonitoring/Protocols/pr-opmonjmx_x-road_operational_monitoring_jmx_protocol_Y-1096-3.md)

10. <a id="Ref_UG-OPMONSYSPAR" class="anchor"></a>\[UG-OPMONSYSPAR\] Cybernetica AS. X-Road: Operational Monitoring System Parameters. Document ID: [PR-OPMONSYSPAR](../OperationalMonitoring/Manuals/ug-opmonsyspar_x-road_operational_monitoring_system_parameters_Y-1099-1.md)

11. <a id="Ref_IG-SS" class="anchor"></a>\[IG-SS\] Cybernetica AS. X-Road: Security Server Installation Guide. Document ID: [IG-SS](ig-ss_x-road_v6_security_server_installation_guide.md)

12. <a id="Ref_JMX" class="anchor"></a>\[JMX\] Monitoring and Management Using JMX Technology,  
    <http://docs.oracle.com/javase/8/docs/technotes/guides/management/agent.html>

13. <a id="Ref_ZABBIX-GATEWAY" class="anchor"></a>\[ZABBIX-GATEWAY\] Zabbix Java Gateway,  
    <https://www.zabbix.com/documentation/3.0/manual/concepts/java>

14. <a id="Ref_ZABBIX-JMX" class="anchor"></a>\[ZABBIX-JMX\] Zabbix JMX Monitoring,  
    <https://www.zabbix.com/documentation/3.0/manual/config/items/itemtypes/jmx_monitoring>

15. <a id="Ref_ZABBIX-API" class="anchor"></a>\[ZABBIX-API\] Zabbix API,  
    <https://www.zabbix.com/documentation/3.0/manual/api>

16. <a id="Ref_ARC-ENVMON" class="anchor"></a>\[ARC-ENVMON\] X-Road: Environmental Monitoring Architecture. Document ID: [ARC-ENVMON](../EnvironmentalMonitoring/Monitoring-architecture.md).

17. <a id="Ref_PR-ENVMONMES" class="anchor"></a>\[PR-ENVMONMES\] X-Road: Environmental Monitoring Messages. Document ID: [PR-ENVMONMES](../EnvironmentalMonitoring/Monitoring-messages.md).

18. <a id="Ref_MONITORING_XSD" class="anchor"></a>\[MONITORING_XSD\] X-Road XML schema for monitoring extension. [monitoring.xsd](../../src/addons/proxymonitor/common/src/main/resources/monitoring.xsd).

19. <a id="Ref_TERMS" class="anchor"></a>\[TA-TERMS\] X-Road Terms and Abbreviations. Document ID: [TA-TERMS](../terms_x-road_docs.md).

20. <a id="Ref_PR-META" class="anchor"></a>\[PR-META\] X-Road: Service Metadata Protocol. Document ID: [PR-META](../Protocols/pr-meta_x-road_service_metadata_protocol.md).

21. <a id="Ref_PR-MREST" class="anchor"></a>\[PR-MREST\] X-Road: Service Metadata Protocol for REST. Document ID: [PR-MREST](../Protocols/pr-mrest_x-road_service_metadata_protocol_for_rest.md).


## 2 User Management


### 2.1 User Roles

Security servers support the following user roles:

-   <a id="xroad-security-officer" class="anchor"></a>**Security Officer** (`xroad-security-officer`) is responsible for the application of the security policy and security requirements, including the management of key settings, keys, and certificates.

-   <a id="xroad-registration-officer" class="anchor"></a>**Registration Officer** (`xroad-registration-officer`) is responsible for the registration and removal of security server clients.

-   <a id="xroad-service-administrator" class="anchor"></a>**Service Administrator** (`xroad-service-administrator`) manages the data of and access rights to services

-   <a id="xroad-system-administrator" class="anchor"></a>**System Administrator** (`xroad-system-administrator`) is responsible for the installation, configuration, and maintenance of the security server.

-   <a id="xroad-securityserver-observer" class="anchor"></a>**Security Server Observer** (`xroad-securityserver-observer`) can view the status of the security server without having access rights to edit the configuration. This role can be used to offer users read-only access to the security server admin user interface.

One user can have multiple roles and multiple users can be in the same role. Each role has a corresponding system group, created upon the installation of the system.

Henceforth each applicable section of the guide indicates, which user role is required to perform a particular action. For example:

**Access rights:** [Security Officer](#xroad-security-officer)

If the logged-in user does not have a permission to carry out a particular task, the button that would initiate the action is hidden (and neither is it possible to run the task using its corresponding keyboard combinations or mouse actions). Only the permitted data and actions are visible and available to the user.


### 2.2 Managing the Users

User management is carried out on command line in root user permissions.

To add a new user, enter the command:

    adduser username

To grant permissions to the user you created, add it to the corresponding system groups, for example:

    adduser username xroad-security-officer
    adduser username xroad-registration-officer
    adduser username xroad-service-administrator
    adduser username xroad-system-administrator
    adduser username xroad-securityserver-observer

To remove a user permission, remove the user from the corresponding system group, for example:

    deluser username xroad-security-officer

User permissions are applied only after restart of the xroad-jetty service (see Section [16.1](#171-system-services)).

To remove a user, enter:

    deluser username


## 3 Security Server Registration

To use a security server for mediating (exchanging) messages, the security server and its owner must be certified by a certification service provider approved by the X-Road governing authority, and the security server has to be registered in the X-Road governing authority.


### 3.1 Configuring the Signing Key and Certificate for the Security Server Owner

The signing keys used by the security servers for signing X-Road messages can be stored on software or hardware based (a Hardware Security Module or a smartcard) security tokens, according to the security policy of the X-Road instance.

Depending on the certification policy, the signing keys are generated either in the security server or by the certification service provider. Sections [3.1.1](#311-generating-a-signing-key) to [3.1.3](#313-importing-a-certificate-from-the-local-file-system) describe the actions necessary to configure the signing key and certificate in case the key is generated in the security server. Section [3.1.4](#314-importing-a-certificate-from-a-security-token) describes the importing of the signing key and certificate in case the key is generated by the certification service provider.

The **background colors** of the devices, keys and certificate are explained in Section [5.1](#51-availability-states-of-security-tokens-keys-and-certificates).


#### 3.1.1 Generating a Signing Key

**Access rights:**

-   All activities: [Security Officer](#xroad-security-officer)

-   All activities except logging into the key device: [Registration Officer](#xroad-registration-officer)

-   Logging in to the key device: [System Administrator](#xroad-system-administrator)

To generate a signing key, follow these steps.

1.  On the **Management** menu, select **Keys and Certificates**.

2.  If you are using a hardware security token, ensure that the device is connected to the security server. The device information must be displayed in the **Keys and Certificates** table.

3.  To log in to the token, click **Enter PIN** on the token’s row in the table and enter the PIN code. Once the correct PIN is entered, the **Enter PIN** button changes to **Logout**.

4.  To generate a signing key, select the token from the table by clicking the respective row, and click **Generate key**. Enter the label value for the key and click **OK**. The generated key appears under the token’s row in the table. The label value is displayed as the name of the key.


#### 3.1.2 Generating a Certificate Signing Request for a Signing Key

**Access rights:** [Security Officer](#xroad-security-officer), [Registration Officer](#xroad-registration-officer)

To generate a certificate signing request (CSR) for the signing key, follow these steps.

1.  On the **Management** menu, select **Keys and Certificates**.

2.  Select a key from the table and click **Generate CSR**. In the dialog that opens

    2.1  Select the certificate usage policy from the **Usage** drop down list (SIGN for signing certificates);

    2.2  select the X-Road member the certificate will be issued for from the **Client** drop-down list;

    2.3  select the issuer of the certificate from the **Certification Service** drop-down list;

    2.4  select the format of the certificate signing request (PEM or DER), according to the certification service provider’s requirements

    2.5  click **OK**;

3.  In the form that opens, review the certificate owner’s information that will be included in the CSR and fill in the empty fields, if needed.

4.  Click **OK** to complete the generation of the CSR and save the prompted file to the local file system.

After the generation of the CSR, a “Request” record is added under the key’s row in the table, indicating that a certificate signing request has been created for this key. The record is added even if the request file was not saved to the local file system.

**To certify the signing key, transmit the certificate signing request to the approved certification service provider and accept the signing certificate created from the certificate signing request.**


#### 3.1.3 Importing a Certificate from the Local File System

**Access rights:** [Security Officer](#xroad-security-officer), [Registration Officer](#xroad-registration-officer)

To import the signing certificate to the security server, follow these steps.

1.  On the **Management** menu, select **Keys and Certificates**.

2.  Click **Import certificate**.

3.  Locate the certificate file from the local file system and click **OK**. After importing the certificate, the "Request" record under the signing key's row is replaced with the information from the imported certificate. By default, the signing certificate is imported in the "Registered" state.


#### 3.1.4 Importing a Certificate from a Security Token

**Access rights:** [Security Officer](#xroad-security-officer), [Registration Officer](#xroad-registration-officer)

To import a certificate from a security token, follow these steps.

1.  On the **Management** menu, select **Keys and Certificates**.

2.  Make sure that a key device containing the signing key and the signing certificate is connected to the security server. The device and the keys and certificates stored on the device must be displayed in the **Keys and Certificates** view.

3.  To log in to the security token, click **Enter PIN** on the token’s row in the table and enter the PIN. Once the correct PIN is entered, the **Enter PIN** button changes to **Logout**.

4.  Click the **Import** button on the row of the certificate. By default, the certificate is imported in the "Registered" state.


### 3.2 Configuring the Authentication Key and Certificate for the Security Server

The **background colors** of the devices, keys and certificate are explained in Section [5.1](#51-availability-states-of-security-tokens-keys-and-certificates).


#### 3.2.1 Generating an Authentication Key

**Access rights**

-   All activities: [Security Officer](#xroad-security-officer)

-   Logging in to the key device: [System Administrator](#xroad-system-administrator)

**The security server's authentication keys can only be generated on software security tokens.**

1.  On the **Management** menu, select **Keys and Certificates**.

2.  To log in to the software token, click **Enter PIN** on the token’s row in the table and enter the token’s PIN code. Once the correct PIN is entered, the **Enter PIN** button changes to **Logout**.

3.  To generate an authentication key, select the software token from the table by clicking the respective row, and click **Generate key**. Enter the label value for the key and click **OK**. The generated key appears under the token’s row in the table. The label value is displayed as the name of the key.


#### 3.2.2 Generating a Certificate Signing Request for an Authentication Key

**Access rights:** [Security Officer](#xroad-security-officer)

To generate a certificate signing request (CSR) for the authentication key, follow these steps.

1.  On the **Management** menu, select **Keys and Certificates**.

2.  Select the authentication key from the table and click **Generate CSR**. In the dialog that opens

    2.1  Select the certificate usage policy from the **Usage** drop down list (AUTH for authentication certificates);

    2.2  select the issuer of the certificate from the **Certification Service** drop-down list;

    2.3  select the format of the certificate signing request (PEM or DER), according to the certification service provider’s requirements

    2.4  click **OK**;

3.  In the form that opens, review the information that will be included in the CSR and fill in the empty fields, if needed.

4.  Click **OK** to complete the generation of the CSR and save the prompted file to the local file system.

After the generation of the CSR, a “Request” record is added under the key’s row in the table, indicating that a certificate signing request has been created for this key. The record is added even if the request file was not saved to the local file system.

**To certify the authentication key, transmit the certificate signing request to the approved certification service provider and accept the authentication certificate created from the certificate signing request.**


#### 3.2.3 Importing an Authentication Certificate from the Local File System

**Access rights:** [Security Officer](#xroad-security-officer)

To import the authentication certificate to the security server, follow these steps.

1.  On the Management menu, select Keys and Certificates.

2.  Click Import certificate.

3.  Locate the certificate file from the local file system and click OK. After importing the certificate, the "Request" record under the authentication key's row is replaced with the information from the imported certificate. By default, the certificate is imported in the “Saved” (see Section [5.2.2](#522-registration-states-of-the-authentication-certificate)) and “Disabled” states (see Section [5.3](#53-validity-states-of-certificates)).


### 3.3 Registering the Security Server in the X-Road Governing Authority

To register the security server in the X-Road governing authority, the following actions must be completed.

-   The authentication certificate registration request must be submitted from the security server (see [3.3.1](#331-registering-an-authentication-certificate)).

-   A request for registering the security server must be submitted to the X-Road governing authority according to the organizational procedures of the X-Road instance.

-   The registration request must be approved by the X-Road governing authority.


#### 3.3.1 Registering an Authentication Certificate

**Access rights:** [Security Officer](#xroad-security-officer)

The security server's registration request is signed in the security server with the server owner's signing key and the server's authentication key. Therefore, ensure that the corresponding certificates are imported to the security server and are in a usable state (the tokens holding the keys are in logged in state and the OCSP status of the certificates is “good”).

To submit an authentication certificate registration request, follow these steps.

1.  On the Management menu, select Keys and Certificates.

2.  Select an authentication certificate to be registered (it must be in the "saved" state) and click **Register**.

3.  In the dialog that opens, enter the security server's public DNS name or its external IP address and click **OK**.

On submitting the request, the message "Request sent" is displayed, and the authentication certificate’s state is set to "Registration in process".

After the X-Road governing authority has accepted the registration, the registration state of the authentication certificate is set to “Registered” and the registration process is completed.

### 3.4 Changing the Security Server Owner

**Access rights:** [Registration Officer](#xroad-registration-officer)

To change the security server owner, two registered Owner members must be available. If a registered member is already available, jump directly to step 3.

To add a new member and change it to Owner member, the following actions must be completed.

1.  Add a new Owner member to the security server

    1.1 On the **Clients** view, select **Add Member**.
    
    1.2 In the opening wizard, Select the new Owner member from the list of security server clients
    
    1.3 Add the selected member
    
    Note: Signing Key and Certificate must be configured for the new Owner member. If needed, the wizard will automatically show the dedicated steps for Key and Certificate configuration to collect the needed information.
    
2.  Register the new member

    2.1 On the **Clients** view, locate the new member in the Clients list and click **Register** in the corresponding row
    
    2.2 In the opening dialog, click **Register**. A registeration request is sent to the X-Road Governing Authority
    
    Note: Once the request is approved, the new member appears as "Registered" - it can be set as Owner member.

3.  Request a change of the security server owner

    3.1 On the **Clients** view, locate the new member and click its name to open the member's detail view
    
    3.2 In the detail view, click **Make owner**
    
    1.3 In the opening dialog, click **Make owner**. A owner change request is sent to the X-Road Governing Authority
    
Once the owner change request, the new member will be automatically shown as the security server Owner member.

<<<<<<< HEAD
=======
- A new member must be added to the security server (see [4.2](#42-adding-a-security-server-client)). If needed, specify the token on which the member is configured

- If not yet available, a Signing Key and Certificate must be configured for the new member (see [4.3](#43-configuring-a-signing-key-and-certificate-for-a-security-server-client)).

- The new member must be registered in the X-Road Governing Authority (see [4.3](#44-registering-a-security-server-client-in-the-x-road-governing-authority)).

- The security server owner change request must be submitted from the security server. To submit an owner change request follow these steps.

  1. In the **Member Detail view** click **Make Owner**.

  2. Click **Make Owner** to submit a change request.

- The change request is sent to the X-Road governing authority according to the organizational procedures of the X-Road instance.

- Once the change request is approved by the X-Road governing authority, the member will automatically become the Owner Member.

- New Authentication Key and Certificate should be configured for the new security server owner (see [3.2](#32-configuring-the-authentication-key-and-certificate-for-the-security-server)).
>>>>>>> bb65b1a8

## 4 Security Server Clients

**Important: to use or provide X-Road services, a security server client needs to be certified by a certification service provider approved by the X-Road governing authority, and the association between the client and the security server used by the client must be registered at the X-Road governing authority.**

**This section does not address managing the owner to a security server.** The owner's information has been already added to the security server upon the installation, and registered upon the security server's registration. The owner's registration status can be looked up by selecting **Security Server Clients** on the **Configuration** menu. The security server's owner is displayed in bold. Before the registration of the security server, the owner is in the "Saved" state and after the completion of the registration process, in the "Registered" state.

The registration of the security server's owner does not extend to the owner's subsystems. The subsystems must be registered as individual clients.


### 4.1 Security Server Client States

The security server distinguishes between the following client states.

![](img/ug-ss_saved.png) **Saved** – the client's information has been entered and saved into the security server's configuration (see [4.2](#42-adding-a-security-server-client)), but the association between the client and the security server is not registered in the X-Road governing authority. (If the association is registered in the central server prior to the entry of data, the client will move to the "Registered" state upon data entry.) From this state, the client can move to the following states:

-   “Registration in progress”, if a registration request for the client is submitted from the security server (see [4.4.1](#441-registering-a-security-server-client));

-   “Deleted”, if the client's information is deleted from the security server configuration (see [4.5.2](#452-deleting-a-client)).

![](img/ug-ss_registration_in_progress.png) **Registration in progress** – a registration request for the client is submitted from the security server to the central server, but the association between the client and the security server is not yet approved by the X-Road governing authority. From this state, the client can move to the following states:

-   "Registered", if the association between the client and the security server is approved by the X-Road governing authority (see [4.4.1](#441-registering-a-security-server-client));

-   "Deletion in progress", if a client deletion request is submitted from the security server (see [4.5.1](#451-unregistering-a-client)).

![](img/ug-ss_registered.png) **Registered** – the association between the client and the security server has been approved in the X-Road governing authority. In this state, the client can provide and use X-Road services (assuming all other prerequisites are fulfilled). From this state, the client can move to the following states:

-   "Global error", if the association between the client and the security server has been revoked by the X-Road governing authority;

-   "Deletion in progress", if a client deletion request is submitted from the security server (see [4.5.1](#451-unregistering-a-client)).

![](img/ug-ss_global_error.png) **Global error** – the association between the client and the security server has been revoked in the central server. From this state, the client can move to the following states:

-   "Registered", if the association between the client and the security server has been restored in the central server (e.g., the association between the client and the security server was lost due to an error);

-   "Deleted", if the client's information is deleted from the security server's configuration (see [4.5.2](#452-deleting-a-client)).

![](img/ug-ss_deletion_in_progress.png) **Deletion in progress** – a client deletion request has been submitted from the security server. From this state, the client can move to the following state:

-   "Deleted", if the client's information is deleted from the security server's configuration (see [4.5.2](#452-deleting-a-client)).

**Deleted** – the client's information has been deleted from the security server's configuration.


### 4.2 Adding a Security Server Client

**Access rights:** [Registration Officer](#xroad-registration-officer)

Follow these steps.

1.  On the **Configuration** menu, select **Security Server Clients**.

2.  Click **Add Client**. In the window that opens, either enter the client's information manually or click **Select Client from Global List** and locate the client's information from within all X-Road members and their subsystems.

3.  Click **OK** once the client’s information has been entered.

The new client is added to the list of security server clients in the "Saved" state.


### 4.3 Configuring a Signing Key and Certificate for a Security Server Client

A signing key and certificate must be configured for the security server client to sign messages exchanged over the X-Road. In addition, a signing key and certificate are required for registering a security server client.

Certificates are not issued to subsystems; therefore, the certificate of the subsystem’s owner (that is, an X-Road member) is used for the subsystem.

All particular X-Road member’s subsystems that are registered in the same security server use the same signing certificate for signing messages. Hence, if the security server already contains the member's signing certificate, it is not necessary to configure a new signing key and/or certificate when adding a subsystem of that member.

The process of configuring the signing key and certificate for a security server client is the same as for the security server owner. The process is described in Section [3.1](#31-configuring-the-signing-key-and-certificate-for-the-security-server-owner).


### 4.4 Registering a Security Server Client in the X-Road Governing Authority

To register a security server client in the X-Road governing authority, the following actions must be completed.

-   A signing key and certificate must be configured for the member that owns the subsystem to be registered as a the security server client (see [4.3](#43-configuring-a-signing-key-and-certificate-for-a-security-server-client)).

-   The security server client registration request must be submitted from the security server (see [4.4.1](#441-registering-a-security-server-client)).

-   A request for registering the client must be submitted to the X-Road governing authority according to the organizational procedures of the X-Road instance.

-   The registration request must be approved by the X-Road governing authority.


#### 4.4.1 Registering a Security Server Client

**Access rights:** [Registration Officer](#xroad-registration-officer)

To submit a client registration request follow these steps.

1.  On the **Configuration** menu, select **Security Server Clients**.

2.  Select the client in the "Saved" state from the list of security server clients.

3.  Click the **Details** icon and in the window that opens, click **Register**.

4.  Click **Confirm** to submit the request.

On submitting the request, the message "Request sent" is displayed, and the client’s state is set to "Registration in process".

After the X-Road governing authority has accepted the registration, the state of the client is set to “Registered” and the registration process is completed.


### 4.5 Deleting a Client from the Security Server

If a client is deleted from the security server, all the information related to the client is deleted from the server as well – that is, the WSDLs, services, access rights, and, if necessary, the certificates.

When one of the clients is deleted, it is not advisable to delete the signing certificate if the certificate is used by other clients registered to the security server, e.g., other subsystems belonging the same X-Road member as the deleted subsystem.

A client registered or submitted for registration in the X-Road governing authority (indicated by the "Registered" or "Registration in progress" state) must be unregistered before it can be deleted. The unregistering event sends a security server client deletion request from the security server to the central server.


#### 4.5.1 Unregistering a Client

**Access rights:** [Registration Officer](#xroad-registration-officer)

To unregister a client, follow these steps.

1.  On the **Configuration** menu, select **Security Server Clients**.

2.  Select the client that you wish to remove from the server and click the **Details** icon on the client’s row.

3.  In the window that opens, click **Unregister** and then click **Confirm**. The security server automatically sends a client deletion request to the X-Road central server, upon the receipt of which the association between the security server and the client is revoked.

4.  Next, a notification is displayed about sending a deletion request to the central server, and a confirmation is presented about deleting the client's information (except its certificates).

  -   If you wish to delete the client's information immediately, click **Confirm**. Next, an option is presented to delete the client's certificates. To delete the certificates, click **Confirm** again.

  -   If you wish to retain the client's information, click **Cancel**. In that case, the client is moved to the "Deletion in progress" state, wherein the client cannot mediate messages and cannot be registered again in the X-Road governing authority.

5.  To delete the information of a client in the "Deletion in progress" state, select the client by clicking the **Details** icon on its row, click **Delete** in the window that opens, and then click **Confirm**.

*Note:* It is possible to unregister a registered client from the central server without sending a deletion request through the security server. In this case, the security server's administrator responsible for the client must transmit a request containing information about the client to be unregistered to the central server's administrator. If the client has been deleted from the central server without a prior deletion request from the security server, the client is shown in the "Global error" state in the security server.


#### 4.5.2 Deleting a Client

**Access rights:** [Registration Officer](#xroad-registration-officer)

A security server client can be deleted if its state is "Saved", "Global error" or "Deletion in progress". Clients that are in states "Registered" or "Registration in progress" need to be unregistered before they can be deleted (see Section [4.5.1](#451-unregistering-a-client)).

To delete a client, follow these steps.

1.  On the **Configuration** menu, select **Security Server Clients**.

2.  Select from the table a client that you wish to remove from the security server and click the **Details** icon on that row.

3.  In the window that opens, click **Delete**. Confirm the deletion by clicking **Confirm**.


## 5 Security Tokens, Keys, and Certificates


### 5.1 Availability States of Security Tokens, Keys, and Certificates

To display the availability of objects (that is, tokens, keys or certificates), the following background colors are used in the "Keys and Certificates" view.

-   **Yellow** background – the object is available to the security server, but the object's information has not been saved to the security server configuration. For example, a smartcard could be connected to the server, but the certificates on the smartcard may not have been imported to the server. Certificates on the yellow background cannot be used for mediating messages.

-   **White** background – the object is available to the security server and the object's information has been saved to the security server's configuration. **Certificates on the white background can be used for mediating messages.**

-   **Gray** background – the object is not available for the security server. Certificates on the gray background cannot be used for mediating messages.

**Caution:** The key device's and key's information is automatically saved to the configuration when a certificate associated with either of them is imported to the security server, or when a certificate signing request is generated for the key. Similarly, the key device's and key's information is deleted from the security server configuration automatically upon the deletion of the last associated certificate and/or certificate signing request.


### 5.2 Registration States of Certificates

Registration states indicate if and how a certificate can be used in the X-Road system. In the "Keys and Certificates" view, a certificate's registration states (except "Deleted") are displayed in the "Status" column.


#### 5.2.1 Registration States of the Signing Certificate

A security server signing certificate can be in one of the following registration states.

-   **Registered** – the certificate has been imported to the security server and saved to its configuration. A signing certificate in a “Registered” state can be used for signing X-Road messages.

-   **Deleted** – the certificate has been deleted from the server configuration. If the certificate is in the “Deleted” state and stored on a hardware key device connected to the security server, the certificate is displayed on a yellow background.


#### 5.2.2 Registration States of the Authentication Certificate

A security server authentication certificate can be in one of the following registration states.

**Saved** – the certificate has been imported to the security server and saved to its configuration, but the certificate has not been submitted for registration. From this state, the certificate can move to the following states:

-   "Registration in progress", if the authentication certificate registration request is sent from the security server to the central server (see [3.3.1](#331-registering-an-authentication-certificate));

-   "Deleted", if the authentication certificate's information is deleted from the security server configuration (see Section [5.6](#56-deleting-a-certificate)).

**Registration in progress** – an authentication certificate registration request has been created and sent to the central server, but the association between the certificate and the security server has not yet been approved. From this state, the certificate can move to the following states:

-   "Registered", if the association between the authentication certificate and the security server is approved by the X-Road governing authority (see [3.3](#33-registering-the-security-server-in-the-x-road-governing-authority));

-   "Deletion in progress", if the certificate deletion request has been submitted to the central server (see [5.6.1](#561-unregistering-an-authentication-certificate)). The user can force this state transition even if the sending of the authentication certificate deletion request fails.

**Registered** – the association between the authentication certificate and the security server has been approved in the central server. An authentication certificate in this state can be used to establish a secure data exchange channel for exchanging X-Road messages. From this state, the certificate can move to the following states:

-   "Global error", if the association between the authentication certificate and the security server has been revoked in the central server;

-   "Deletion in progress", if the certificate deletion request has been transmitted to the central server (see [5.6.1](#561-unregistering-an-authentication-certificate)). The user can force this state transition even if the sending of the authentication certificate deletion request fails.

**Global error** – the association between the authentication certificate and the security server has been revoked in the central server. From this state, the certificate can move to the following states:

-   "Registered", if the association between the authentication certificate and the security server has been restored in the central server (e.g., the association between the client and the security server was lost due to an error);

-   "Deleted", if the authentication certificate's information is deleted from the security server configuration (see [5.6](#56-deleting-a-certificate)).

**Deletion in progress** – an authentication certificate registration request has been created for the certificate and sent to the central server. From this state, the certificate can move to the following state:

-   "Deleted", if the authentication certificate's information is deleted from the security server configuration (see [5.6](#56-deleting-a-certificate)).

**Deleted** – the certificate has been deleted from the security server configuration.


### 5.3 Validity States of Certificates

Validity states indicate if and how a certificate can be used independent of the X-Road system. In the "Keys and Certificates" view, the certificate's validity states are displayed in the "OCSP response" column. Validity states (except "Disabled") are displayed for certificates that are in the "Registered" registration state.

A security server certificate can be in one of the following validity states.

-   **Unknown** (validity information missing) – the certificate does not have a valid OCSP response (the OCSP response validity period is set by the X-Road governing authority) or the last OCSP response was either “unknown” (the responder doesn't know about the certificate being requested) or an error.

-   **Suspended** – the last OCSP response about the certificate was "suspended".

-   **Good** (valid) – the last OCSP response about the certificate was "good". Only certificates in the "good" (valid) state can be used to sign messages or establish a connection between security servers.

-   **Expired** – the certificate's validity end date has passed. The certificate is not active and OCSP queries are not performed about it.

-   **Revoked** – the last OCSP response about the certificate was "revoked". The certificate is not active and OCSP queries are not performed about it.

-   **Disabled** – the user has marked the certificate as disabled. The certificate is not active and OCSP queries are not performed about it.


### 5.4 Activating and Disabling the Certificates

**Access rights**

-   For authentication certificates: [Security Officer](#xroad-security-officer)

-   For signing certificates: [Security Officer](#xroad-security-officer), [Registration Officer](#xroad-registration-officer)

Disabled certificates are not used for signing messages or for establishing secure channels between security servers (authentication). If a certificate is disabled, its status in the “OCSP response” column in the “Keys and Certificates” table is “Disabled”.

To activate or disable a certificate, follow these steps.

1.  On the **Management** menu, select **Keys and Certificates**.

2.  To activate a certificate, select an inactive certificate from the table and click **Activate**. To deactivate a certificate, select an active certificate from the table and click **Disable**.


### 5.5 Configuring and Registering an Authentication key and Certificate

A Security server can have multiple authentication keys and certificates (e.g., during authentication key change).

The process of configuring another authentication key and certificate is described in Section [3.2](#32-configuring-the-authentication-key-and-certificate-for-the-security-server).

The process of registering an authentication certificate is described in Section [3.3.1](#331-registering-an-authentication-certificate).


### 5.6 Deleting a Certificate

An authentication certificate registered or submitted for registration in the X-Road governing authority (indicated by the "Registered" or "Registration in progress" state) must be unregistered before it can be deleted. The unregistering event sends an authentication certificate deletion request from the security server to the central server.


#### 5.6.1 Unregistering an Authentication Certificate

**Access rights:** [Security Officer](#xroad-security-officer)

To unregister an authentication certificate, follow these steps.

1.  On the **Management** menu, select **Keys and Certificates**.

2.  Select an authentication certificate in the state "Registered" or "Registration in progress" and click **Unregister**.

    Next, an authentication certificate deletion request is automatically sent to the X-Road central server, upon the receipt of which the associated authentication certificate is deleted from the central server. If the request was successfully sent, the message "Request sent" is displayed and the authentication certificate is moved to the "Deletion in progress" state.

A registered authentication certificate can be deleted from the central server without sending a deletion request through the security server. In this case, the security server's administrator must transmit a request containing information about the authentication certificate to be deleted to the central server's administrator. If the authentication certificate has been deleted from the central server without a deletion request from the security server, the certificate is shown in the "Global error" state in the security server.


#### 5.6.2 Deleting a Certificate or a certificate Signing Request notice

**Access rights**

-   For authentication certificates: [Security Officer](#xroad-security-officer)

-   For signing certificates: [Security Officer](#xroad-security-officer), [Registration Officer](#xroad-registration-officer)

An authentication certificate saved in the system configuration can be deleted if its state is "Saved", "Global error" or "Deletion in progress". The signing certificate and request notices can always be deleted from the system configuration.

**If a certificate is stored on a hardware security token, then the deletion works on two levels:**

-   if the certificate is saved in the server configuration, then the deletion **deletes the certificate from server configuration**, but not from the security token;

-   if the certificate is not saved in the server configuration (the background of the certificate is yellow), then the deletion deletes the certificate from the security token (assuming the token supports this operation).

**To delete a certificate or a signing request notice, follow these steps.**

1.  On the **Management** menu, select **Keys and Certificates**.

2.  Select from the table a certificate or a certificate signing request notice and click **Delete**. Confirm the deletion by clicking **Confirm**.


### 5.7 Deleting a Key

**Warning:** Deleting a key from the server configuration also deletes all certificates (and certificate signing request notices) associated with the key.

**Access rights**

-   For authentication keys: [Security Officer](#xroad-security-officer)

-   For signing keys: [Security Officer](#xroad-security-officer), [Registration Officer](#xroad-registration-officer)

-   For keys without a role: [Security Officer](#xroad-security-officer), [Registration Officer](#xroad-registration-officer)

**The deletion of keys works on two levels:**

-   if the key is saved in the server configuration, then the deletion **deletes the key** (and associated certificates) **from server configuration**, but not from the security token;

-   if the key is not saved in the server configuration (the background of the key is yellow), then the deletion **deletes the key from the security token** (assuming the token supports this operation).

To delete a key, follow these steps.

1.  On the **Management** menu, select **Keys and Certificates**.

2.  Select a key and click **Delete**. Confirm the deletion of the key (and its associated certificates) by clicking **Confirm**.


## 6 X-Road Services

X-Road supports both SOAP and REST services. The services are managed on two levels:

-   the addition, deletion, and deactivation of services is carried out on the WSDL / REST API / OpenAPI 3 level;

-   the service address, internal network connection method, and the service timeout values are configured at the service level for SOAP services and at the API level for REST / OpenAPI 3 services. In addition, for SOAP / WSDL, it is easy to extend the configuration of one service to all the other services.


### 6.1 Adding a service description

**Access rights:** [Service Administrator](#xroad-service-administrator)

#### 6.1.1 SOAP

When a new WSDL file is added, the security server reads service information from it and displays the information in the table of services. The service code, title and address are read from the WSDL.

**To add a WSDL**, follow these steps.

1.  On the **Configuration** menu, select **Security Server Clients**, select a client from the table and click the **Services** icon on that row.

2.  Click **ADD WSDL**, enter the WSDL address in the window that opens and click **OK**. Once the window is closed, the WSDL and the information about the services it contains are added to the table. By default, the WSDL is added in disabled state (see [6.3](#63-enabling-and-disabling-a-service-description)).

**To see a list of services contained in the WSDL**

-   click the “**+**” symbol in front of the WSDL row to expand the list.

#### 6.1.2 REST

When a new REST service is added, the security server displays url and service code provided.

**To add a REST service**, follow these steps.

1.  On the **Configuration** menu, select **Security Server Clients**, select a client from the table and click the **Services** icon on that row.

2.  Click **ADD REST**. Select whether the URL type is REST API base path or OpenAPI 3 description. Enter the url and service code in the window that opens and click **OK**.

3.  Once the window is closed, the url and the service code are added to the table. If the added URL type was OpenAPI 3 description, the service description is parsed and endpoints are added under the service. By default, the REST service is added in disabled state (see [6.3](#63-enabling-and-disabling-a-service-description)).

**To see the service details under the REST service**

-   click the "**+**" symbol in front of the REST row to expand the service details.


### 6.2 Refreshing a service description

**Access rights:** [Service Administrator](#xroad-service-administrator)

Upon refreshing, the security server reloads the service description file from the service description URL to the security server and checks the service information in the reloaded file against existing services. If the composition of services in the new service description has changed compared to the current version, a warning is displayed and you can either continue with the refresh or cancel.

To refresh the service description, follow these steps.

1.  On the **Configuration** menu, select **Security Server Clients**, select a client from the table and click the **Services** icon on that row.

2.  Select from the table a WSDL or REST to be refreshed and click **Refresh**.

3.  If the new service description contains changes compared to the current service description in the security server, a warning is displayed. To proceed with the refresh, click **Continue**.

When the service description is refreshed, the existing services’ settings are not overwritten.


### 6.3 Enabling and Disabling a service description

**Access rights:** [Service Administrator](#xroad-service-administrator)

A disabled service description is displayed in the services’ table in red with a "Disabled" note.

Services described by a disabled service description cannot be accessed by the service clients – if an attempt is made to access the service, an error message is returned, containing the information entered by the security server's administrator when the service description was disabled.

If a service description is enabled, the services described there become accessible to users. Therefore it is necessary to ensure that before enabling the service description, the parameters of all its services are correctly configured (see [6.6](#66-changing-the-parameters-of-a-service)).

To **enable** a service description, follow these steps.

1.  On the **Configuration** menu, select **Security Server Clients**, select a client from the table and click the **Services** icon on that row.

2.  Select a disabled service description from the table and click **Enable**.

To **disable** a service description, follow these steps.

1.  On the **Configuration** menu, select **Security Server Clients**, select a client from the table and click the **Services** icon on that row.

2.  To enable a service description, select an enabled service description from the table and click **Disable**.

3.  In the window that opens, enter an error message, which is shown to clients who try to access any of the services in the service description, and click **OK**.


### 6.4 Changing the Address of a service description

**Access rights:** [Service Administrator](#xroad-service-administrator)

To change the service description address, follow these steps.

1.  On the **Configuration** menu, select **Security Server Clients**, select a client from the table and click the **Services** icon on that row.

2.  Select from the table a service description whose information you wish to change and click **Edit**.

3.  In the window that opens, edit the WSDL address for WSDL, URL and/or service code for REST, and click **OK**. The service information updates accordingly (see section [6.2](#62-refreshing-a-service-description)).


### 6.5 Deleting a service description

**Access rights:** [Service Administrator](#xroad-service-administrator)

When a service description is deleted, all information related to the services described in the service description, including access rights, are deleted.

To delete a service description, follow these steps.

1.  On the **Configuration** menu, select **Security Server Clients**, select a client from the table and click the **Services** icon on that row.

2.  Select from the table a service description to be deleted and click **Delete**.

3.  Confirm the deletion by clicking **Confirm** in the window that opens.


### 6.6 Changing the Parameters of a Service

**Access rights:** [Service Administrator](#xroad-service-administrator)

Service parameters are

-   "Service URL" – the URL where requests targeted at the service are directed;

-   "Timeout (s)" – the maximum duration of a request to the database, in seconds;

-   "Verify TLS certificate" – toggles the verification of the certificate when a TLS connection is established. This option is used for two different scenarios:
    -   Between Security Server and service endpoint.
    -   Between Security Server and service description URL, when metaservices getWsdl or getOpenAPI are used for this subsystem and service. See \[[PR-META](#Ref_PR-META)\] and \[[PR-MREST](#Ref_PR-MREST)\].

To change service parameters, follow these steps.

1.  On the **Configuration** menu, select **Security Server Clients**, select a client from the table and click the **Services** icon on that row.

2.  Select a service from the table and click **Edit**.

3.  In the window that opens, configure the service parameters. To apply the selected parameter to all services described in the same service description, select the checkbox adjacent to this parameter in the **Apply to All in WSDL** column. To apply the configured parameters, click **OK**.


### 6.7 Managing REST Endpoints

**Access rights:** [Service Administrator](#xroad-service-administrator)

REST type service descriptions can contain API endpoints. The purpose of the endpoints is more fine-grained access control. More about that in chapter [7 Access Rights](#7-access-rights).

When URL type of the REST service is an OpenAPI 3 description, endpoints are parsed from the service description automatically. These endpoints cannot be manually updated or deleted. Additionally manual endpoints can be added as needed. When URL type is REST API base path, all the endpoints need to be created manually. Manually created endpoints can also be edited and deleted as needed.

To create API endpoint manually, follow these steps

1.  On the **Configuration** menu, select **Security Server Clients**, select a client from the table and click the **Services** icon on that row.

2.  Select from the table a REST service description where the endpoint is going to be added and click "**+**" to see the service details.

3.  Select the service code item immediately under the service description level and click **Add Endpoint**.

4.  Select HTTP request method and Path for the endpoint and click **OK**.


## 7 Access Rights

Access rights can be granted to the following access right subjects.

-   **An X-Road member's subsystem.**

-   **A global access rights group.** Global groups are created in the X-Road governing authority. If a group is granted an access right, it extends to all group members.

-   **A local access rights group.** To simplify access rights management, each client in the security server can create local access rights groups (see section [8](#8-local-access-right-groups)). If a group is granted an access right, it extends to all group members.

There are two options for managing access rights in a security server.

-   Service-based access rights management – if a single service needs to be opened/closed to multiple service clients (see [7.1](#71-changing-the-access-rights-of-a-service)).

-   Service client-based access rights management – if a single service client needs multiple services opened/closed (see [7.2](#72-adding-a-service-client)).

It is possible to define access rights on two levels for REST services:

-   REST service level
-   endpoint level

In general, a REST service usually has multiple endpoints. When access rights are defined on the service level, they apply to all the endpoints of the REST service. Instead, defining access rights on the endpoint level gives access to specific endpoint(s) only.


### 7.1 Changing the Access Rights of a Service

**Access rights:** [Service Administrator](#xroad-service-administrator)

To change the access rights to a service, follow these steps.

1.  On the **Configuration** menu, select **Security Server Clients**, select a client from the table and click the **Services** icon on that row.

2.  Select a service or endpoint from the table and click **Access Rights**.

3.  In the window that opens, the access rights table displays information about all X-Road subsystems and groups that have access to the selected service.

4.  To add one or more access right subjects to the service, click **Add Subjects**. The subject search window appears. You can search among all subsystems and global groups registered in the X-Road governing authority and among the security server client's local groups.
    Select one or more subjects from the table and click **Add Selected to ACL**. To grant the access right to all subjects in the search results, click **Add All to ACL**.

5.  To remove service access rights subjects, select the respective rows in the access rights table and click **Remove Selected**. To clear the access rights list (that is, remove all subjects), click **Remove All**.


### 7.2 Adding a Service Client

**Access rights:** [Service Administrator](#xroad-service-administrator)

The service client view (**Configuration** -&gt; **Security Server Clients** -&gt; **Service Clients**) displays all the access rights subjects of the services mediated by this security server client. In other words, if an X-Road subsystem or group has been granted the access right to a service of this client, then the subject is shown in this view.

To add a service client, follow these steps.

1.  On the **Configuration** menu, select **Security Server Clients**.

2.  Select a client from the table and click the **Service Clients** icon, then click **Add**.

3.  In the window that opens, locate and select a subject (a subsystem, or a local or global group) to which you want to grant access rights to and click **Next**.

4.  Locate the service(s) whose access rights you want to grant to the selected subject. Click **Add Selected to ACL** to grant access rights to the selected services to this subject. Click **Add All to ACL** to grant access rights to all services in the filter to the subject. Note that access rights to REST API endpoints can not be added using this view, those need to be added on **Services** tab as described in [7.1](#71-changing-the-access-rights-of-a-service).

The subject is added to the list of service clients, after which the service client's access rights view is displayed where the access rights can be changed.


### 7.3 Changing the Access Rights of a Service Client

**Access rights:** [Service Administrator](#xroad-service-administrator)

To change the service client's access rights, follow these steps.

1.  On the **Configuration** menu, select **Security Server Clients**, select a client from the table and click the **Service Clients** icon on that row.

2.  In the window that opens, locate and select a subject (a subsystem, or a local or global group) whose access rights you want to change and click **Access Rights**.

3.  In the window that opens, a list of services opened in the security server to the selected subject is displayed.

-   To remove access rights to a service from the service client, select one or more services from the table and click **Remove Selected**, then click **Confirm**.

-   To remove all access rights from the service client, click **Remove All** and then click **Confirm**.

-   To add access rights to a service client, start by clicking **Add Service**. In the window that opens, select the service(s) that you wish to grant to the subject (already granted services are displayed in gray) and click **Add Selected to ACL**. To add all services found by the search, click **Add All to ACL**. Note that access rights to REST API endpoints can not be added using this view, those need to be added on **Services** tab as described in [7.1](#71-changing-the-access-rights-of-a-service).

**Caution:** If you refresh the page, all service clients that do not have access rights to any services are removed from the service clients’ view.


## 8 Local Access Right Groups

A local access rights group can be created for a security server client in order to facilitate the management of service access rights for a group of X-Road subsystems that use the same services. The access rights granted for a group apply for all the members of the group. Local groups are client-based, that is, a local group can only be used to manage the service access rights of one security server client in one security server.


### 8.1 Adding a Local Group

**Access rights:** [Service Administrator](#xroad-service-administrator)

To create a local group for a security server client, follow these steps.

1.  On the **Configuration** menu, select **Security Server Clients**, select a client and click the **Local Groups** icon on that row. In the window that opens, a list of the client's local groups is displayed.

2.  To create a new group, click **Add Group**. In the window that opens, enter the code and description for the new group and click **OK**.


### 8.2 Displaying and Changing the Members of a Local Group

**Access rights:** [Service Administrator](#xroad-service-administrator)

To **view the members** of a local group, follow these steps.

1.  On the **Configuration** menu, select **Security Server Clients**, select a client and click the **Local Groups** icon on that row.

2.  In the window that opens, select a group whose members you want to view or change, and click **Details** to open the detail view.

To **add one or more members** to a local group, follow these steps in the group’s detail view.

1.  Click **Add Members**.

2.  In the window that opens, locate and select the subsystems that you wish to add to the group and click **Add Selected to Group**. To add all subsystems found by the search function to the group, click **Add All to Group**.

To **remove members** from a local group, select the members to be deleted in the group’s detail view and click **Remove Selected Members**. To remove all group members from the group, click **Remove All Members**.


### 8.3 Changing the description of a Local Group

**Access rights:** [Service Administrator](#xroad-service-administrator)

To change the description of a local group, follow these steps.

1.  On the **Configuration** menu, select **Security Server Clients**, select a client from the table and click the **Local Groups** icon on that row.

2.  Select a group from the local groups table and click **Details**.

3.  In the group detail view, click **Edit** to change the description.

4.  Enter the group description and click **OK**.


### 8.4 Deleting a Local Group

**Access rights:** [Service Administrator](#xroad-service-administrator)

**Warning:** When a local group is deleted, all the group members' access rights, which were granted through belonging to the group, are revoked.

To delete a local group, follow these steps.

1.  On the **Configuration** menu, select **Security Server Clients**, select a client from the table and click the **Local Groups** icon on that row.

2.  Select a group from the local groups table and click **Details**.

3.  In the group detail view, click **Delete Group** and confirm the deletion by clicking **Confirm** in the window that opens.


## 9 Communication with the Client Information Systems

**Access rights:** [Registration Officer](#xroad-registration-officer), [Service Administrator](#xroad-service-administrator)

A security server can use either the HTTP, HTTPS, or HTTPS NOAUTH protocol to communicate with information system servers which provide and use services.

-   The HTTP protocol should be used if the information system server and the security server communicate in a private network segment where no other computers are connected to. Furthermore, the information system server must not allow interactive log-in.

-   The HTTPS protocol (**default for new clients**) should be used if it is not possible to provide a separate network segment for the communication between the information system server and the security server. In that case, cryptographic methods are used to protect their communication against potential eavesdropping and interception. Before HTTPS can be used, internal TLS certificates must be created for the information system server(s) and uploaded to the security server.

-   The HTTPS NOAUTH protocol should be used if you want the security server to skip the verification of the information system TLS certificate.

   *Note:* If the HTTP connection method is selected, but the information system connects to the security server over HTTPS, then the connection is accepted, but the client’s internal TLS certificate is not verified (same behavior as with HTTPS NOAUTH).

**By default the connection type for all the security server clients is set to HTTPS to prevent unauthorised use of the clients.**

**It is strongly recommended to keep the connection type of the security server owner as HTTPS to prevent security server clients from making operational monitoring data requests as a security server owner.**

To set the connection method for internal network servers in the **service consumer role**, follow these steps.

1.  On the **Configuration** menu, select **Security Server Clients**, select a security server owner or a client from the table and click the **Internal Servers** icon on that row.

2.  On the **Connection Type** drop-down, select the connection method and click **Save**.

Depending on the configured connection method, the request URL for information system is **`http://SECURITYSERVER/`** or **`https://SECURITYSERVER/`**. When making the request, the address `SECURITYSERVER` must be replaced with the actual address of the security server.

The connection method for internal network servers in the **service provider role** is determined by the protocol in the URL. To change the connection method, follow these steps.

1.  On the **Configuration** menu, select **Security Server Clients**, select a client from the table and click the **Services** icon on that row.

2.  Select a service from the table and click **Edit**.

3.  Change the protocol in the service URL to HTTP or HTTPS.
    If the HTTPS protocol was selected, select the **Verify TLS certificate** checkbox if needed (see section [6.6](#66-changing-the-parameters-of-a-service)). According to the service parameters, the connection with the internal network server is created using one the following protocols:

-   HTTP – the service/adapter URL begins with “**http:**//...”.

-   HTTPS – the service/adapter URL begins with “**https**://” and the **Verify TLS certificate** checkbox is selected.

-   HTTPS NOAUTH – the service/adapter URL begins with "**https**://" and the **Verify TLS certificate** checkbox is not selected.

To add an internal TLS certificate for a security server owner or security server client (for HTTPS connections), follow these steps.

1.  On the **Configuration** menu, select **Security Server Clients**, select a security server owner or a client from the table and click the **Internal Servers** icon on that row.

2.  To add a certificate, click **Add** in the **Internal TLS Certificates** section, select a certificate file from the local file system and click **OK**. The certificate fingerprint appears in the “Internal TLS Certificates” table.

To display the detailed information of an internal TLS certificate, follow these steps.

1.  On the **Configuration** menu, select **Security Server Clients**, select a security server owner or a client from the table and click the **Internal Servers** icon on that row.

2.  Select a certificate from the “Internal TLS Certificates” table and click **Details**.

To delete an internal TLS certificate, follow these steps.

1.  On the **Configuration** menu, select **Security Server Clients**, select a security server owner or a client from the table and click the **Internal Servers** icon on that row.

2.  Select a certificate from the “Internal TLS Certificates” table and click **Delete**.

3.  Confirm the deletion by clicking **Confirm** in the window that opens.

To export the security server's internal TLS certificate, follow these steps.

1.  On the **Configuration** menu, select **Security Server Clients**, select a security server owner or a client from the table and click the **Internal Servers** icon on that row.

2.  Click **Export** and save the prompted file to the local file system.


## 10 System Parameters

The security server system parameters are:

-   **Configuration anchor's information.** The configuration anchor contains data that is used to periodically download signed configuration from the central server and to verify the signature of the downloaded configuration.

-   **Timestamping service information.** Timestamping is used to preserve the evidential value of messages exchanged over X-Road.

-   **Approved Certificate Authorities.** A read-only list of approved certificate authorities (defined in the global configuration). The security server trusts authentication and signing certificates signed by the listed authorities.

-   **The internal TLS key and certificate.** The internal TLS certificate is used to establish a TLS connection with the security server client's information system if the "HTTPS" connection method is chosen for the client's servers.


### 10.1 Managing the Configuration Anchor

**Access rights**

-   For uploading the configuration anchor: [Security Officer](#xroad-security-officer)

-   For downloading the configuration anchor: [Security Officer](#xroad-security-officer), [System Administrator](#xroad-system-administrator)

To upload the configuration anchor, follow these steps.

1.  On the **Configuration** menu, select **System Parameters**. The system parameters view is opened.

2.  In the **Configuration Anchor** section, click **Upload**.

3.  Find the anchor file from the local file system and click **Upload**.

4.  Ensure that the anchor file you are uploading is valid by comparing the hash value of the uploaded file with the hash value of the currently valid anchor published by the X-Road governing authority. If the hash values match, confirm the upload by clicking **Confirm**.

To download the configuration anchor, follow these steps.

1.  On the **Configuration** menu, select **System Parameters**. The system parameters view is opened.

2.  On the **Configuration Anchor** section, click **Download** and save the prompted file.


### 10.2 Managing the Timestamping Services

**Access rights:** [Security Officer](#xroad-security-officer)

To add a timestamping service, follow these steps.

1.  On the **Configuration** menu, select **System Parameters**. The system parameters view is opened.

2.  In the **Timestamping Services** section, click **Add**.

3.  In the window that opens, select a service and click **OK**.

To delete a timestamping service, follow these steps.

1.  On the **Configuration** menu, select **System Parameters**. The system parameters view is opened.

2.  In the **Timestamping Services** section, select the service to be deleted and click **Delete**.

*Note*: If more than one timestamping service is configured, the security server will try to get a timestamp from the topmost service in the table, moving down to the next service if the try was unsuccessful. The failover covers both connection and timestamp response verification issues. For example, security server is not able to establish a connection to a timestamping service because of a misconfigured firewall, or verification of a timestamp response fails because of the sign certificate of the timestamping service is changed.


### 10.3 Changing the Internal TLS Key and Certificate

**Access rights:** [Security Officer](#xroad-security-officer), [System Administrator](#xroad-system-administrator)

_To change the security server’s internal TLS key and certificate_, follow these steps.

1. On the **Configuration** menu, select **System Parameters**. The system parameters view is opened.
2. In the **Internal TLS Certificate** section, click **Generate New TLS Key** and in the window that opens, click **Confirm**.

   The security server generates a key used for communication with the client information systems, and the corresponding self-signed certificate. The security server's certificate fingerprint will also change. The security server's domain name is saved to the certificate's *Common Name* field, and the internal IP address to the *subjectAltName* extension field.

_To generate a new certificate request_, follow these steps.

1. On the **Configuration** menu, select **System Parameters**. The system parameters view is opened.
2. In the “Internal TLS Certificate” section, click **Generate Certificate Request**, input the **Distinguished Name** and save the certificate request file to the local file system.  

   The security server generates a certificate request using the current key and the provided **Distinguished Name**.

_To import a new TLS certificate_, follow these steps.

1. On the **Configuration** menu, select **System Parameters**. The system parameters view is opened.
2. In the “Internal TLS Certificate” section, click **Import Certificate** and point to the file to be imported.

   The imported certificate must be in PEM-format to be accepted. Certificate chains are supported; concatenate possible intermediate certificate(s) to the server certificate before importing the file.

   Note that importing a new TLS certificate will restart the xroad-proxy and thus affects providing services from the security server.

_To export the security server’s internal TLS certificate_, follow these steps.

1. On the **Configuration** menu, select **System Parameters**. The system parameters view is opened.
2. In the **Internal TLS Certificate** section, click **Export** and save the prompted file to the local file system.

   Note that only the internal server certificate is exported, not the possible intermediate certificates.

_To view the detailed information of the security server’s internal TLS certificate_, follow these steps.

1. On the **Configuration** menu, select **System Parameters**. The system parameters view is opened.
2. In the **Internal TLS Certificate** section, click **Certificate Details**.

### 10.4 Approved Certificate Authorities

Lists approved certificate authorities. The listing contains the following information:

* CA certificate subject distinguished name. Top-level CAs are **emphasized**.
* OCSP response status (not applicable to top-level CAs, shown as N/A). See [5.3 Validity States of Certificates](#53-validity-states-of-certificates) for explanation, with the following exceptions:
  * Disabled status is not used
  * Additional status "not available" if the OCSP response is not available at all, e.g. due to an error.
* Certificate expiration date.

## 11 Message Log

The purpose of the message log is to provide means to prove the reception of a regular request or response message to a third party. Messages exchanged between security servers are signed and encrypted. For every regular request and response, the security server produces a complete signed and timestamped document (Associated Signature Container \[[ASiC](#Ref_ASiC)\]).

Message log data is stored to the database of the security server during message exchange. According to the configuration (see [11.1](#111-changing-the-configuration-of-the-message-log)), the timestamping of the signatures of the exchanged messages is either synchronous to the message exchange process or is done asynchronously using the time period set by the X-Road governing agency.

In case of synchronous timestamping, the timestamping is an integral part of the message exchange process (one timestamp is taken for the request and another for the response). If the timestamping fails, the message exchange fails as well and the security server responds with an error message.

In case of asynchronous timestamping, all the messages (maximum limit is determined in the configuration, see [11.1](#111-changing-the-configuration-of-the-message-log)) stored in the message log since the last periodical timestamping event are timestamped with a single (batch) timestamp. By default, the security server uses asynchronous timestamping for better performance and availability.

The security server periodically composes signed (and timestamped) documents from the message log data and archives them in the local file system. Archive files are ZIP containers containing one or more signed documents and a special linking information file for additional integrity verification purpose.


### 11.1 Changing the Configuration of the Message Log

Configuration parameters are defined in INI files \[[INI](#Ref_INI)\], where each section contains the parameters for a particular security server component. The default message log configuration is located in the file

    /etc/xroad/conf.d/addons/message-log.ini

In order to override default values, create or edit the file

    /etc/xroad/conf.d/local.ini

Create the `[message-log]` section (if not present) in the file. Below the start of the section, list the values of the parameters, one per line.

For example, to configure the parameters `archive-path` and `archive-max-filesize`, the following lines must be added to the configuration file:

    [message-log]
    archive-path=/my/arhcive/path/
    archive-max-filesize=67108864


#### 11.1.1 Common parameters

1.  `hash-algo-id` – the hash algorithm that is used for hashing in the message log. Possible choices are `SHA-256`, `SHA-384`, `SHA-512`. Defaults to `SHA-512`.


#### 11.1.2 Timestamping parameters

1.  `timestamp-immediately` – if set to true, the timestamps are created synchronously with the message exchange, i.e., one timestamp is created for a request and another for a response. This is a security policy to guarantee the timestamp at the time of logging the message, but if the timestamping fails, the message exchange fails as well, and if load to the security server increases, then the load to the timestamping service increases as well. The value of this parameter defaults to false for better performance and availability. In case the value of the parameter is false then the timestamping is performed as a periodic background process (the time period is determined in the X-Road governing agency and propagated to the security servers by global configuration) and signatures stored during the time period (see parameter `timestamp-records-limit`) are timestamped in one batch.

2.  `timestamp-records-limit` – maximum number of signed messages that can be timestamped in one batch. The message exchanging load (messages per minute) and the timestamping interval of the security server must be taken into account when changing the default value of this parameter. Do not modify this parameter without a good reason. Defaults to `10000`.

3.  `acceptable-timestamp-failure-period` – time period in seconds, for how long the asynchronous timestamping is allowed to fail before message exchange between security servers is stopped. Set to `0` to disable this check. Defaults to `14400`.


#### 11.1.3 Archiving parameters

1.  `keep-records-for` – time in days for which to keep timestamped and archived records in the database. Defaults to `30`.

2.  `archive-max-filesize` – maximum size for archived files in bytes. Reaching the maximum value triggers the file rotation. Defaults to `33554432` (32 MB).

3.  `archive-interval` – time interval as Cron expression \[[CRON](#Ref_CRON)\] for archiving timestamped records. Defaults to `0 0 0/6 1/1 * ? *` (fire every 6 hours).

4.  `archive-path` – the directory where the timestamped log records are archived. Defaults to `/var/lib/xroad/`.

5.  `clean-interval` – time interval as Cron expression \[[CRON](#Ref_CRON)\] for cleaning archived records from the database. Defaults to `0 0 0/12 1/1 * ? *` (fire every 12 hours).

6.  `archive-transfer-command` – the command executed after the (periodic) archiving process. This enables one to configure an external script to transfer archive files automatically from the security server. Defaults to no operation.


### 11.2 Transferring the Archive Files from the Security Server

In order to save hard disk space, it is recommended to transfer archive files periodically from the security server (manually or automatically) to an external location.

Archive files (ZIP containers) are located in the directory specified by the configuration parameter archive-path. File names are in the format `mlog-X-Y-Z.zip`, where X is the timestamp (UTC time in the format `YYYYMMDDHHmmss`) of the first message log record, Y is the timestamp of the last message log record (records are processed in chronological order) and Z is 10 characters long alphanumeric random. An example of an archive file name is:

    mlog-20150504152559-20150504152559-a7JS05XAJC.zip

The message log package provides a helper script `/usr/share/xroad/scripts/archive-http-transporter.sh` for transferring archive files. This script uses the HTTP/HTTPS protocol (the POST method, the form name is file) to transfer archive files to an archiving server.

Usage of the script:

 Options:          | &nbsp;
------------------ | -----------------------------------------------------------------------------------------------
 `-d, --dir DIR`   | Archive directory. Defaults to '/var/lib/xroad'
 `-r, --remove`    | Remove successfully transported files form the archive directory.
 `-k, --key KEY`   | Private key file name in PEM format (TLS). Defaults to '/etc/xroad/ssl/internal.key'
 `-c, --cert CERT` | Client certificate file in PEM format (TLS). Defaults to '/etc/xroad/ssl/internal.crt'
 `-cacert FILE`    | CA certificate file to verify the peer (TLS). The file may contain multiple CA certificates. The certificate(s) must be in PEM format.
 `-h, --help`      | This help text.

The archive file has been successfully transferred when the archiving server returns the HTTP status code `200`.

Override the configuration parameter archive-transfer-command (create or edit the file `etc/xroad/conf.d/local.ini`) to set up a transferring script. For example:

    [message-log]
    archive-transfer-command=/usr/share/xroad/scripts/archive-http-transporter.sh -r http://my-archiving-server/cgi-bin/upload

The message log package contains the CGI script /usr/share/doc/xroad-addon-messagelog/archive-server/demo-upload.pl for a demo archiving server for the purpose of testing or development.


### 11.3 Using a Remote Database

The message log database can be located outside of the security server. The following guide describes how to configure and populate a remote database schema for the message log. It is assumed that access to the database from the security server has been configured. For detailed information about the configuration of database connections, refer to \[[JDBC](#Ref_JDBC)\].

1.  Create a database user at remote database host:

        postgres@db_host:~$ createuser -P messagelog_user
        Enter password for new role: <messagelog_password>
        Enter it again: <messagelog_password>

2.  Create a database owned by the message log user at remote database host:

        postgres@db_host:~$ createdb messagelog_dbname -O messagelog_user -E UTF-8

3.  Verify connectivity from security server to the remote database:

        user@security_server:~$ psql -h db_host -U messagelog_user messagelog_dbname
        Password for user messagelog_user: <messagelog_password>
        psql (9.3.9)
        SSL connection (cipher: DHE-RSA-AES256-GCM-SHA384, bits: 256)
        Type "help" for help.
        messagelog_dbname=>

4.  Stop xroad-proxy service for reconfiguration:

        root@security_server:~# service xroad-proxy stop

5.  Configure the database connection parameters to achieve encrypted connections, in `/etc/xroad/db.properties`:

        messagelog.hibernate.jdbc.use_streams_for_binary = true
        messagelog.hibernate.dialect = ee.ria.xroad.common.db.CustomPostgreSQLDialect
        messagelog.hibernate.connection.driver_class = org.postgresql.Driver
        messagelog.hibernate.connection.url = jdbc:postgresql://db_host:5432/messagelog_dbname?ssl=true&sslfactory=org.postgresql.ssl.NonValidatingFactory
        messagelog.hibernate.connection.username = messagelog_user
        messagelog.hibernate.connection.password = messagelog_password

6.  Populate database schema by reinstalling messagelog addon package and start xroad-proxy

    Ubuntu: `apt-get install --reinstall xroad-addon-messagelog`  
    RHEL: `yum reinstall xroad-addon-messagelog`

    `service xroad-proxy start`

## 12 Audit Log

The security server keeps an audit log. The audit log events are generated by the user interface when the user changes the system’s state or configuration. The user actions are logged regardless of whether the outcome was a success or a failure. The complete list of the audit log events is described in \[[SPEC-AL](#Ref_SPEC-AL)\].

Actions that change the system state or configuration but are not carried out using the user interface are not logged (for example, X-Road software installation and upgrade, user creation and permission granting, and changing the configuration files).

An audit log record contains

-   the description of the user action,

-   the date and time of the event,

-   the username of the user performing the action, and

-   the data related to the event.

For example, registering a new client in the security server produces the following log record:

  `2015-07-03T10:21:59+03:00 my-security-server-host INFO [X-Road Proxy UI] 2015-07-03 10:21:59+0300 - {"event":"Register client", "user":"admin1", "data":{"clientIdentifier":{"xRoadInstance":"EE", "memberClass":"COM",  "memberCode":"member1"}, "clientStatus":"registration in progress"}}`

The event is present in JSON \[[JSON](#Ref_JSON)\] format, in order to ensure machine processability. The field event represents the description of the event, the field user represents the user name of the performer, and the field data represents data related with the event. The failed action event record contains an additional field reason for the error message. For example:

  `2015-07-03T11:55:39+03:00 my-security-server-host INFO [X-Road Proxy UI] 2015-07-03 11:55:39+0300 - {"event":"Log in to token failed", "user":"admin1", "reason":"PIN incorrect", "data":{"tokenId":"0", "tokenSerialNumber":null, "tokenFriendlyName":"softToken-0"}}`

By default, audit log is located in the file

    /var/log/xroad/audit.log


### 12.1 Changing the Configuration of the Audit Log

The X-Road software writes the audit log to the *syslog* (*rsyslog*) using UDP interface (default port is 514). Corresponding configuration is located in the file

    /etc/rsyslog.d/90-udp.conf

The audit log records are written with level INFO and facility LOCAL0. By default, log records of that level and facility are saved to the X-Road audit log file

    /var/log/xroad/audit.log

The default behavior can be changed by editing the *rsyslog* configuration file

    /etc/rsyslog.d/40-xroad.conf

Restart the *rsyslog* service to apply the changes made to the configuration file

    service rsyslog restart

The audit log is rotated monthly by *logrotate*. To configure the audit log rotation, edit the *logrotate* configuration file

    /etc/logrotate.d/xroad-proxy


### 12.2 Archiving the Audit Log

In order to save hard disk space and avoid loss of the audit log records during security server crash, it is recommended to archive the audit log files periodically to an external storage or a log server.

The X-Road software does not offer special tools for archiving the audit log. The *rsyslog* can be configured to redirect the audit log to an external location.


## 13 Back up and Restore


### 13.1 Back up and Restore in the User Interface

**Access rights:** [System Administrator](#xroad-system-administrator)

The backup and restore view can be accessed from the **Management** menu by selecting **Back Up and Restore**.

To **back up configuration**, follow these steps.

1.  Click **Back Up Configuration**.

2.  A window opens displaying the output of the backup script; click **OK** to close it. The configuration backup file appears in the list of configuration backup files.

3.  To save the configuration backup file to the local file system, click **Download** on the configuration file’s row and save the prompted file.

To **restore configuration**, follow these steps.

1.  Click **Restore** on the appropriate row in the list of configuration backup files and click **Confirm**.

2.  A window opens displaying the output of the restore script; click **OK** to close it.

To **delete a configuration backup file**, click **Delete** on the appropriate row in the configuration backup file list and then click **Confirm**.

To **upload a configuration backup file** from the local file system to the security server, click **Upload Backup File**, select a file and click **OK**. The uploaded configuration file appears in the list of configuration files.


### 13.2 Restore from the Command Line

To restore configuration from the command line, the following data must be available:

-   The X-Road ID of the security server

It is expected that the restore command is run by the xroad user.

In order to restore configuration, the following command should be used:

    /usr/share/xroad/scripts/restore_xroad_proxy_configuration.sh \
    -s <security server ID> -f <path + filename>

For example (all on one line):

    /usr/share/xroad/scripts/restore_xroad_proxy_configuration.sh \
    -s AA/GOV/TS1OWNER/TS1 \
    –f /var/lib/xroad/backup/conf_backup_20140703-110438.tar

If it is absolutely necessary to restore the system from a backup made on a different security server, the forced mode of the restore command can be used with the –F option. For example (all on one line):

    /usr/share/xroad/scripts/restore_xroad_proxy_configuration.sh \
    -F –f /var/lib/xroad/backup/conf_backup_20140703-110438.tar

### 13.3 Automatic Backups

By default the Security Server backs up its configuration automatically once every day. Backups older than 30 days are automatically removed from the server. If needed, the automatic backup policies can be adjusted by editing the `/etc/cron.d/xroad-proxy` file.


## 14 Diagnostics


### 14.1 Examine security server services status information

**Access rights:** [System Administrator](#xroad-system-administrator)

Open the **Management** menu and select **Diagnostics**.

On this page you can examine the statuses of the following services:

 Service              | Status           | Message        | Previous Update          | Next Update
--------------------- | ---------------- | -------------- | ------------------------ | ------------------------
 Global configuration | Green/yellow/red | Status message | The time of the global configuration client’s last run | The estimated time of the global configuration client’s next run
 Timestamping         | Green/yellow/red | Status message | The time of the last timestamping operation            | Not used                                   
 OCSP-responders      | Green/yellow/red | Status message | The time of the last contact with the OCSP-responder   | The latest possible time for the next OCSP-refresh

To refresh the service statuses click the **Diagnostics** item on the **Management** menu.

The status colors indicate the following:
- **Red indicator** – service cannot be contacted or is not operational
- **Yellow indicator** – service has been contacted but is yet to have been used to verify its status
- **Green indicator** – service has been successfully contacted and used to verify it is operational

The status message offers more detailed information on the current status.

If a section of the diagnostics view appears empty, it means that there either is no configured service available or that checking the service status has failed. If sections are empty, try refreshing the diagnostics view or check the service configuration.

## 15 Operational Monitoring

**Operational monitoring data** contains data about request exchange (such as the ID-s of the client and the service, various attributes of the message read from the message header, request and response timestamps, SOAP sizes etc.) of the X-Road security server(s).

**The operational monitoring daemon** collects and shares operational monitoring data of the X-Road security server(s) as part of request exchange, shares this data, calculates and shares health statistics (the timestamps and number of successful/unsuccessful requests, various metrics of the duration and the SOAP message size of the requests, etc.). The data fields that are stored and shared are described in \[[PR-OPMON](#Ref_PR-OPMON)\].

The security server caches operational monitoring data in the **operational monitoring buffer**. One operational data record is created for each request during the message exchange. Security server forwards operational data cached in the operational monitoring buffer to the operational monitoring daemon. Successfully forwarded records are removed from the operational monitoring buffer.

The operational monitoring daemon makes operational and health data available to the owner of the security server, regular clients and the central monitoring client via the security server. Local health data are available for external monitoring systems (e.g. Zabbix) over the JMXMP interface described in \[[PR-OPMONJMX](#Ref_PR-OPMONJMX)\].

The owner of the security server and the central monitoring client are able to query the records of all clients. For a regular client, only the records associated with that client are available. The internal IP of the security server is included in the response only for the owner of the security server and central monitoring client.

**NOTE:** All the commands in the following sections must be carried out using root permissions.


### 15.1 Operational Monitoring Buffer

In general, the operational monitoring buffer is an internal component of the security server and thus being not directly used by the end user.

The configuration parameters available for configuring the operational monitoring buffer have been documented in \[[UG-OPMONSYSPAR](#Ref_UG-OPMONSYSPAR)\].

The default values of the parameters have been chosen to be sufficient under expected average load using the minimum hardware recommended.

All overrides to the default configuration values must be made in the file `/etc/xroad/conf.d/local.ini`, in the `[op-monitor-buffer]` section.


#### 15.1.1 Stopping the Collecting of Operational Data

If, for any reason, operational data should not be collected and forwarded to the operational monitoring daemon, the parameter size can be set to 0:

    [op-monitor-buffer]
    size = 0

After the configuration change, the xroad-proxy service must be restarted:

    service xroad-proxy restart

In addition, the operational monitoring daemon should be stopped:

    service xroad-opmonitor stop

For the service to stay stopped after reboot the following command should be run:

    echo manual > /etc/init/xroad-opmonitor.override


### 15.2 Operational Monitoring Daemon

The configuration parameters available for configuring the operational monitoring daemon have been documented in \[[UG-OPMONSYSPAR](#Ref_UG-OPMONSYSPAR)\].

Similarly to the operational monitoring buffer, the default values of the parameters have been chosen to be sufficient under expected average load using the minimum recommended hardware.

All overrides to the default configuration values must be made in the file `/etc/xroad/conf.d/local.ini`, in the `[op-monitor]` section.

In the following sections, some parameters are described which may be required to be changed more likely.


#### 15.2.1 Configuring the Health Statistics Period

By default, health statistics are provided for a period of 600 seconds (10 minutes). This means that if no request exchange has taken place for 10 minutes, all the statistical metrics are reset. Please refer to \[[PR-OPMON](#Ref_PR-OPMON)\] for a detailed overview of the health metrics available.

To change the health statistics period, the value of the parameter health-statistics-period-seconds should be set or edited in the `[op-monitor]`
section of the file `/etc/xroad/conf.d/local.ini`.


#### 15.2.2 Configuring the Parameters Related to Database Cleanup

Depending on the load and resources of the system, it may be necessary to change the interval of the removal of old database records.

The following parameters must be placed in the `[op-monitor]` section of the file `/etc/xroad/conf.d/local.ini`.

The parameter `keep-records-for-days` should be edited, for instance if the disk fills up before cleanup occurs, or alternatively, if the default period of 7 days is too short. The parameter `clean-interval` (a Cron expression \[[CRON](#Ref_CRON)\]) defines how often the system checks whether cleanup should be done. If the default period of 12 hours is too long or short it should be edited according to your needs.


#### 15.2.3 Configuring the Parameters related to the HTTP Endpoint of the Operational Monitoring Daemon

For configuring the endpoint of the operational monitoring daemon, the following parameters are available in the `[op-monitor]` section of the configuration:

**host** – listening host of the daemon (by default the value is set to *localhost*).

**port** – listening port (by default the value is set to *2080*).

**scheme** – connection type (by default the value is set to *HTTP*).

If any of these values are changed, both the proxy and the operational monitoring daemon services must be restarted:

    service xroad-proxy restart
    service xroad-opmonitor restart


#### 15.2.4 Installing an External Operational Monitoring Daemon

Technically, the operational monitoring daemon can be installed on a separate host from the security server. It is possible to configure several security servers to use that external operational monitoring daemon, but this setup is correct *only* if the security servers are identical clones installed behind a load balancer.

**NOTE:** The setup of clustered security servers is not officially supported yet and has been implemented for future compatibility.

**NOTE:** It is **strongly advised** to use HTTPS for requests between a security server and the associated external operational monitoring daemon.

For running a separate operational monitoring daemon, the xroad-opmonitor package must be installed. Please refer to \[[IG-SS](#Ref_IG-SS)\] for general instructions on obtaining X-Road packages.

As a result of installation, the following services will be running:

    xroad-confclient
    xroad-signer
    xroad-opmonitor


#### 15.2.5 Configuring an External Operational Monitoring Daemon and the Corresponding Security Server

To make a security server communicate with an external operational monitoring daemon, it is necessary to configure both the daemon and the security server.

By default, the operational monitoring daemon listens on localhost. To make the daemon available to security servers on other hosts, the listening address must be set to the IP address that is relevant in the particular network, as described in the previous section.

As advised, the scheme parameter should be set to “https”. For communication over HTTPS, the security server and the operational monitoring daemon must know each other’s TLS certificates to enable the security server to authenticate to the monitoring daemon successfully.

**NOTE:** If an external operational monitoring daemon is used, the host, scheme (and optionally, port) parameters must be changed at both hosts.

The internal TLS certificate of the security server is used for authenticating the security server to the operational monitoring daemon. This certificate has been generated beforehand, during the installation process of the security server, and is available in PEM format in the file `/etc/xroad/ssl/internal.crt`. Please refer to Section [10.3](#103-changing-the-internal-tls-key-and-certificate) for the instructions on exporting the internal TLS certificate from UI. The file must be copied to the host running the operational monitoring daemon. The system user xroad must have permissions to read this file.

In the configuration of the external daemon, the corresponding path must be set in `/etc/xroad/conf.d/local.ini`:

    [op-monitor]
    client-tls-certificate = <path/to/security/server/internal/cert>

Next, a TLS key and the corresponding certificate must be generated on the host of the external monitoring daemon as well, using the command

    generate-opmonitor-certificate

The script will prompt you for standard fields for input to TLS certificates and its output (key files and the certificate) will be generated to the directory `/etc/xroad/ssl`.

The generated certificate, in the file `opmonitor.crt`, must be copied to the corresponding security server. The system user `xroad` must have permissions to read this file. Its path at the security server must be written to the configuration (note the name of the section, although it is the proxy service that will read the configuration):

    [op-monitor]
    tls-certificate = <path/to/external/daemon/tls/cert>

For the external operational daemon to be used, the proxy service at the security server must be restarted:

    service xroad-proxy restart

In addition, on the host running the corresponding security server, the operational monitoring daemon must be stopped:

    service xroad-opmonitor stop

For the service to stay stopped after reboot the following command should be run:

    echo manual > /etc/init/xroad-opmonitor.override

The configuration anchor (renamed as `configuration-anchor.xml`) file must be manually copied into the directory `/etc/xroad` of the external monitoring daemon in order for configuration client to be able to download the global configuration (by default configuration download interval is 60 seconds). The system user xroad must have permissions to read this file.


#### 15.2.6 Monitoring Health Data over JMXMP

The operational monitoring daemon makes health data available over the JMXMP protocol. The Zabbix monitoring software can be configured to gather that data periodically, using its built in JMX interface type.

By default, the operational monitoring daemon exposes health data over JMXMP on localhost, port 9011, with no authentication configured and TLS enabled (see `/etc/xroad/services/opmonitor.conf`). This configuration has to be customized for external tools such as Zabbix to be able to access the data. Please refer to the documentation at \[[JMX](#Ref_JMX)\] for instructions on configuring access to the JMX interface of the operational monitoring daemon.

For Zabbix to be able to gather data over JMX, the Zabbix Java gateway must be installed. See \[[ZABBIX-GATEWAY](#Ref_ZABBIX-GATEWAY)\] for instructions.

The JMX interface must be configured to each host item in Zabbix, for which health data needs to be obtained. See \[[ZABBIX-JMX](#Ref_ZABBIX-JMX)\] for instructions.

Please refer to \[[PR-OPMONJMX](#Ref_PR-OPMONJMX)\] for a specification of the names and attributes of the JMX objects exposed by the operational monitoring daemon.

The xroad-opmonitor package comes with sample host data that can be imported to Zabbix, containing a JMX interface, applications related to sample services and health data items under these services. Also, a script is provided for importing health data related applications and items to several hosts using the Zabbix API. Please find the example files in the directory `/usr/share/doc/xroad-opmonitor/examples/zabbix/`. Please refer to \[[ZABBIX-API](#Ref_ZABBIX-API)\] for information on the Zabbix API.


## 16 Environmental Monitoring

Environmental monitoring provides details of the security servers such as operating system, memory, disk space, CPU load, running processes and installed packages, etc.


### 16.1 Usage via SOAP API

Environmental monitoring provides SOAP API via X-Road message protocol extension. SOAP messages are described in \[[PR-ENVMONMES](#Ref_PR-ENVMONMES)\].

Monitoring extension schema is defined in \[[MONITORING_XSD](#Ref_MONITORING_XSD)\].


### 16.2 Usage via JMX API

Environmental monitoring provides also a standard JMX endpoint which can be accessed with any JMX client (for example Java's jconsole application). See \[[ARC-ENVMON](#Ref_ARC-ENVMON)\] for details.

JMX is disabled on default. JMX is enabled by adding standard JMX-related options to the executable java process as in example by \[[ZABBIX-JMX](#Ref_ZABBIX-JMX)\]. Monitor process options are defined in security server's path `/etc/xroad/services/monitor.conf`.

### 16.3 Limiting environmental monitoring remote data set

It is possibility to limit what allowed non-owners can request via environmental monotiring data request by changing monitor-env limit-remote-data-set parameter. By changing flag to be true non-owners who are allowed to query environmental monitoring data will get only certificate, operating system and xroad version information. This parameters is set by default false. Security server owner will always get full data set as requested.

## 17 Logs and System Services

**To read logs**, a user must have root user's rights or belong to the `xroad` and/or `adm` system group.


### 17.1 System Services

The most important system services of a security server are as follows.

 **Service**        | **Purpose**                                   | **Log**
------------------- | --------------------------------------------- | -----------------------------------------
 `xroad-confclient` | Client process for the global configuration distributor | `/var/log/xroad/configuration_client.log`
 `xroad-jetty `     | Application server running the user interface | `/var/log/xroad/jetty/`
 `xroad-proxy`      | Message exchanger                             | `/var/log/xroad/proxy.log`
 `xroad-signer`     | Manager process for key settings              | `/var/log/xroad/signer.log`
 `nginx`            | Web server that exchanges the services of the user interface's application server and the message exchanger | `/var/log/nginx/`

System services are managed through the *upstart* facility.

**To start a service**, issue the following command as a `root` user:

    service <service> start

**To stop a service**, enter:

    service <service> stop


### 17.2 Logging configuration

For logging, the **Logback** system is used. Logback configuration files are stored in the directory `/etc/xroad/conf.d/`.

Default settings for logging are the following:

-   logging level: INFO;

-   rolling policy: whenever the file size reaches 100 MB.


### 17.3 Fault Detail UUID

In case a security server encounters an error condition during the message exchange, the security server returns a SOAP Fault message \[[PR-MESS](#Ref_PR-MESS)\] containing a UUID (a universally unique identifier, e.g. `1328e974-4fe5-412c-a4c4-f1ac36f20b14`) as the fault detail to the service client's information system. The UUID can be used to find the details of the occurred error from the `xroad-proxy` log.

## 18 Federation

Federation allows security servers of two different X-Road instances to exchange messages with each other. The instances
are federated at the central server level. After this, security servers can be configured to opt-in to the federation.
By default, federation is disabled and configuration data for other X-Road instances will not be downloaded.

The federation can be allowed for all X-Road instances that the central server offers, or a list of specific
(comma-separated) instances. The default is to allow none. The values are case-insensitive.

To override the default value, edit the file `/etc/xroad/conf.d/local.ini` and add or change the value of the system
parameter `allowed-federations` for the server component `configuration-client`. To restore the default, either remove
the system parameter entirely or set the value to `none`. X-Road services `xroad-confclient` and `xroad-proxy` need to
be restarted (in that order) for any setting changes to take effect.

Below are some examples for `/etc/xroad/conf.d/local.ini`.

To allow federation with all offered X-Road instances:
```
[configuration-client]
allowed-federations=all
```

To allow federation with specific instances `xe-test` and `ee-test`:
```
[configuration-client]
allowed-federations=xe-test,ee-test
```

To disable federation, just remove the `allowed-federations` system parameter entirely or use:
```
[configuration-client]
allowed-federations=none
```

Please note that if the keyword `all` is present in the comma-separated list, it will override the single allowed
instances. The keyword `none` will override all other values. This means that the following setting will allow all
federations:
```
[configuration-client]
allowed-federations=xe-test, all, ee-test
```
And the following will allow none:
```
[configuration-client]
allowed-federations=xe-test, all, none, ee-test
```

## 19 Management REST APIs

Security server has REST APIs that can be used to do all the same server configuration operations that can be done
using the web UI.

Management REST APIs are protected with an API key based authentication. To execute REST calls, API keys need to be created.

All REST APIs are protected by TLS. Since server uses self signed certificate, the caller needs to accept this (for example
with `curl` you need to use `--insecure` or `-k` option.

Request sent to REST APIs have a *limit for maximum size*. If a too large request is sent
to REST API, it will not be processed, and http status 413 Payload too large will be returned.
There is a different limit for binary file uploads, and for other requests.

Limits are
- 10MB for file uploads
- 50KB for other requests

REST APIs are also *rate limited*. Rate limits apply per each calling IP. If the number of calls
from one IP address exceeds the limit, REST APIs return http status 429 Too Many Requests.

Limits are
- 600 requests per minute
- 20 requests per second

If the default limits are too restricting (or too loose), they can be overridden with command line arguments. Limits are set with
application properties
- `request.sizelimit.regular`
- `request.sizelimit.binary.upload`
- `ratelimit.requests.per.second`
- `ratelimit.requests.per.minute`

Size limit parameters support formats from Formats from [DataSize](https://docs.spring.io/spring/docs/current/javadoc-api/org/springframework/util/unit/DataSize.html),
for example `5MB`.

Command line arguments can be modified using configuration file `local.conf`.
Example from `/etc/xroad/services/local.conf` with modifications:

```
PROXY_UI_API_PARAMS=" $PROXY_UI_API_PARAMS -Dratelimit.requests.per.second=100"
PROXY_UI_API_PARAMS=" $PROXY_UI_API_PARAMS -Drequest.sizelimit.binary.upload=1MB"
```

### 19.1 API key management operations

**Access rights:** [System Administrator](#xroad-system-administrator)

An API key is linked to a role or roles, and grants access to the operations that are allowed for that role/roles.
A separate REST api exists for API key management.
Access to API key management is limited to localhost (`127.0.0.1`).
API key management API is authenticated to with [HTTP basic authentication](https://en.wikipedia.org/wiki/Basic_access_authentication) (username and password).

#### 19.1.1 Creating new API keys

A new API key is created with a `POST` request to `/api/api-key`. Message body must contain the roles to be
associated with the key. Server responds with data that contains the actual API key. After this point the key
cannot be retrieved, as it is not stored in plaintext.

```
curl -X POST -u <user>:<password> https://localhost:4000/api/api-key --data '["XROAD_SECURITYSERVER_OBSERVER","XROAD_REGISTRATION_OFFICER"]' --header "Content-Type: application/json" -k
{
  "roles": [
    "XROAD_REGISTRATION_OFFICER",
    "XROAD_SECURITYSERVER_OBSERVER"
  ],
  "id": 61,
  "key": "23bc57cd-b1ba-4702-9657-8d53e335c843"
}

```

In this example the created key was `23bc57cd-b1ba-4702-9657-8d53e335c843`.

#### 19.1.2 Listing API keys

Existing API keys can be listed with a `GET` request to `/api/api-key`. This lists all keys, regardless of who has created them.

```
curl -X GET -u <user>:<password> https://localhost:4000/api/api-key -k
[
  {
    "id": 59,
    "roles": [
      "XROAD_REGISTRATION_OFFICER",
      "XROAD_SECURITYSERVER_OBSERVER",
      "XROAD_SERVICE_ADMINISTRATOR"
    ]
  },
  {
    "id": 60,
...

```

#### 19.1.3 Revoking API keys

An API key can be revoked with a `DELETE` request to `/api/api-key/{id}`. Server responds with `HTTP 200` if
revocation was successful and `HTTP 404` if key did not exist.

```
curl -X DELETE -u <user>:<password> https://localhost:4000/api/api-key/60  -k

```

#### 19.1.4 API key caching

API keys are cached in memory. In typical security server configurations this does not create problems.
However, if you have configured a setup where multiple security servers share the same `serverconf` database,
and use multiple nodes to access REST APIs and execute API key management operations, the caches of different nodes
can become out of sync.

For example, you may revoke an API key from node 1 but node 2 is not aware of this, and still grants access to
REST APIs with this API key.

If you operate such a configuration, you need to target all REST API operations to the same security server node,
or otherwise ensure that caching will not create problems (for example, always restart REST API modules when API key
operations are executed).

### 19.2 Executing REST calls

**Access rights:** Depends on the API.

Once a valid API key has been created, it is used by providing an `Authorization: X-Road-ApiKey token=<api key>` HTTP
header in the REST calls. For example

```
curl --header "Authorization: X-Road-apikey token=ff6f55a8-cc63-4e83-aa4c-55f99dc77bbf" "https://localhost:4000/api/clients" -k
[
  {
    "id": "XRD2:GOV:999:foobar",
    "member_name": Foo Name,
    "member_class": "GOV",
    "member_code": "999",
    "subsystem_code": "SUBS_1",
    "status": "saved
...
```

The available APIs are documented in OpenAPI specification (TBD). Access rights for different APIs follow the same rules
as the corresponding UI operations.

### 19.3 Correlation ID HTTP header

The REST APIs return an **X-Road-UI-Correlation-ID** HTTP header. This header is also logged in `proxy_ui_api.log`, so it
can be used to find the log messages related to a specific API call.

The correlation ID header is returned for all requests, both successful and failed ones.

For example, these log messages are related to an API call with correlation ID `3d5f193102435242`:
```
2019-08-26 13:16:23,611 [https-jsse-nio-4000-exec-10] correlation-id:[3d5f193102435242] DEBUG o.s.s.w.c.HttpSessionSecurityContextRepository - The HttpSession is currently null, and the HttpSessionSecurityContextRepository is prohibited from creating an HttpSession (because the allowSessionCreation property is false) - SecurityContext thus not stored for next request
2019-08-26 13:16:23,611 [https-jsse-nio-4000-exec-10] correlation-id:[3d5f193102435242] WARN  o.s.w.s.m.m.a.ExceptionHandlerExceptionResolver - Resolved [org.niis.xroad.restapi.exceptions.ConflictException: local group with code koodi6 already added]
2019-08-26 13:16:23,611 [https-jsse-nio-4000-exec-10] correlation-id:[3d5f193102435242] DEBUG o.s.s.w.a.ExceptionTranslationFilter - Chain processed normally
```

## 20 Migrating to Remote Database Host

Since version `6.22.0` Security Server supports using remote databases. In case you have an already running Security Server with local database, it is possible to migrate it to use remote database host instead. The instructions for this process are listed below.

1. Shutdown X-Road processes.

    ```
    systemctl stop "xroad*"
    ```

2. Dump the local databases to be migrated. You can find the passwords of users `serverconf`, `messagelog` and `opmonitor` in `/etc/xroad/db.properties`. Notice that the versions of the local PostgreSQL client and remote PostgreSQL server must match. Also take into account that on a busy system the messagelog database can be quite large and therefore dump and restore can take considerable amount of time and disk space.

    ```
    pg_dump -F t -h 127.0.0.1 -p 5432 -U serverconf -f serverconf.dat serverconf
    pg_dump -F t -h 127.0.0.1 -p 5432 -U messagelog -f messagelog.dat messagelog
    pg_dump -F t -h 127.0.0.1 -p 5432 -U opmonitor_admin -f op-monitor.dat op-monitor
    ```

3. Shut down and mask local `postgresql` so it won't start when `xroad-proxy` starts.

    ```
    systemctl stop postgresql
    systemctl mask postgresql
    ```

4. Connect to the remote database server as the superuser `postgres` and create roles, databases and access permissions as follows. Note that the line `GRANT serverconf to postgres` is AWS RDS specific and not necessary if the `postgres` user is a true super-user.

    ```
    psql -h <remote-db-url> -p <remote-db-port> -U postgres
    CREATE ROLE serverconf LOGIN PASSWORD '<serverconf-password>';
    GRANT serverconf to postgres;
    CREATE DATABASE serverconf OWNER serverconf ENCODING 'UTF-8';
    \c serverconf
    CREATE EXTENSION IF NOT EXISTS hstore;
    \c postgres

    CREATE ROLE messagelog LOGIN PASSWORD '<messagelog-password>';
    GRANT messagelog to postgres;
    CREATE DATABASE messagelog OWNER messagelog ENCODING 'UTF-8';

    CREATE ROLE opmonitor_admin LOGIN PASSWORD '<opmonitor_admin-password>';
    CREATE ROLE opmonitor LOGIN PASSWORD '<opmonitor-password>';
    GRANT opmonitor_admin to postgres;
    CREATE DATABASE "op-monitor" OWNER opmonitor_admin ENCODING "UTF-8";
    grant usage on schema public to opmonitor;
    ```

5. Restore the database dumps on the remote database host.

    ```
    pg_restore -h <remote-db-url> -p <remote-db-port> -U serverconf -O -n public -1 -d serverconf serverconf.dat
    pg_restore -h <remote-db-url> -p <remote-db-port> -U messagelog -O -n public -1 -d messagelog messagelog.dat
    pg_restore -h <remote-db-url> -p <remote-db-port> -U opmonitor_admin -O -n public -1 -d op-monitor op-monitor.dat
    ```

6. Create properties file `/etc/xroad.properties` containing the superuser password.

    ```
    sudo touch /etc/xroad.properties
    sudo chown root:root /etc/xroad.properties
    sudo chmod 600 /etc/xroad.properties
    ```

7. Edit `/etc/xroad.properties`.

    ```
    postgres.connection.password = <postgres-password>
    op-monitor.database.admin_password = <opmonitor_admin-password>
    serverconf.database.initialized = true
    messagelog.database.initialized = true
    op-monitor.database.initialized = true
    ```

8. Update `/etc/xroad/db.properties` contents with correct database host URLs and passwords.

    ```
    serverconf.hibernate.connection.url = jdbc:postgresql://<remote-db-url>:<remote-db-port>/serverconf
    messagelog.hibernate.connection.url = jdbc:postgresql://<remote-db-url>:<remote-db-port>/messagelog
    op-monitor.hibernate.connection.url = jdbc:postgresql://<remote-db-url>:<remote-db-port>/op-monitor
    serverconf.hibernate.connection.password = <serverconf-password>
    messagelog.hibernate.connection.password = <messagelog-password>
    op-monitor.hibernate.connection.password = <opmonitor-password>
    ```

9. Start again the X-Road services.

    ```
    systemctl start "xroad*"
    ```<|MERGE_RESOLUTION|>--- conflicted
+++ resolved
@@ -550,8 +550,6 @@
     
 Once the owner change request, the new member will be automatically shown as the security server Owner member.
 
-<<<<<<< HEAD
-=======
 - A new member must be added to the security server (see [4.2](#42-adding-a-security-server-client)). If needed, specify the token on which the member is configured
 
 - If not yet available, a Signing Key and Certificate must be configured for the new member (see [4.3](#43-configuring-a-signing-key-and-certificate-for-a-security-server-client)).
@@ -569,7 +567,6 @@
 - Once the change request is approved by the X-Road governing authority, the member will automatically become the Owner Member.
 
 - New Authentication Key and Certificate should be configured for the new security server owner (see [3.2](#32-configuring-the-authentication-key-and-certificate-for-the-security-server)).
->>>>>>> bb65b1a8
 
 ## 4 Security Server Clients
 
