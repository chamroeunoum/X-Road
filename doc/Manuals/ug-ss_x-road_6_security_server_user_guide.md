--- conflicted
+++ resolved
@@ -6,7 +6,7 @@
 
 **X-ROAD 6**
 
-Version: 2.38
+Version: 2.39
 Doc. ID: UG-SS
 
 ---
@@ -70,11 +70,8 @@
  07.11.2019 | 2.35    | Add more information about service descriptions to chapter [6] | Ilkka Seppälä
  05.12.2019 | 2.36    | Add information about timestamping failover capabilities in chapter [10.2](#102-managing-the-timestamping-services) | Petteri Kivimäki
  24.02.2020 | 2.37    | Updated notes about key caching after changing internal TLS key and certificate [10.3](#103-changing-the-internal-tls-key-and-certificate) | Caro Hautamäki
-<<<<<<< HEAD
  26.03.2020 | 2.38    | Added chapter on updating API keys [19.1.3](#1913-updating-api-keys) | Petteri Kivimäki
-=======
- 30.03.2020 | 2.38    | Added description of pre-restore backups | Ilkka Seppälä
->>>>>>> 7efb4077
+ 30.03.2020 | 2.39    | Added description of pre-restore backups | Ilkka Seppälä
 
 ## Table of Contents <!-- omit in toc -->
 
