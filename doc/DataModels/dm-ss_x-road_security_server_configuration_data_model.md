# X-Road: Security Server Configuration Data Model

<<<<<<< HEAD
Version: 1.5
=======
Version: 1.5  
>>>>>>> a8e4cae0
Doc. ID: DM-SS

## Version history

| Date       | Version | Description                                             | Author             |
|------------|---------|---------------------------------------------------------|--------------------|
| 11.06.2015 | 0.1     | Initial version                                         | Mait Märdin, Margus Freudenthal        |
| 21.08.2015 | 0.4     | Added sections related to saving database history       | Mait Märdin        |
| 31.08.2015 | 0.5     | Removed backend URL that was removed from code          | Margus Freudenthal |
| 20.09.2015 | 1.0     | Editorial changes made                                  | Imbi Nõgisto       |
| 19.10.2015 | 1.1     | Indexes added                                           | Martin Lind        |
| 11.12.2015 | 1.2     | Small fixes                                             | Siim Annuk         |
| 28.01.2019 | 1.3     | Wsdl changes to servicedescription. Document converted to Markdown.  | Ilkka Seppälä      |
<<<<<<< HEAD
| 26.03.2019 | 1.4     | Added tables for API keys                                            | Janne Mattila      |
| 04.07.2019 | 1.5     | REST access rights                                      | Jarkko Hyöty |
=======
| 04.07.2019 | 1.4     | REST access rights                                      | Jarkko Hyöty |
| 16.09.2019 | 1.5     | Remove Ubuntu 14.04 support                             | Jarkko Hyöty |
>>>>>>> a8e4cae0


## Table of Contents
<!-- vim-markdown-toc GFM -->

* [License](#license)
* [1 General](#1-general)
  * [1.1 Preamble](#11-preamble)
  * [1.2 Database Version](#12-database-version)
  * [1.3 Creating, Backing Up and Restoring the Database](#13-creating-backing-up-and-restoring-the-database)
  * [1.4 Saving Database History](#14-saving-database-history)
  * [1.5 Entity-Relationship Diagram](#15-entity-relationship-diagram)
  * [1.6 List of Stored Procedures](#16-list-of-stored-procedures)
  * [1.7 List of Triggers](#17-list-of-triggers)
* [2 Description of Entities](#2-description-of-entities)
  * [2.1 ACCESSRIGHT](#21-accessright)
    * [2.1.1 Indexes](#211-indexes)
    * [2.1.2 Attributes](#212-attributes)
  * [2.2 APIKEY](#22-apikey)
    * [2.2.1 Attributes](#221-attributes)
  * [2.3 APIKEY_ROLES](#23-apikey_roles)
    * [2.3.1 Indexes](#231-indexes)
    * [2.3.2 Attributes](#232-attributes)
  * [2.4 CERTIFICATE](#24-certificate)
    * [2.4.1 Attributes](#241-attributes)
  * [2.5 CLIENT](#25-client)
    * [2.5.1 Indexes](#251-indexes)
    * [2.5.2 Attributes](#252-attributes)
  * [2.6 DATABASECHANGELOG](#26-databasechangelog)
    * [2.6.1 Attributes](#261-attributes)
  * [2.7 DATABASECHANGELOGLOCK](#27-databasechangeloglock)
    * [2.7.1 Attributes](#271-attributes)
  * [2.8 GROUPMEMBER](#28-groupmember)
    * [2.8.1 Indexes](#281-indexes)
    * [2.8.2 Attributes](#282-attributes)
  * [2.9 HISTORY](#29-history)
    * [2.9.1 Attributes](#291-attributes)
  * [2.10 IDENTIFIER](#210-identifier)
    * [2.10.1 Attributes](#2101-attributes)
  * [2.11 LOCALGROUP](#211-localgroup)
    * [2.11.1 Indexes](#2111-indexes)
    * [2.11.2 Attributes](#2112-attributes)
  * [2.12 SERVERCONF](#212-serverconf)
    * [2.12.1 Indexes](#2121-indexes)
    * [2.12.2 Attributes](#2122-attributes)
  * [2.13 SERVICE](#213-service)
    * [2.13.1 Indexes](#2131-indexes)
    * [2.13.2 Attributes](#2132-attributes)
  * [2.14 SERVICE_SECURITYCATEGORIES](#214-service_securitycategories)
    * [2.14.1 Indexes](#2141-indexes)
    * [2.14.2 Attributes](#2142-attributes)
  * [2.15 TSP](#215-tsp)
    * [2.15.1 Indexes](#2151-indexes)
    * [2.15.2 Attributes](#2152-attributes)
<<<<<<< HEAD
  * [2.16 UIUSER](#216-uiuser)
    * [2.16.1 Attributes](#2161-attributes)
  * [2.17 SERVICEDESCRIPTION](#217-servicedescription)
    * [2.17.1 Indexes](#2171-indexes)
    * [2.17.2 Attributes](#2172-attributes)
  * [2.18 ENDPOINT](#218-endpoint)
    * [2.18.1 Indexes](#2181-indexes)
    * [2.18.2 Attributes](#2182-attributes)
=======
  * [2.16 ENDPOINT](#216-endpoint)
    * [2.16.1 Indexes](#2161-indexes)
    * [2.16.2 Attributes](#2162-attributes)
>>>>>>> a8e4cae0

<!-- vim-markdown-toc -->

## License

This work is licensed under the Creative Commons Attribution-ShareAlike 3.0 Unported Li-cense. To view a copy of this license, visit http://creativecommons.org/licenses/by-sa/3.0/.

## 1 General

### 1.1 Preamble

This document describes database model of X-Road security server. 

### 1.2 Database Version

This database assumes PostgreSQL version 9.2 or later. Ubuntu 18.04 and RHEL7 default settings are used.

### 1.3 Creating, Backing Up and Restoring the Database

This database is integrated into X-Road security server application. The database management functions are embedded into the application user interface.
The database, the database user and the data model is created by the application's installer. The database updates are packaged as application updates and are applied when the application is upgraded. From the technical point of view, the database structure is created and updated using [Liquibase](http://www.liquibase.org/) tool. The migration scripts can be found both in application source and in file system of the installed application.
Database backup functionality is built into the application. The backup operation can be invoked from the web-based user interface or from the command line. The backup contains dump of all the database structure and contents. When restoring the application, first the software is installed and then the configuration database is restored together with all the other necessary files. This produces a working security server. 
Note: backing up of security server does not include message log that is managed using different tools.

### 1.4 Saving Database History

This section describes a general mechanism for storing history of the database tables. All the history-aware tables have associated trigger update_history that records all the modifications to data. All the tables of security server database are history-aware, except for

  * history
  * databasechangelog
  * databasechangeloglock

When a row is created, updated or deleted in one of the history-aware tables, the trigger update_history is activated and invokes the stored procedure add_history_rows. For each changed column, add_history_rows inserts a row into the history table. The details of the stored procedures are described in section 1.6.

### 1.5 Entity-Relationship Diagram

![Entity-Relationship Diagram](img/dm-ss_x-road_security_server_configuration_data_model.svg)

### 1.6 List of Stored Procedures

1. add_history_rows: Detects the changes made as a result of the operation it is invoked on, and calls the insert_history_row stored procedure to insert a row to the history table, for each changed field. For insertions and deletions, a history record is inserted for each field of the original table.
2. insert_history_row: Inserts a single row with values corresponding to a changed field in one of the database tables. Invoked by the add_history_rows stored procedure.

### 1.7 List of Triggers

1. update_history: Invokes the add_history_rows stored procedure upon insertions, updates and deletions of records. Created for each history-aware table.

## 2 Description of Entities

### 2.1 ACCESSRIGHT

Access right of a security server client or a group of clients to use a particular service. An access right record is created when an access right for a service is granted. The record is deleted when the service is removed from the system configuration or the access right is forfeited. The record is never modified.

#### 2.1.1 Indexes

| Name        | Columns           |
|:----------- |:-----------------:|
| ACCESSRIGHT_CLIENT_ID_fkey | client_id |
| AUTHORIZEDSUBJECT_SUBJECTID_fkey | subjectid |

#### 2.1.2 Attributes

| Name        | Type           | Modifiers        | Description          |
|:----------- |:--------------:|:----------------:|:--------------------|
| id [PK]     | bigint         | NOT NULL         | Primary key          |
| client_id [FK] | bigint         |         | The security server client who provides the service. References id attribute of CLIENT entity.          |
| subjectid [FK]     | bigint         | NOT NULL         | Identifier of a subject that is authorized to access the service. Can be either a member, a subsystem, global group or local group. References id attribute of IDENTIFIER entity.          |
| rightsgiven     | timestamp without time zone         | NOT NULL         | The time when the access right was granted.           |
| endpoint_id [FK]     | bigint         |         | The authorized endpoint. References id attribute of ENDPOINT entity. |

### 2.2 APIKEY

API key which grants access to REST API operations.

#### 2.2.1 Attributes

| Name        | Type           | Modifiers        | Description          |
|:----------- |:--------------:|:----------------:|:--------------------:|
| id [PK]     | bigint         | NOT NULL         | Primary key          |
| encodedkey | character varying(255) | NOT NULL | Encoded API key |

### 2.3 APIKEY_ROLES

Roles linked to one API key.

#### 2.3.1 Indexes

| Name        | Columns           |
|:----------- |:-----------------:|
| unique_apikey_role | apikey_id, role |

#### 2.3.2 Attributes

| Name        | Type           | Modifiers        | Description          |
|:----------- |:--------------:|:----------------:|:--------------------:|
| id [PK]     | bigint         | NOT NULL         | Primary key          |
| apikey_id [FK]     | bigint         | NOT NULL         | Links one role to an API key          |
| role | character varying(255) | NOT NULL | Role name. Check constraint `valid_role` limits value to valid ones. |

### 2.4 CERTIFICATE

Trusted authentication certificate associated with an information system belonging to a particular security server client. A certificate record is created when a certificate is uploaded for a security server client. The record is deleted when the certificate is deleted from the system configuration. The record is never modified.

#### 2.4.1 Attributes

| Name        | Type           | Modifiers        | Description           |
|:----------- |:-----------------:|:----------- |:-----------------|
| id [PK] | bigint | NOT NULL | Primary key |
| data | oid |  | X.509 public key certificate in binary DER form. |
| client_id [FK] | bigint | | The security server client whose information system server uses this authentication certificate. References id attribute of CLIENT entity. |

### 2.5 CLIENT

Member or subsystem that is using this security server. The security server owner is also registered as a client.
For owner, the record is created when the administrator initializes the security server. For security server users, the record is created when the administrator adds new client in the user interface.
The client record is deleted when the administrator removes the client in the user interface. The client record corresponding to the owner cannot be deleted.
The client record is modified when administrator changes parameters in the user interface or when automatic status update occurs (see below).
The field clientstatus shows the progress of registering in central server the connection between this security server client and this security server. Only in “registered” state can the security server exchange messages on behalf of this client.

* _saved_ -- initial state. Client enters it immediately after creation. From this state the administrator can send registration request to the central server.
* _registration in progress_ -- the administrator has successfully sent registration request to the central server. In this state the security server is waiting for approval of the client registration request. When the security server receives a global configuration that contains connection between the security server and the client, it enters the “registered” state.
* _registered_ -- the registration request sent to the central server is approved and the connection between the client and the security server is registered in the global configuration. In this state the security server can exchange messages on behalf of the client.
* _deletion in progress_ -- the security server has successfully sent client deletion request to the central server. From this state, the only possible action is to delete the client from security server configuration.
* _global error_ -- the client was in state “registered”, but the connection between the client and the security server has been deleted from the global configuration. From this state the administrator can either wait for updated global configuration (in case the deletion was caused by an error), contact the systems administrator of the central server or delete the client.

#### 2.5.1 Indexes

| Name        | Columns           |
|:----------- |:-----------------:|
| CLIENT_CONF_ID_fkey | conf_id   |
| CLIENT_IDENTIFIER_fkey | identifier |

#### 2.5.2 Attributes

| Name        | Type           | Modifiers        | Description           |
|:----------- |:-----------------:|:----------- |:-----------------|
| id [PK] | bigint | NOT NULL | Primary key |
| conf_id [FK] | bigint |  | Identifies the serverconf. References id attribute of SERVERCONF entity. |
| identifier [FK] | bigint |  | Identifies the security server client. References id attribute of IDENTIFIER entity. |
| clientstatus | character varying(255) |  | Current status of the client. Possible values are “saved”, “registration in progress”, “registered”, “deletion in progress”, “global error” |
| isauthentication | character varying(255) |  | Type of HTTPS authentication that is used with the client's information systems. Possible values are the following <ul><li>“NOSSL” -- the client can connect with HTTP or HTTPS protocol. For HTTPS connection, no authentication is used.</li><li>“SSLNOAUTH” -- the client can only connect with HTTPS protocol. No certificate-based authentication is used.</li><li>“SSLAUTH” -- the client can only connect with HTTPS protocol. The client must authenticate the connection with certificate.</li></ul>|

### 2.6 DATABASECHANGELOG

Liquibase migration of the database. A record is created when the administrator updates the software package containing this database and the database structure needs to be modified. The record is never modified or deleted. This table has a technical nature and is not managed by X-Road application software.

#### 2.6.1 Attributes

| Name        | Type           | Modifiers        | Description           |
|:----------- |:--------------:|:---------------- |:----------------------|
| id [PK] | character varying(255) | NOT NULL | The identifier of the migration. |
| author | character varying(255) | NOT NULL | The author of the migration. |
| filename | character varying(255) | NOT NULL | The filename containing the migration script. |
| dateexecuted | timestamp with time zone | NOT NULL | The time when the migration was executed. Used with orderexecuted to determine rollback order. |
| orderexecuted | integer | NOT NULL | The order number in which the migration was executed. Used in addition to dateexecuted to ensure order is correct even when the databases datetime supports poor resolution. |
| exectype | character varying(10) | NOT NULL | The type of the execution that was performed. Possible values are EXECUTED, FAILED, SKIPPED, RERAN, and MARK_RAN. |
| md5sum | character varying(35) |  | The MD5 hash of the migration script when it was executed. Used on each run to ensure there have been no unexpected changes to the migration script. |
| description | character varying(255) |  | Short auto-generated human readable description of the migration. |
| comments | character varying(255) |  | The comments of the migration. |
| tag | character varying(255) |  | The tag of the migration. |
| liquibase | character varying(20) |  | The version of the Liquibase that performed the migration. |
| contexts | character varying(255) |  | Contexts of the migration. |
| labels | character varying(255) |  | Labels of the migration. |
| deployment_id | character varying(10) |  | Deployment id of the migration. |

### 2.7 DATABASECHANGELOGLOCK

Lock used by Liquibase to allow only one migration of the database to run at a time. This table has a technical nature and is not managed by X-Road application software.

#### 2.7.1 Attributes

| Name        | Type           | Modifiers        | Description           |
|:----------- |:-----------------:|:----------- |:-----------------|
| id [PK] | integer | NOT NULL | Primary key. Id of the lock. Currently there is only one lock. |
| locked | boolean | NOT NULL | Set to "1" if the Liquibase is running against this database. Otherwise set to "0". |
| lockgranted | timestamp with time zone |  | Date and time when the lock was granted. |
| lockedby | character varying(255) |  | Human-readable description of who the lock was granted to. |

### 2.8 GROUPMEMBER

Member of a local group. A group membership record is created when the administrator adds a new subsystem to a local group. The record is deleted when the administrator removes the subsystem from the local group. The record is never modified. 

#### 2.8.1 Indexes

| Name        | Columns           |
|:----------- |:-----------------:|
| GROUPMEMBER_GROUPMEMBERID_fkey | groupmemberid |
| GROUPMEMBER_LOCALGROUP_ID_fkey | localgroup_id |

#### 2.8.2 Attributes

| Name        | Type           | Modifiers        | Description    |
|:----------- |:-----------------:|:----------- |:-----------------|
| id [PK] | bigint | NOT NULL | Primary key. |
| groupmemberid [FK] | bigint | NOT NULL | Identifier of the member or the subsystem who is a member of the local group. References id attribute of IDENTIFIER entity. |
| added | timestamp with time zone | NOT NULL | The time when the group member  was added. |
| localgroup_id [FK] | bigint |  | The local group. References id attribute of LOCALGROUP entity. |

### 2.9 HISTORY

Operations (insertions, updates and deletions of records) on the tables of this database, for the purpose of auditing. Each record corresponds to the change of a single field. The record is created in the manner described in section 1.4. The record is never modified or deleted.

#### 2.9.1 Attributes

| Name        | Type           | Modifiers        | Description           |
|:----------- |:-----------------:|:----------- |:-----------------|
| id [PK] | bigint | NOT NULL | Primary key. |
| operation  | character varying(255) | NOT NULL | Name of the database operation (possible values are INSERT, UPDATE, DELETE). |
| table_name   | character varying(255) | NOT NULL | Name of the table the operation was made on. |
| record_id  | bigint | NOT NULL | ID of the record that was inserted, updated or deleted, in the original table.  |
| field_name   | character varying(255) | NOT NULL | Name of the column that was inserted, updated or deleted.  |
| old_value   | text |  | Previous value of the column if applicable (NULL for INSERT operations).   |
| new_value  | text |  | New value of the column if applicable (NULL for DELETE operations).  |
| user_name   | character varying(255) | NOT NULL | Name of either the logged in user of the UI or the database user behind the connection, that initiated the operation. |
| timestamp  | timestamp without time zone | NOT NULL | Date and time of the operation.  |

### 2.10 IDENTIFIER

Identifier that can be used to identify various objects on X-Road. An identifier record is only created together with records of other entities and only one record of each identifier is ever created. For example, if a security server client record is created and its identifier is not found among identifier records, new one is created. The record is never modified or deleted.

#### 2.10.1 Attributes

| Name        | Type           | Modifiers        | Description           |
|:----------- |:-----------------:|:----------- |:-----------------|
| id [PK] | bigint | NOT NULL | Primary key. |
| discriminator | character varying(255) | NOT NULL | Technical attribute, specifying the Java class to which the identifier is mapped. Possible values are C (ClientId), S (ServiceId), CS (CentralServiceId), GG (GlobalGroupId), LG (LocalGroupId), SC (SecurityCategoryId), SS (SecurityServerId). The corresponding Java classes are located in the `ee.ria.xroad.common.identifier` package. |
| type | character varying(255) |  | Specifies the type of the object that the identifier identifies. Possible values, defined in enum `ee.ria.xroad.common.identifier.XroadObjectType`, are MEMBER, SUBSYSTEM, SERVICE, CENTRALSERVICE, GLOBALGROUP, LOCALGROUP, SERVER, SECURITYCATEGORY. |
| xroadinstance | character varying(255) |  | X-Road instance identifier. Present in identifiers of all types, except LOCALGROUP. |
| memberclass | character varying(255) |   | Member class. Present in identifiers of MEMBER, SUBSYSTEM, SERVER and SERVICE type.  |
| membercode | character varying(255) |   | Member code. Present in identifiers of MEMBER, SUBSYSTEM, SERVER and SERVICE type.  |
| subsystemcode | character varying(255) |   | Subsystem code. Present in identifiers of SUBSYSTEM and SERVICE type.  |
| serviceversion | character varying(255) |   | Service version. Present in identifiers of SERVICE type.  |
| servicecode | character varying(255) |   | Service code. Present in identifiers of SERVICE type.  |
| groupcode | character varying(255) |   | Group code. Present in identifiers of GLOBALGROUP and LOCALGROUP type. |
| securitycategory | character varying(255) |   | Security category. Present in identifiers of SECURITYCATEGORY type.  |
| servercode | character varying(255) |   | Security server code. Present in identifiers of SERVER type.  |

### 2.11 LOCALGROUP

Group of members and/or subsystems. The group is local to a security server client and is used in access rights management. Local groups are connected to a security server client and can only be used for services belonging to that client. A local group record is created when the administrator adds a new local group to a security server client. The record is modified when the administrator changes the description of the group. The record is deleted when the administrator deletes the group or the security server client for whom the group is defined.

#### 2.11.1 Indexes

| Name        | Columns           |
|:----------- |:-----------------:|
| LOCALGROUP_CLIENT_ID_fkey | client_id |

#### 2.11.2 Attributes

| Name        | Type           | Modifiers        | Description           |
|:----------- |:-----------------:|:----------- |:-----------------|
| id [PK] | bigint | NOT NULL | Primary key |
| groupcode] | character varying(255) | NOT NULL | The code of the group. |
| description | character varying(255) | NOT NULL | The description of the group. |
| updated | timestamp with time zone | NOT NULL | The time when the description of the group was last updated. |
| client_id [FK] | bigint |  | The security server client for whom the local group is defined. References id attribute of CLIENT entity. |

### 2.12 SERVERCONF

The top-level configuration of the security server, specifying the owner and the code of this security server. This table contains only one record that is created when the security server is initialized. The record is never modified or deleted.

#### 2.12.1 Indexes

| Name        | Columns           |
|:----------- |:-----------------:|
| SERVERCONF_OWNER_fkey | owner |

#### 2.12.2 Attributes

| Name        | Type           | Modifiers        | Description           |
|:----------- |:-----------------:|:----------- |:-----------------|
| id [PK] | bigint | NOT NULL | Primary key. |
| servercode  | character varying(255) |  | The code of this security server.  |
| owner [FK]  | bigint |  | The security server client who is the owner of this security server. References id attribute of CLIENT entity. |

### 2.13 SERVICE

Service provided by a security server client. A service record is created when the administrator adds or refreshes a WSDL of a security server client, and a new service description is found in the WSDL. The record is modified if the administrator edits the service parameters in the user interface. The record is deleted when the administrator deletes the WSDL containing the service description or when the administrator deletes the security server client owning the WSDL.

#### 2.13.1 Indexes

| Name        | Columns           |
|:----------- |:-----------------:|
| SERVICE_WSDL_ID_fkey | wsdl_id |

#### 2.13.2 Attributes

| Name        | Type           | Modifiers        | Description           |
|:----------- |:-----------------:|:----------- |:-----------------|
| id [PK] | bigint | NOT NULL | Primary key. |
| servicecode | character varying(255) | NOT NULL | The code of the service. |
| serviceversion | character varying(255) |  | The version of the service.|
| title | character varying(255) |  | The title of the service. |
| url | character varying(255) |  | The URL of the service. |
| sslauthentication | boolean |  | A flag indicating whether the certificate of the service provider should be verified for SSL/TLS connections. NULL value is interpreted as true. Trusted service provider certificates are stored as CERTIFICATE entities. |
| timeout | integer |  | The maximum time in seconds that the service provider can  take to respond to a query. |
| servicedescription_id [FK] | bigint |  | The servicedescription of which this service is part of. References id attribute of SERVICEDESCRIPTION entity. |

### 2.14 SERVICE_SECURITYCATEGORIES

Security category of a service. Currently security categories is a disabled feature and services cannot be assigned security categories.

#### 2.14.1 Indexes

| Name        | Columns           |
|:----------- |:-----------------:|
| SERVICE_SECURITYCATEGORIES_SECURITY_CAT_ID_fkey | security_cat_id |
| SERVICE_SECURITYCATEGORIES_SERVICE_ID_fkey | service_id |
| service_securitycategories_id_key | id |

#### 2.14.2 Attributes

| Name        | Type              | Modifiers   | Description      |
|:----------- |:-----------------:|:-----------:|:-----------------|
| id [PK]     | bigint            | NOT NULL    | Primary key.     |
| service_id [FK] | bigint        | NOT NULL    | The service for which the security category is assigned. References id attribute of SERVICE entity. |
| security_cat_id [FK] | bigint   | NOT NULL    | The identifier of the security category. References id attribute of IDENTIFIER entity. |

### 2.15 TSP

Timestamping service provider (TSP) that is used by the security server to time-stamp messages stored in the message log. Only connection parameters to the TSP are included. The data needed for verifying time stamps is read from the global configuration. A TSP record is created when the administrator adds a new TSP in the user interface. The record is deleted when the administrator deletes the TSP in the user interface. The record is never modified. 

#### 2.15.1 Indexes

| Name        | Columns           |
|:----------- |:-----------------:|
| TSP_CONF_ID_fkey | conf_id      |

#### 2.15.2 Attributes

| Name        | Type           | Modifiers   | Description      |
|:----------- |:--------------:|:----------- |:-----------------|
| id [PK]     | bigint         | NOT NULL    | Primary key.     |
| conf_id [FK] | bigint |  | Identifies the serverconf. References the id in SERVERCONF table. |
| name  | character varying(255) |  | The name of the TSP. Used for displaying in the user interface. |
| url  | character varying(255) | NOT NULL | The URL of the TSP. The security server will send time-stamping request using HTTP POST method.  |

### 2.16 UIUSER

Preferences of the user interface user. A record is created when the user changes the user interface language for the first time. The record is modified on later changes to the language. The record is never deleted.

#### 2.16.1 Attributes

| Name        | Type           | Modifiers   | Description      |
|:----------- |:--------------:|:----------- |:-----------------|
| id [PK]     | bigint         | NOT NULL    | Primary key.     |
| username | character varying(255) | NOT NULL | Name of the user who has customized their user interface language. |
| locale | character varying(255) |  | The preferred language code. Valid values are 'en' for English, and 'et' for Estonian. |

### 2.17 SERVICEDESCRIPTION

Pointer to a SERVICEDESCRIPTION containing the descriptions of services provided by a security server client. A SERVICEDESCRIPTION record is created when the administrator adds a new service description to a security server client in the user interface. The record is modified when the administrator refreshes, enables or disables the service description. The record is deleted when the administrator deletes the service description or the security server client owning the service description.

#### 2.17.1 Indexes

| Name        | Columns           |
|:----------- |:-----------------:|
| WSDL_CLIENT_ID_fkey | client_id |

#### 2.17.2 Attributes

| Name        | Type           | Modifiers        | Description     |
|:----------- |:-----------------:|:----------- |:------------------|
| id [PK] | bigint | NOT NULL | Primary key. |
| client_id [FK] | bigint |   | The security server client providing the services described in this SERVICEDESCRIPTION. References id attribute of CLIENT entity. |
| url | character varying(255) | NOT NULL | The URL of the SERVICEDESCRIPTION. The URL points to the information system of the security server client. |
| disabled | boolean | NOT NULL | A flag indicating whether the SERVICEDESCRIPTION and all its services are disabled. |
| disablednotice | character varying(255) |   | The error message returned in response to a call to a service belonging to a disabled SERVICEDESCRIPTION. |
| refresheddate | timestamp with time zone |   | The time when the SERVICEDESCRIPTION was last refreshed. |
| type | character varying(255) | NOT NULL | The type of the service description. At the time of writing 'WSDL' and 'OPENAPI3' types are supported. |

### 2.18 ENDPOINT

<<<<<<< HEAD
#### 2.18.1 Indexes
=======
#### 2.16.1 Indexes
>>>>>>> a8e4cae0

| Name        | Columns           |
|:----------- |:-----------------:|
| pk_endpoint | id                |
| ix_endpoint (unique)| client_id, servicecode, method, path |

#### 2.18.2 Attributes

| Name           | Type           | Modifiers   | Description     |
|:-------------- |:--------------:|:----------- |:----------------|
| id [PK]        | bigint         | NOT NULL    | Primary key.    |
| client_id [FK] | bigint         |         | The security server client who provides the service. References id attribute of CLIENT entity.          |
| servicecode    | character varying(255)  | NOT NULL | The service code part of the service identifier. |
| method         | character varying(255)  | NOT NULL | The allowed HTTP method (REST services) |
| path           | character varying(2048) | NOT NULL | Allowed URL path (REST services) |
| generated      | boolean        | NOT NULL | Is the endpoint automatically generated (true) or manually added (false) |<|MERGE_RESOLUTION|>--- conflicted
+++ resolved
@@ -1,10 +1,6 @@
 # X-Road: Security Server Configuration Data Model
 
-<<<<<<< HEAD
-Version: 1.5
-=======
-Version: 1.5  
->>>>>>> a8e4cae0
+Version: 1.6
 Doc. ID: DM-SS
 
 ## Version history
@@ -18,13 +14,9 @@
 | 19.10.2015 | 1.1     | Indexes added                                           | Martin Lind        |
 | 11.12.2015 | 1.2     | Small fixes                                             | Siim Annuk         |
 | 28.01.2019 | 1.3     | Wsdl changes to servicedescription. Document converted to Markdown.  | Ilkka Seppälä      |
-<<<<<<< HEAD
 | 26.03.2019 | 1.4     | Added tables for API keys                                            | Janne Mattila      |
 | 04.07.2019 | 1.5     | REST access rights                                      | Jarkko Hyöty |
-=======
-| 04.07.2019 | 1.4     | REST access rights                                      | Jarkko Hyöty |
-| 16.09.2019 | 1.5     | Remove Ubuntu 14.04 support                             | Jarkko Hyöty |
->>>>>>> a8e4cae0
+| 16.09.2019 | 1.6     | Remove Ubuntu 14.04 support                             | Jarkko Hyöty |
 
 
 ## Table of Contents
@@ -79,7 +71,6 @@
   * [2.15 TSP](#215-tsp)
     * [2.15.1 Indexes](#2151-indexes)
     * [2.15.2 Attributes](#2152-attributes)
-<<<<<<< HEAD
   * [2.16 UIUSER](#216-uiuser)
     * [2.16.1 Attributes](#2161-attributes)
   * [2.17 SERVICEDESCRIPTION](#217-servicedescription)
@@ -88,11 +79,6 @@
   * [2.18 ENDPOINT](#218-endpoint)
     * [2.18.1 Indexes](#2181-indexes)
     * [2.18.2 Attributes](#2182-attributes)
-=======
-  * [2.16 ENDPOINT](#216-endpoint)
-    * [2.16.1 Indexes](#2161-indexes)
-    * [2.16.2 Attributes](#2162-attributes)
->>>>>>> a8e4cae0
 
 <!-- vim-markdown-toc -->
 
@@ -466,11 +452,7 @@
 
 ### 2.18 ENDPOINT
 
-<<<<<<< HEAD
 #### 2.18.1 Indexes
-=======
-#### 2.16.1 Indexes
->>>>>>> a8e4cae0
 
 | Name        | Columns           |
 |:----------- |:-----------------:|
