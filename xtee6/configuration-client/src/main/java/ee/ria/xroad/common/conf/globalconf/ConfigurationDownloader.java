--- conflicted
+++ resolved
@@ -22,23 +22,12 @@
  */
 package ee.ria.xroad.common.conf.globalconf;
 
-<<<<<<< HEAD
-import ee.ria.xroad.common.CodedException;
-=======
-import java.io.InputStream;
-import java.net.URI;
-import java.net.URL;
-import java.nio.file.Files;
-import java.nio.file.Path;
-import java.util.*;
-
->>>>>>> 45730b83
-import lombok.Getter;
-import lombok.SneakyThrows;
-import lombok.extern.slf4j.Slf4j;
-import org.apache.commons.io.IOUtils;
-import org.apache.commons.lang.StringUtils;
-import org.bouncycastle.operator.DigestCalculator;
+import static ee.ria.xroad.common.ErrorCodes.X_IO_ERROR;
+import static ee.ria.xroad.common.ErrorCodes.X_MALFORMED_GLOBALCONF;
+import static ee.ria.xroad.common.util.CryptoUtils.createDigestCalculator;
+import static ee.ria.xroad.common.util.CryptoUtils.decodeBase64;
+import static ee.ria.xroad.common.util.CryptoUtils.encodeBase64;
+import static ee.ria.xroad.common.util.CryptoUtils.getAlgorithmId;
 
 import java.io.IOException;
 import java.io.InputStream;
@@ -47,11 +36,24 @@
 import java.net.URLConnection;
 import java.nio.file.Files;
 import java.nio.file.Path;
-import java.util.*;
-
-import static ee.ria.xroad.common.ErrorCodes.X_IO_ERROR;
-import static ee.ria.xroad.common.ErrorCodes.X_MALFORMED_GLOBALCONF;
-import static ee.ria.xroad.common.util.CryptoUtils.*;
+import java.util.ArrayList;
+import java.util.Arrays;
+import java.util.Collections;
+import java.util.HashMap;
+import java.util.HashSet;
+import java.util.List;
+import java.util.Map;
+import java.util.Objects;
+import java.util.Set;
+
+import org.apache.commons.io.IOUtils;
+import org.apache.commons.lang.StringUtils;
+import org.bouncycastle.operator.DigestCalculator;
+
+import ee.ria.xroad.common.CodedException;
+import lombok.Getter;
+import lombok.SneakyThrows;
+import lombok.extern.slf4j.Slf4j;
 
 /**
  * Downloads configuration directory from a configuration location defined
@@ -120,10 +122,7 @@
     }
 
     private void rememberLastSuccessfulLocation(ConfigurationLocation location) {
-<<<<<<< HEAD
         log.trace("rememberLastSuccessfulLocation source={} location={}", location.getSource(), location);
-=======
->>>>>>> 45730b83
         lastSuccessfulLocation.put(location.getSource(), location);
     }
 
@@ -146,14 +145,10 @@
     private void preferLastSuccessLocation(
             ConfigurationSource source, List<ConfigurationLocation> result) {
         if (lastSuccessfulLocation != null) {
-<<<<<<< HEAD
             log.trace("preferLastSuccessLocation source={} location={}", source, lastSuccessfulLocation.get(source));
             result.add(lastSuccessfulLocation.get(source));
         } else {
             log.trace("preferLastSuccessLocation lastSuccessfulLocation=null");
-=======
-            result.add(lastSuccessfulLocation.get(source));
->>>>>>> 45730b83
         }
     }
 
