--- conflicted
+++ resolved
@@ -22,12 +22,6 @@
  */
 package ee.ria.xroad.common.message;
 
-<<<<<<< HEAD
-import ee.ria.xroad.common.identifier.CentralServiceId;
-import ee.ria.xroad.common.identifier.ClientId;
-import ee.ria.xroad.common.identifier.ServiceId;
-import ee.ria.xroad.common.util.ExpectedCodedException;
-=======
 import java.io.ByteArrayInputStream;
 import java.io.FileInputStream;
 import java.util.List;
@@ -35,28 +29,17 @@
 import javax.xml.soap.SOAPElement;
 import javax.xml.soap.SOAPException;
 
->>>>>>> 84490ea5
 import org.apache.commons.io.IOUtils;
 import org.bouncycastle.util.Arrays;
 
 import org.junit.Rule;
 import org.junit.Test;
 
-<<<<<<< HEAD
-import javax.xml.namespace.QName;
-import javax.xml.soap.SOAPElement;
-import javax.xml.soap.SOAPException;
-import java.io.ByteArrayInputStream;
-import java.io.FileInputStream;
-import java.nio.charset.StandardCharsets;
-import java.util.List;
-=======
 import ee.ria.xroad.common.identifier.CentralServiceId;
 import ee.ria.xroad.common.identifier.ClientId;
 import ee.ria.xroad.common.identifier.ServiceId;
 import ee.ria.xroad.common.util.ExpectedCodedException;
 import ee.ria.xroad.common.util.MimeTypes;
->>>>>>> 84490ea5
 
 import static ee.ria.xroad.common.ErrorCodes.*;
 import static ee.ria.xroad.common.message.SoapMessageTestUtil.*;
@@ -245,65 +228,16 @@
      */
     @Test
     public void faultMessage() throws Exception {
-<<<<<<< HEAD
-        String soapFaultXml = SoapFault.createFaultXml("foo.bar", "baz", "xxx", "yyy");
-        Soap message = new SoapParserImpl().parse(
-=======
         String soapFaultXml = SoapFault.createFaultXml(
                 "foo.bar", "baz", "xxx", "yyy");
         Soap message = new SaxSoapParserImpl().parse(
                 MimeTypes.TEXT_XML_UTF_8,
->>>>>>> 84490ea5
                 new ByteArrayInputStream(soapFaultXml.getBytes()));
 
         assertTrue(message instanceof SoapFault);
 
         SoapFault fault = (SoapFault) message;
         assertEquals("foo.bar", fault.getCode());
-        assertEquals("baz", fault.getString());
-        assertEquals("xxx", fault.getActor());
-        assertEquals("yyy", fault.getDetail());
-    }
-
-    /**
-     * Tests that SoapMessage class understands fault messages.
-     * @throws Exception in case of any unexpected errors
-     */
-    @Test
-    public void faultMessageWithCustomPrefix() throws Exception {
-        String soapFaultXml = SoapFault.createFaultXml(new QName(SoapUtils.NS_SOAPENV, "foo.bar", "SE"),
-                "baz", "xxx", "yyy");
-        Soap message = new SoapParserImpl().parse(
-                new ByteArrayInputStream(soapFaultXml.getBytes()));
-
-        assertTrue(message instanceof SoapFault);
-
-        SoapFault fault = (SoapFault) message;
-        final QName code = fault.getCodeAsQName();
-        assertEquals("foo.bar", code.getLocalPart());
-        assertEquals(SoapUtils.NS_SOAPENV, code.getNamespaceURI());
-        assertEquals("baz", fault.getString());
-        assertEquals("xxx", fault.getActor());
-        assertEquals("yyy", fault.getDetail());
-    }
-
-    /**
-     * Tests that SoapMessage class understands fault messages.
-     * @throws Exception in case of any unexpected errors
-     */
-    @Test
-    public void faultMessageWithCustomNamespace() throws Exception {
-        final QName customCode = new QName("http://example.org", "foo.bar", "foo");
-        String soapFaultXml = SoapFault.createFaultXml(customCode,
-                "baz", "xxx", "yyy");
-        Soap message = new SoapParserImpl().parse(
-                new ByteArrayInputStream(soapFaultXml.getBytes()));
-
-        assertTrue(message instanceof SoapFault);
-
-        SoapFault fault = (SoapFault) message;
-        assertEquals(customCode.getLocalPart(), fault.getCodeAsQName().getLocalPart());
-        assertEquals(customCode.getNamespaceURI(), fault.getCodeAsQName().getNamespaceURI());
         assertEquals("baz", fault.getString());
         assertEquals("xxx", fault.getActor());
         assertEquals("yyy", fault.getDetail());
