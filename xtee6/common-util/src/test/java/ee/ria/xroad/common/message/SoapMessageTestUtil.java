--- conflicted
+++ resolved
@@ -22,22 +22,17 @@
  */
 package ee.ria.xroad.common.message;
 
+import java.io.ByteArrayInputStream;
+import java.io.FileInputStream;
+
+import org.apache.commons.io.IOUtils;
+
 import ee.ria.xroad.common.identifier.ClientId;
 import ee.ria.xroad.common.identifier.ServiceId;
-<<<<<<< HEAD
-import org.apache.commons.io.IOUtils;
-
-import java.io.ByteArrayInputStream;
-import java.io.FileInputStream;
-
-/**
- * Test utils for SOAP messages
-=======
 import ee.ria.xroad.common.util.MimeTypes;
 
 /**
  * Utility class providing helper functionality for SOAP messages.
->>>>>>> 45730b83
  */
 public final class SoapMessageTestUtil {
 
@@ -50,15 +45,6 @@
     }
 
     /**
-<<<<<<< HEAD
-     * Build SOAP message
-     * @param sender message sender
-     * @param receiver message receiver
-     * @param userId user id
-     * @param queryId query id
-     * @return SOAP message
-     * @throws Exception when error occurs
-=======
      * Builds SOAP message
      * @param sender sender
      * @param receiver receiver
@@ -66,7 +52,6 @@
      * @param queryId query id
      * @return SOAP message
      * @throws Exception in case of any errors
->>>>>>> 45730b83
      */
     public static SoapMessageImpl build(ClientId sender,
             ServiceId receiver, String userId, String queryId)
@@ -75,16 +60,6 @@
     }
 
     /**
-<<<<<<< HEAD
-     * Build SOAP message
-     * @param isRpcEncoded wheter message is rpc encoded
-     * @param sender message sender
-     * @param receiver message receiver
-     * @param userId user id
-     * @param queryId query id
-     * @return SOAP message
-     * @throws Exception when error occurs
-=======
      * Builds SOAP message.
      * @param isRpcEncoded if true, RPC encoded style is used
      * @param sender sender
@@ -93,7 +68,6 @@
      * @param queryId query id
      * @return SOAP message
      * @throws Exception in case of any errors
->>>>>>> 45730b83
      */
     public static SoapMessageImpl build(boolean isRpcEncoded, ClientId sender,
             ServiceId receiver, String userId, String queryId)
@@ -102,17 +76,6 @@
     }
 
     /**
-<<<<<<< HEAD
-     *
-     * @param isRpcEncoded wheter message is rpc encoded
-     * @param sender message sender
-     * @param receiver message receiver
-     * @param userId user id
-     * @param queryId query id
-     * @param createBodyCallback callback for body creation
-     * @return SOAP message
-     * @throws Exception when error occurs
-=======
      * Builds SOAP message.
      * @param isRpcEncoded if true, RPC encoded style is used
      * @param sender sender
@@ -122,7 +85,6 @@
      * @param createBodyCallback callback to create body of SOAP message
      * @return SOAP message
      * @throws Exception in case of any errors
->>>>>>> 45730b83
      */
     public static SoapMessageImpl build(boolean isRpcEncoded, ClientId sender,
             ServiceId receiver, String userId, String queryId,
@@ -144,34 +106,20 @@
     }
 
     /**
-<<<<<<< HEAD
-     * File to bytes
-     * @param fileName file
-     * @return byte array
-     * @throws Exception when error occurs
-=======
      * Returns byte array of file.
      * @param fileName file name
      * @return byte array of the file
      * @throws Exception in case of any errors
->>>>>>> 45730b83
      */
     public static byte[] fileToBytes(String fileName) throws Exception {
         return IOUtils.toByteArray(newQueryInputStream(fileName));
     }
 
     /**
-<<<<<<< HEAD
-     * SOAP message to bytes
-     * @param soap SOAP message
-     * @return byte array
-     * @throws Exception when error occurs
-=======
      * Gets byte array of SOAP message
      * @param soap SOAP message
      * @return byte array of SOAP message
      * @throws Exception in case of any errors
->>>>>>> 45730b83
      */
     public static byte[] messageToBytes(Soap soap) throws Exception {
         if (soap instanceof SoapMessage) {
@@ -182,35 +130,6 @@
     }
 
     /**
-<<<<<<< HEAD
-     * Create SOAP message from file
-     * @param fileName input file
-     * @return SOAP message
-     * @throws Exception when error occurs
-     */
-    public static Soap createSoapMessage(String fileName)
-            throws Exception {
-        return createSoapMessage(QUERY_DIR, fileName);
-    }
-
-    /**
-     * Create SOAP message from file
-     * @param queryDir query directory
-     * @param fileName file
-     * @return SOAP message
-     * @throws Exception when error occurs
-     */
-    public static Soap createSoapMessage(String queryDir, String fileName)
-            throws Exception {
-        return new SoapParserImpl().parse(newQueryInputStream(queryDir, fileName));
-    }
-
-    /**
-     * Create SOAP message from byte array
-     * @param data byte array
-     * @return SOAP message
-     * @throws Exception when error occurs
-=======
      * Creates SOAP message from file
      * @param fileName SOAP message file name
      * @return SOAP message
@@ -218,8 +137,19 @@
      */
     public static Soap createSoapMessage(String fileName)
             throws Exception {
-        return new SoapParserImpl().parse(MimeTypes.TEXT_XML_UTF_8,
-                newQueryInputStream(fileName));
+        return createSoapMessage(QUERY_DIR, fileName);
+    }
+
+    /**
+     * Creates SOAP message from file
+     * @param queryDir query directory
+     * @param fileName SOAP message file name
+     * @return SOAP message
+     * @throws Exception in case of any errors
+     */
+    public static Soap createSoapMessage(String queryDir, String fileName)
+            throws Exception {
+        return new SoapParserImpl().parse(MimeTypes.TEXT_XML_UTF_8, newQueryInputStream(queryDir, fileName));
     }
 
     /**
@@ -227,7 +157,6 @@
      * @param data byte array of SOAP message
      * @return SOAP message
      * @throws Exception in case of any errors
->>>>>>> 45730b83
      */
     public static Soap createSoapMessage(byte[] data)
             throws Exception {
@@ -236,17 +165,10 @@
     }
 
     /**
-<<<<<<< HEAD
-     * Create SOAP request from file
-     * @param fileName input file
-     * @return SOAP request
-     * @throws Exception when error occurs
-=======
      * Creates SOAP request message from file
      * @param fileName request file name
      * @return SOAP request
      * @throws Exception in case of any errors
->>>>>>> 45730b83
      */
     public static SoapMessageImpl createRequest(String fileName)
             throws Exception {
@@ -276,17 +198,10 @@
     }
 
     /**
-<<<<<<< HEAD
-     * Create SOAP response from file
-     * @param fileName input file
-     * @return SOAP response
-     * @throws Exception when error occurs
-=======
      * Creates SOAP response message from file.
      * @param fileName response file name
      * @return SOAP response
      * @throws Exception in case of any errors
->>>>>>> 45730b83
      */
     public static SoapMessageImpl createResponse(String fileName)
             throws Exception {
@@ -316,17 +231,10 @@
     }
 
     /**
-<<<<<<< HEAD
-     * Create query input stream
-     * @param fileName file
-     * @return input stream
-     * @throws Exception when error occurs
-=======
      * Create new query input stream of the query file.
      * @param fileName query file name
      * @return file input stream of the query file.
      * @throws Exception in case of any errors
->>>>>>> 45730b83
      */
     public static FileInputStream newQueryInputStream(String fileName)
             throws Exception {
