/**
 * The MIT License
 * Copyright (c) 2015 Estonian Information System Authority (RIA), Population Register Centre (VRK)
 *
 * Permission is hereby granted, free of charge, to any person obtaining a copy
 * of this software and associated documentation files (the "Software"), to deal
 * in the Software without restriction, including without limitation the rights
 * to use, copy, modify, merge, publish, distribute, sublicense, and/or sell
 * copies of the Software, and to permit persons to whom the Software is
 * furnished to do so, subject to the following conditions:
 *
 * The above copyright notice and this permission notice shall be included in
 * all copies or substantial portions of the Software.
 *
 * THE SOFTWARE IS PROVIDED "AS IS", WITHOUT WARRANTY OF ANY KIND, EXPRESS OR
 * IMPLIED, INCLUDING BUT NOT LIMITED TO THE WARRANTIES OF MERCHANTABILITY,
 * FITNESS FOR A PARTICULAR PURPOSE AND NONINFRINGEMENT. IN NO EVENT SHALL THE
 * AUTHORS OR COPYRIGHT HOLDERS BE LIABLE FOR ANY CLAIM, DAMAGES OR OTHER
 * LIABILITY, WHETHER IN AN ACTION OF CONTRACT, TORT OR OTHERWISE, ARISING FROM,
 * OUT OF OR IN CONNECTION WITH THE SOFTWARE OR THE USE OR OTHER DEALINGS IN
 * THE SOFTWARE.
 */
package ee.ria.xroad.common;

/**
 * Configuration client error codes
 */
public final class DiagnosticsErrorCodes {

    private DiagnosticsErrorCodes() {
    }

    public static final int RETURN_SUCCESS = 0;
    public static final int ERROR_CODE_OCSP_UNINITIALIZED = 131;
    public static final int ERROR_CODE_OCSP_RESPONSE_INVALID = 130;
    public static final int ERROR_CODE_OCSP_CONNECTION_ERROR = 129;
    public static final int ERROR_CODE_OCSP_FAILED = 128;
    public static final int ERROR_CODE_TIMESTAMP_UNINITIALIZED = 127;
    public static final int ERROR_CODE_UNINITIALIZED = 126;
    public static final int ERROR_CODE_INTERNAL = 125;
    public static final int ERROR_CODE_INVALID_SIGNATURE_VALUE = 124;
    public static final int ERROR_CODE_EXPIRED_CONF = 123;
    public static final int ERROR_CODE_CANNOT_DOWNLOAD_CONF = 122;
    public static final int ERROR_CODE_MISSING_PRIVATE_PARAMS = 121;
    public static final int ERROR_CODE_TIMESTAMP_REQUEST_TIMED_OUT = 120;
    public static final int ERROR_CODE_NO_NETWORK_CONNECTION = 119;
    public static final int ERROR_CODE_MALFORMED_TIMESTAMP_SERVER_URL = 118;
<<<<<<< HEAD
=======
    public static final int ERROR_CODE_ANCHOR_NOT_FOR_EXTERNAL_SOURCE = 117;

>>>>>>> 84490ea5
}<|MERGE_RESOLUTION|>--- conflicted
+++ resolved
@@ -45,9 +45,6 @@
     public static final int ERROR_CODE_TIMESTAMP_REQUEST_TIMED_OUT = 120;
     public static final int ERROR_CODE_NO_NETWORK_CONNECTION = 119;
     public static final int ERROR_CODE_MALFORMED_TIMESTAMP_SERVER_URL = 118;
-<<<<<<< HEAD
-=======
     public static final int ERROR_CODE_ANCHOR_NOT_FOR_EXTERNAL_SOURCE = 117;
 
->>>>>>> 84490ea5
 }