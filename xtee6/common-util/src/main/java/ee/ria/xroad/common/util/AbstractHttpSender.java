--- conflicted
+++ resolved
@@ -30,11 +30,7 @@
 import java.util.Map;
 import java.util.Map.Entry;
 
-<<<<<<< HEAD
-import ee.ria.xroad.common.SystemProperties;
-=======
 import lombok.extern.slf4j.Slf4j;
->>>>>>> 84490ea5
 import org.apache.http.Header;
 import org.apache.http.HttpEntity;
 import org.apache.http.HttpResponse;
@@ -170,11 +166,7 @@
 
     @Override
     public void close() {
-<<<<<<< HEAD
-        if (SystemProperties.isUseHttpSenderAbortiveClose()) {
-=======
         if (!SystemProperties.isEnableClientProxyPooledConnectionReuse()) {
->>>>>>> 84490ea5
             if (request != null) {
                 request.releaseConnection();
             }
@@ -186,11 +178,7 @@
                 // reading/closing the stream failed for whatever reason, the broken connection should be cleaned up by
                 // a pool monitor. Keep the contract set by releaseConnection and don't throw checked exceptions.
                 // Nothing really to be done here anyway.
-<<<<<<< HEAD
-                LOG.warn("Closing response entity nicely failed", e);
-=======
                 log.warn("Closing response entity nicely failed", e);
->>>>>>> 84490ea5
             }
         }
     }
