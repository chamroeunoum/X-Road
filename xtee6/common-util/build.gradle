project.ext.schemaTargetDir = new File("$buildDir/generated-sources")

configurations {
    xjc
}

sourceSets {
    main {
        java.srcDirs = ['src/main/java', 'build/generated-sources']
    }
}

dependencies {
    compile 'org.apache.james:apache-mime4j-core:0.7.2'
    compile 'org.apache.commons:commons-lang3:3.4'
    compile 'org.apache.santuario:xmlsec:1.5.8'

    compile 'org.bouncycastle:bcpkix-jdk15on:1.54'
    compile 'commons-configuration:commons-configuration:1.9'
    compile 'commons-io:commons-io:2.4'
    compile 'commons-jxpath:commons-jxpath:1.3'
<<<<<<< HEAD

    compile 'org.glassfish.jaxb:jaxb-runtime:2.2.11'
    compile 'org.slf4j:jcl-over-slf4j:1.6.6'
=======
    compile 'org.slf4j:jcl-over-slf4j:1.7.12'
    compile 'org.glassfish.jaxb:jaxb-runtime:2.2.11'
    compile 'xerces:xercesImpl:2.11.0.SP5'
>>>>>>> 84490ea5

    compile 'org.eclipse.jetty:jetty-server:8.1.19.v20160209'
    compile 'org.eclipse.jetty:jetty-continuation:8.1.19.v20160209'
    compile 'org.eclipse.jetty:jetty-io:8.1.19.v20160209'
    compile 'org.eclipse.jetty:jetty-xml:8.1.19.v20160209'

    compile 'ch.qos.logback:logback-access:1.1.3'
    compile 'ch.qos.logback:logback-classic:1.1.3'

    compile ('org.quartz-scheduler:quartz:2.1.6') {
        exclude module: 'c3p0'
    }

    compile 'joda-time:joda-time:2.1'
    compile 'xalan:serializer:2.7.2'

    compile 'org.apache.httpcomponents:httpclient:4.5.2'
    compile 'org.apache.httpcomponents:httpasyncclient:4.1.1'

    compile 'com.typesafe.akka:akka-actor_2.11:2.4.8'
    compile 'com.typesafe.akka:akka-remote_2.11:2.4.8'

    compile 'com.fasterxml.jackson.core:jackson-databind:2.8.1'
    compile 'com.google.code.gson:gson:2.7'
    compile 'com.google.guava:guava:19.0'

    testCompile 'org.mockito:mockito-core:1.10.19'
    testCompile project(':common-test').sourceSets.main.output

    xjc 'org.glassfish.jaxb:jaxb-xjc:2.2.11'
    xjc 'org.glassfish.jaxb:jaxb-runtime:2.2.11'
}

test {
    jvmArgs '-Djava.library.path=../lib'
}

task createDirs() {
    project.ext.schemaTargetDir.mkdirs()
}

task xjc() {
    ant.taskdef(name: 'xjc',
        classname: 'com.sun.tools.xjc.XJCTask',
        classpath: configurations.xjc.asPath)

    // Generate classes for identifiers
    ant.xjc(
        destdir: project.ext.schemaTargetDir,
        package: 'ee.ria.xroad.common.identifier',
        schema: 'src/main/resources/identifiers.xsd'
    )

    // Generate classes for message, using identifier classes
    ant.xjc(
        destdir: project.ext.schemaTargetDir,
        package: 'ee.ria.xroad.common.message',
        schema: 'src/main/resources/message.xsd',
        binding: 'src/main/resources/identifiers-bindings.xml'
    )

    // Generate classes for federateable global external conf
    ant.xjc(
            destdir: project.ext.schemaTargetDir,
            package: 'ee.ria.xroad.common.conf.globalconf.sharedparameters.v1',
            schema: 'src/main/resources/globalconf/external-conf.xsd',
            binding: 'src/main/resources/identifiers-bindings.xml'
    )

    // Generate classes for federateable global internal conf
    ant.xjc(
            destdir: project.ext.schemaTargetDir,
            package: 'ee.ria.xroad.common.conf.globalconf.privateparameters.v1',
            schema: 'src/main/resources/globalconf/internal-conf.xsd',
            binding: 'src/main/resources/identifiers-bindings.xml'
    )

    // Generate classes for federateable global external conf
    ant.xjc(
        destdir: project.ext.schemaTargetDir,
        package: 'ee.ria.xroad.common.conf.globalconf.sharedparameters.v2',
        schema: 'src/main/resources/globalconf/shared-parameters.xsd',
        binding: 'src/main/resources/identifiers-bindings.xml'
    )

    // Generate classes for federateable global internal conf
    ant.xjc(
        destdir: project.ext.schemaTargetDir,
        package: 'ee.ria.xroad.common.conf.globalconf.privateparameters.v2',
        schema: 'src/main/resources/globalconf/private-parameters.xsd',
        binding: 'src/main/resources/identifiers-bindings.xml'
    )

    // Generate classes for request, using identifier classes
    ant.xjc(
        destdir: project.ext.schemaTargetDir,
        package: 'ee.ria.xroad.common.request',
        schema: 'src/main/resources/request.xsd',
        binding: 'src/main/resources/identifiers-bindings.xml'
    )

    // Generate classes for hash chains
    ant.xjc(
        destdir: project.ext.schemaTargetDir,
        package: 'ee.ria.xroad.common.hashchain',
        schema: 'src/main/resources/hashchain.xsd',
    )

    // Generate classes for service metainfo
    ant.xjc(
        destdir: project.ext.schemaTargetDir,
        package: 'ee.ria.xroad.common.metadata',
        schema: 'src/main/resources/service-metainfo.xsd',
        binding: 'src/main/resources/identifiers-bindings.xml'
    )
}

task make(type: Exec) {
    workingDir '../'
    commandLine 'make'
}

task makeClean(type: Exec) {
    workingDir '../'
    commandLine 'make', 'clean'
}

licenseFormatTest {
    outputs.upToDateWhen { false }
}

classes.dependsOn make
clean.dependsOn makeClean

xjc.dependsOn createDirs
compileJava.dependsOn xjc

idea.module {
    excludeDirs -= file(buildDir)
    buildDir.listFiles({ d, f -> f != 'generated-sources' } as FilenameFilter).each { excludeDirs += it }
}

task licenseFormatJava(type:nl.javadude.gradle.plugins.license.License) {
    source = fileTree('src/main/java')
}

task licenseTestJava(type:nl.javadude.gradle.plugins.license.License) {
    source = fileTree('src/main/java')
    check = true
}

licenseFormatMain.enabled = false
licenseMain.enabled = false

licenseFormat.dependsOn licenseFormatJava
licenseTest.dependsOn licenseTestJava

idea.module {
    excludeDirs -= file(buildDir)
    buildDir.listFiles({ d, f -> f != 'generated-sources' } as FilenameFilter).each { excludeDirs += it }
}<|MERGE_RESOLUTION|>--- conflicted
+++ resolved
@@ -19,15 +19,9 @@
     compile 'commons-configuration:commons-configuration:1.9'
     compile 'commons-io:commons-io:2.4'
     compile 'commons-jxpath:commons-jxpath:1.3'
-<<<<<<< HEAD
-
-    compile 'org.glassfish.jaxb:jaxb-runtime:2.2.11'
-    compile 'org.slf4j:jcl-over-slf4j:1.6.6'
-=======
     compile 'org.slf4j:jcl-over-slf4j:1.7.12'
     compile 'org.glassfish.jaxb:jaxb-runtime:2.2.11'
     compile 'xerces:xercesImpl:2.11.0.SP5'
->>>>>>> 84490ea5
 
     compile 'org.eclipse.jetty:jetty-server:8.1.19.v20160209'
     compile 'org.eclipse.jetty:jetty-continuation:8.1.19.v20160209'
