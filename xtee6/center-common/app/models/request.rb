--- conflicted
+++ resolved
@@ -285,10 +285,6 @@
   end
 
   def self.get_name(id)
-<<<<<<< HEAD
-    XroadMember.get_name(id.member_class, id.member_code)
-=======
     XRoadMember.get_name(id.member_class, id.member_code)
->>>>>>> 45730b83
   end
 end