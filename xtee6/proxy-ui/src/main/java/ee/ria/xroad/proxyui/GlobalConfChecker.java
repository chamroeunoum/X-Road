--- conflicted
+++ resolved
@@ -22,9 +22,11 @@
  */
 package ee.ria.xroad.proxyui;
 
+import static ee.ria.xroad.common.ErrorCodes.translateException;
+import static ee.ria.xroad.common.conf.serverconf.ServerConfDatabaseCtx.doInTransaction;
+import static ee.ria.xroad.common.util.CryptoUtils.readCertificate;
+
 import java.security.cert.X509Certificate;
-
-import lombok.extern.slf4j.Slf4j;
 
 import org.quartz.DisallowConcurrentExecution;
 import org.quartz.Job;
@@ -41,10 +43,7 @@
 import ee.ria.xroad.commonui.SignerProxy;
 import ee.ria.xroad.signer.protocol.dto.CertificateInfo;
 import ee.ria.xroad.signer.protocol.dto.KeyUsageInfo;
-
-import static ee.ria.xroad.common.ErrorCodes.translateException;
-import static ee.ria.xroad.common.conf.serverconf.ServerConfDatabaseCtx.doInTransaction;
-import static ee.ria.xroad.common.util.CryptoUtils.readCertificate;
+import lombok.extern.slf4j.Slf4j;
 
 /**
  * Job that checks whether globalconf has changed.
@@ -115,11 +114,7 @@
                                 client.getClientStatus());
                         break;
                     default:
-<<<<<<< HEAD
-                        log.warn("unexpected status {} for client '{}'",
-=======
                         log.warn("Unexpected status {} for client '{}'",
->>>>>>> 45730b83
                                 client.getIdentifier(),
                                 client.getClientStatus());
                 }
@@ -166,40 +161,24 @@
                 case CertificateInfo.STATUS_SAVED:
                 case CertificateInfo.STATUS_REGINPROG:
                 case CertificateInfo.STATUS_GLOBALERR:
-<<<<<<< HEAD
-                    log.debug("setting certificate '{}' status to '{}'",
-                            cert.getIssuerDN() + " " + cert.getSerialNumber(),
-=======
                     log.debug("Setting certificate '{}' status to '{}'",
                             CertUtils.identify(cert),
->>>>>>> 45730b83
                             CertificateInfo.STATUS_REGISTERED);
 
                     SignerProxy.setCertStatus(certInfo.getId(),
                             CertificateInfo.STATUS_REGISTERED);
                     break;
                 default:
-<<<<<<< HEAD
-                    log.warn("unexpected status '{}' for certificate '{}'",
-                            certInfo.getStatus(),
-                            cert.getIssuerDN() + " " + cert.getSerialNumber());
-=======
                     log.warn("Unexpected status '{}' for certificate '{}'",
                             certInfo.getStatus(), CertUtils.identify(cert));
->>>>>>> 45730b83
             }
 
         }
 
         if (!registered && CertificateInfo.STATUS_REGISTERED.equals(
                 certInfo.getStatus())) {
-<<<<<<< HEAD
-            log.debug("setting certificate '{}' status to '{}'",
-                    cert.getIssuerDN() + " " + cert.getSerialNumber(),
-=======
             log.debug("Setting certificate '{}' status to '{}'",
                     CertUtils.identify(cert),
->>>>>>> 45730b83
                     CertificateInfo.STATUS_GLOBALERR);
 
             SignerProxy.setCertStatus(certInfo.getId(),
