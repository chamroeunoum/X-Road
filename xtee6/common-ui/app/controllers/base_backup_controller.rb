#
# The MIT License
# Copyright (c) 2015 Estonian Information System Authority (RIA), Population Register Centre (VRK)
#
# Permission is hereby granted, free of charge, to any person obtaining a copy
# of this software and associated documentation files (the "Software"), to deal
# in the Software without restriction, including without limitation the rights
# to use, copy, modify, merge, publish, distribute, sublicense, and/or sell
# copies of the Software, and to permit persons to whom the Software is
# furnished to do so, subject to the following conditions:
#
# The above copyright notice and this permission notice shall be included in
# all copies or substantial portions of the Software.
#
# THE SOFTWARE IS PROVIDED "AS IS", WITHOUT WARRANTY OF ANY KIND, EXPRESS OR
# IMPLIED, INCLUDING BUT NOT LIMITED TO THE WARRANTIES OF MERCHANTABILITY,
# FITNESS FOR A PARTICULAR PURPOSE AND NONINFRINGEMENT. IN NO EVENT SHALL THE
# AUTHORS OR COPYRIGHT HOLDERS BE LIABLE FOR ANY CLAIM, DAMAGES OR OTHER
# LIABILITY, WHETHER IN AN ACTION OF CONTRACT, TORT OR OTHERWISE, ARISING FROM,
# OUT OF OR IN CONNECTION WITH THE SOFTWARE OR THE USE OR OTHER DEALINGS IN
# THE SOFTWARE.
#

require "common-ui/backup_utils"

class BaseBackupController < ApplicationController

  before_filter :verify_get, :only => [
    :index,
    :refresh_files,
    :download
  ]

  before_filter :verify_post, :only => [
    :backup,
    :restore,
    :delete_file,
    :upload_new
  ]

  skip_around_filter :wrap_in_transaction, :only => [:restore]

  class ExceptionWithOutput < StandardError
    attr_reader :stderr

    def initialize(message, stderr = [])
      super(message)

      @stderr = stderr
    end
  end

  def index
    authorize!(:backup_configuration)
  end

  def refresh_files
    authorize!(:backup_configuration)

    render_json(CommonUi::BackupUtils.backup_files.values)
  end

  def download
    authorize!(:backup_configuration)

    validate_params({
      :tarfile => [:required]
    })

    unless CommonUi::BackupUtils.backup_files[params[:tarfile]]
      raise "Backup file does not exist"
    end

    send_file(CommonUi::BackupUtils.backup_file(params[:tarfile]), {
      :filename => params[:tarfile]
    })
  end

  def backup
    audit_log("Back up configuration", audit_log_data = {})

    authorize!(:backup_configuration)

<<<<<<< HEAD
    exitcode, output, filename = CommonUi::BackupUtils.backup
=======
    exitcode, output, filename = CommonUi::BackupUtils.backup(
      backup_script_name(), backup_script_options())
>>>>>>> 45730b83

    audit_log_data[:backupFileName] = filename

    if exitcode == 0
      notice(t("backup.index.done"))
    else
      raise ExceptionWithOutput.new(t("backup.index.error", {:code => exitcode}), output)
    end

    render_json({
      :stderr => output
    })
  end

  def restore
    audit_log("Restore configuration", audit_log_data = {})

    authorize!(:restore_configuration)

    validate_params({
      :fileName => [:required]
    })

    script_options = restore_script_options()
    before_restore

    audit_log_data[:backupFileName] = params[:fileName]

<<<<<<< HEAD
    exitcode, output, filename = CommonUi::BackupUtils.restore(params[:fileName]) do
=======
    exitcode, output, filename = CommonUi::BackupUtils.restore(
      restore_script_name(), script_options, params[:fileName]) do
>>>>>>> 45730b83
      after_restore
    end

    audit_log_data[:backupFileName] = filename if filename

    if exitcode == 0
      notice(t("restore.success", {:conf_file => params[:fileName]}))
      after_restore_success
    else
      raise ExceptionWithOutput.new(
        t("restore.error.script_failed", {:conf_file => params[:fileName]}), output)
    end

    render_json({
      :stderr => output
    }.merge!(@extra_data || {}))
  end

  def delete_file
    audit_log("Delete backup file", audit_log_data = {})

    authorize!(:backup_configuration)

<<<<<<< HEAD
=======
    validate_params({
      :fileName => [:required]
    })

>>>>>>> 45730b83
    filename = CommonUi::BackupUtils.delete_file(params[:fileName])

    audit_log_data[:backupFileName] = filename

    notice(t("backup.success.delete"))
  rescue Exception => e
    logger.error(e)
    error(t("backup.error.delete", {:reason => e.message}))
  ensure
    render_json
  end

  def upload_new
    audit_log("Upload backup file", audit_log_data = {})

    authorize!(:backup_configuration)

<<<<<<< HEAD
=======
    validate_params({
      :file_upload => [:required]
    })

>>>>>>> 45730b83
    filename = CommonUi::BackupUtils.upload_new_file(params[:file_upload])

    audit_log_data[:backupFileName] = filename

    notice(t("backup.success.upload"))

    render_json
  end
end<|MERGE_RESOLUTION|>--- conflicted
+++ resolved
@@ -40,16 +40,6 @@
 
   skip_around_filter :wrap_in_transaction, :only => [:restore]
 
-  class ExceptionWithOutput < StandardError
-    attr_reader :stderr
-
-    def initialize(message, stderr = [])
-      super(message)
-
-      @stderr = stderr
-    end
-  end
-
   def index
     authorize!(:backup_configuration)
   end
@@ -81,12 +71,8 @@
 
     authorize!(:backup_configuration)
 
-<<<<<<< HEAD
-    exitcode, output, filename = CommonUi::BackupUtils.backup
-=======
     exitcode, output, filename = CommonUi::BackupUtils.backup(
       backup_script_name(), backup_script_options())
->>>>>>> 45730b83
 
     audit_log_data[:backupFileName] = filename
 
@@ -115,12 +101,8 @@
 
     audit_log_data[:backupFileName] = params[:fileName]
 
-<<<<<<< HEAD
-    exitcode, output, filename = CommonUi::BackupUtils.restore(params[:fileName]) do
-=======
     exitcode, output, filename = CommonUi::BackupUtils.restore(
       restore_script_name(), script_options, params[:fileName]) do
->>>>>>> 45730b83
       after_restore
     end
 
@@ -144,13 +126,10 @@
 
     authorize!(:backup_configuration)
 
-<<<<<<< HEAD
-=======
     validate_params({
       :fileName => [:required]
     })
 
->>>>>>> 45730b83
     filename = CommonUi::BackupUtils.delete_file(params[:fileName])
 
     audit_log_data[:backupFileName] = filename
@@ -168,13 +147,10 @@
 
     authorize!(:backup_configuration)
 
-<<<<<<< HEAD
-=======
     validate_params({
       :file_upload => [:required]
     })
 
->>>>>>> 45730b83
     filename = CommonUi::BackupUtils.upload_new_file(params[:file_upload])
 
     audit_log_data[:backupFileName] = filename
