--- conflicted
+++ resolved
@@ -1,4 +1,3 @@
-<<<<<<< HEAD
 @import 'fonts';
 @import 'normalize';
 @import 'variables';
@@ -32,6 +31,10 @@
   color: $base-color-medium
 }
 
+pre {
+  white-space: pre-wrap;
+}
+
 #login {
     background: #f3f3f3;
 }
@@ -59,7 +62,7 @@
 #server-info,
 #actions {
     display: table-cell;
-    vertical-align: top;
+    vertical-align: middle;
 }
 
 #content {
@@ -134,8 +137,6 @@
     }
 }
 
-
-
 #server-info {
     background: #111;
     width: 270px;
@@ -143,40 +144,22 @@
     color: #fff;
     border-bottom: 1px solid #333;
 
-    #server-status {
-        display: inline-block;
-        margin-left: 10px;
-        vertical-align: middle;
-        font-size: 9pt;
-    }
-
-    #server-names {
-        display: inline-block;
-        vertical-align: middle;
-        padding: 10px;
-        margin-left: -5px;
-        h1, h2 {
-            line-height: 1;
-        }
-        h1 {
-            font-size: 9pt;
-            font-family: "Open Sans";
-            font-weight: 800;
-            text-transform: uppercase;
-        }
-        h2 {
-            font-size: 9pt;
-            font-family: "Open Sans";
-            font-weight: 400;
-            text-transform: uppercase;
-            &.big {
-                font-size: 12pt;
-                @include lineheight(30);
-            }
-        }
-    }
-    #server-data {
-        padding: 0 10px;
+    h1 {
+        font-size: 12pt;
+        font-family: "Open Sans";
+        font-weight: 800;
+        line-height: 20px;
+        padding-left: 20px;
+        white-space: nowrap;
+        overflow: hidden;
+        text-overflow: ellipsis;
+    }
+    h2 {
+        font-size: 10pt;
+        font-family: "Open Sans";
+        font-weight: 400;
+        text-transform: uppercase;
+        padding-left: 20px;
     }
 }
 
@@ -230,16 +213,6 @@
                     @include lineheight(52);
                     width: 50px;
                     text-align: center;
-                }
-            }
-            h1 {
-                font-size: 12pt;
-                font-family: "Open Sans";
-                font-weight: 500;
-                text-transform: uppercase;
-
-                &.big {
-                    @include lineheight(30);
                 }
             }
             h2 {
@@ -468,449 +441,3 @@
 body.wait *, body.wait {
     cursor: wait !important;
 }
-
-=======
-@import 'fonts';
-@import 'normalize';
-@import 'variables';
-@import 'mixins';
-@import 'tables';
-@import 'forms';
-@import 'text';
-@import 'dialog';
-@import 'plugins';
-@import 'helpers';
-
-html, body {
-    height: 100%;
-}
-
-body {
-    background: #fff;
-    @include normal;
-}
-
-td.wide {
-    min-width: 200px;
-}
-
-td.deletable_subsystem {
-    color: #f00;
-    font-weight: bold;
-}
-
-p.notfound {
-  color: $base-color-medium
-}
-
-pre {
-  white-space: pre-wrap;
-}
-
-#login {
-    background: #f3f3f3;
-}
-#login input {
-    margin: 0 !important;
-}
-
-#main-wrapper {
-    position: relative;
-    display: table;
-    table-layout: fixed;
-    width: 100%;
-    height: 100%;
-}
-
-#header {
-    display: table;
-    table-layout: fixed;
-    position: fixed;
-    top: 0;
-    width: 100%;
-    z-index: 100;
-}
-
-#server-info,
-#actions {
-    display: table-cell;
-    vertical-align: middle;
-}
-
-#content {
-    display: table-cell;
-    width: 100%;
-    padding: 20px;
-    vertical-align: top;
-    #content-inner {
-        margin-top: 50px;
-    }
-}
-
-#sidebar {
-    display: table-cell;
-    height: 100%;
-    width: 270px;
-    background: #212121;
-    color: #fff;
-    vertical-align: top;
-
-    #sidebar-inner {
-        margin-top: 60px;
-    }
-
-    i.fa {
-        margin: 0 5px;
-    }
-
-    .menu-title {
-        margin: 10px 0;
-        padding: 0 0 10px 5px;
-        font-size: 10pt;
-        color: #949494;
-        font-weight: bold;
-        text-transform: uppercase;
-        border-bottom: 1px solid #111;
-
-        i {
-            margin-right: 10px;
-        }
-    }
-
-    ul.menu {
-
-        list-style: none;
-        padding: 0;
-        margin: 0;
-        font-size: 10pt;
-        margin-bottom: 40px;
-
-        &:last-of-type {
-            margin-bottom: 20px;
-        }
-
-        li {
-            margin: 0;
-            padding: 5px 0 5px 20px;
-
-            a {
-                color: $base-color-light;
-            }
-
-            a.active {
-                color:$base-color-red;
-            }
-
-            &:hover {
-                background: #111;
-            }
-        }
-
-    }
-}
-
-#server-info {
-    background: #111;
-    width: 270px;
-    height: 50px;
-    color: #fff;
-    border-bottom: 1px solid #333;
-
-    h1 {
-        font-size: 12pt;
-        font-family: "Open Sans";
-        font-weight: 800;
-        line-height: 20px;
-        padding-left: 20px;
-        white-space: nowrap;
-        overflow: hidden;
-        text-overflow: ellipsis;
-    }
-    h2 {
-        font-size: 10pt;
-        font-family: "Open Sans";
-        font-weight: 400;
-        text-transform: uppercase;
-        padding-left: 20px;
-    }
-}
-
-#actions {
-    width: 100%;
-    border-bottom: 1px solid $base-border-color;
-    background: #fff;
-    h1 {
-        float: left;
-        font-size: 12pt;
-        font-family: "Open Sans";
-        font-weight: 500;
-        text-transform: uppercase;
-        margin-left: 20px;
-        line-height: 50px;
-
-        #records_count {
-            color: rgba($base-color-dark, 0.5);
-        }
-    }
-
-}
-
-#user {
-    float: right;
-    #user-nav {
-        position: relative;
-    }
-    .button-group {
-        display: inline-block;
-        margin: 0;
-        padding-right: 20px;
-        height: 50px;
-        border-right: 1px solid $base-border-color;
-        button {
-            margin-top: 8px;
-        }
-    }
-
-    #settings:hover #user-menu {
-        display: block;
-    }
-
-    ul {
-        float: right;
-
-        li {
-            &#settings {
-                #settings-select {
-                    border-left: 1px solid $base-border-color;
-                    @include lineheight(52);
-                    width: 50px;
-                    text-align: center;
-                }
-            }
-            h2 {
-                font-size: 18px;
-                font-family: "Open Sans";
-                font-weight: 500;
-            }
-
-            &#user-info {
-                padding: 16px;
-                text-align: right;
-                cursor: default;
-                &:hover {
-                    #user-menu {
-                        display: block;
-                    }
-                }
-            }
-        }
-
-        &#user-menu {
-            display: none;
-            position: absolute;
-            min-width: 165px;
-            top: 50px;
-            right: 0;
-            background: #fff;
-            border: 1px solid $base-border-color;
-            border-right: none;
-            z-index: 200;
-
-            li {
-                position: relative;
-                border-bottom: 1px solid $base-border-color;
-
-                &:hover {
-                    background: $base-color-light;
-                    color: rgba($base-color-dark, 0.7);
-                }
-
-                i {
-                    position: absolute;
-                    left: 10px;
-                    margin-top: 5px;
-                }
-
-                span {
-                    text-transform: uppercase;
-                    font-size: 11pt;
-                }
-                a {
-                    padding: 5px 10px;
-                    display: block;
-                }
-            }
-        }
-    }
-}
-
-.alerts {
-    position: fixed;
-    width: 100%;
-    overflow: hidden;
-    color: #fff;
-    background-color: #E85157;
-    padding: 10px;
-    font-family: "Open Sans";
-    font-weight: 500;
-    text-shadow: 0px 1px 3px #555;
-    -moz-box-sizing: border-box;
-    box-sizing: border-box;
-    text-align: center;
-    z-index: 101;
-
-    p {
-        @include reset;
-        font-size: 9pt;
-    }
-
-    &:empty {
-        display: none;
-    }
-
-    a {
-        color: #fff;
-        text-decoration: underline;
-    }
-}
-
-.messages {
-    position: fixed;
-    bottom: 0;
-    right: 0;
-    width: calc(100% - 270px);
-    z-index: 2000;
-
-    &:empty {
-        display: none;
-    }
-
-    .message {
-        position: relative;
-        clear: both;
-        padding: 5px 30px 5px 10px;
-        font-family: "Open Sans";
-        font-weight: 700;
-        font-size: 10pt;
-
-        .fa-times {
-            position: absolute;
-            right: 10px;
-            padding: 3px 5px;
-            cursor: pointer;
-
-            &:hover {
-                color: gray;
-            }
-        }
-
-        &.notice {
-            background-color: rgba($base-color-green, .8);
-            color: #fff;
-        }
-
-        &.error {
-            background-color: rgba($base-color-red, .8);
-            color: #fff;
-        }
-    }
-}
-
-.ui-dialog .messages {
-    position: absolute;
-    width: 100%;
-}
-
-.simple_search, .advanced_search {
-    min-width: 400px;
-}
-
-.ui-state-disabled {
-    opacity: .35;
-    filter: Alpha(Opacity=35);
-    background-image: none;
-}
-
-#init-container {
-    margin: auto;
-    max-width: 700px;
-}
-
-#login-form {
-    position: fixed;
-    width: 400px;
-    margin: -100px auto 0 -200px;
-    padding: 10px;
-    border:  1px solid #ddd;
-    background: #fff;
-    top:  50%;
-    left: 50%;
-
-    form {
-        input[type="text"], input[type="password"] {
-            margin: 10px 0;
-            width: calc(100% - 12px);
-        }
-
-        .btn {
-            width: 100%;
-        }
-    }
-}
-
-.box {
-    @extend .cf;
-    padding: $base-padding;
-    margin: 0 10px 20px 0;
-    background: $base-color-light;
-    box-shadow: 5px 5px 5px #888;
-
-    .box-heading {
-        @extend .cf;
-        margin-bottom: 10px;
-
-        .box-title {
-            font-size: 18px;
-            font-weight: bold;
-        }
-
-        button {
-            float: right;
-            margin-left: 10px;
-        }
-    }
-
-    div {
-        clear: both;
-    }
-
-    span.anchor-title {
-        font-size: 18px;
-        font-weight: bold;
-    }
-
-    label.anchor-property {
-        padding-left: $base-padding;
-        width: 120px;
-        display: inline-block;
-    }
-}
-
-iframe {
-    width: 0;
-    height: 0;
-    border: 0;
-}
-
-.server_id {
-    color: #FFF;
-    padding-left: 15px;
-}
-#services_tab .services_actions{
-    margin-top: 5px;
-}
-
-body.wait *, body.wait {
-    cursor: wait !important;
-}
->>>>>>> 45730b83
