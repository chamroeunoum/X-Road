--- conflicted
+++ resolved
@@ -28,32 +28,23 @@
 import ee.ria.xroad.common.TestCertUtil;
 import ee.ria.xroad.common.TestCertUtil.PKCS12;
 import ee.ria.xroad.common.cert.CertChain;
-<<<<<<< HEAD
-import ee.ria.xroad.common.identifier.*;
-import ee.ria.xroad.common.util.CryptoUtils;
-=======
 import ee.ria.xroad.common.certificateprofile.impl.SignCertificateProfileInfoParameters;
 import ee.ria.xroad.common.identifier.CentralServiceId;
 import ee.ria.xroad.common.identifier.ClientId;
 import ee.ria.xroad.common.identifier.GlobalGroupId;
 import ee.ria.xroad.common.identifier.SecurityServerId;
 import ee.ria.xroad.common.identifier.ServiceId;
->>>>>>> 84490ea5
 import org.junit.BeforeClass;
 import org.junit.Rule;
 import org.junit.Test;
 
 import java.security.cert.X509Certificate;
-<<<<<<< HEAD
-import java.util.*;
-=======
 import java.util.ArrayList;
 import java.util.Arrays;
 import java.util.Collection;
 import java.util.HashSet;
 import java.util.List;
 import java.util.Set;
->>>>>>> 84490ea5
 import java.util.stream.Collectors;
 
 import static ee.ria.xroad.common.SystemProperties.getConfigurationPath;
@@ -76,13 +67,8 @@
     @BeforeClass
     public static void setUpBeforeClass() throws Exception {
         System.setProperty(SystemProperties.CONFIGURATION_PATH,
-<<<<<<< HEAD
-                        "../common-util/src/test/resources/globalconf_good");
-        GlobalConf.reload(new GlobalConfImpl(new ConfigurationDirectory(getConfigurationPath())));
-=======
                         "../common-util/src/test/resources/globalconf_good_v2");
         GlobalConf.reload(new GlobalConfImpl(new ConfigurationDirectoryV2(getConfigurationPath())));
->>>>>>> 84490ea5
     }
 
     /**
