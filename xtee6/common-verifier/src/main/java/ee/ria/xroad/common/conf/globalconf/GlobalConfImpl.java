/**
 * The MIT License
 * Copyright (c) 2015 Estonian Information System Authority (RIA), Population Register Centre (VRK)
 *
 * Permission is hereby granted, free of charge, to any person obtaining a copy
 * of this software and associated documentation files (the "Software"), to deal
 * in the Software without restriction, including without limitation the rights
 * to use, copy, modify, merge, publish, distribute, sublicense, and/or sell
 * copies of the Software, and to permit persons to whom the Software is
 * furnished to do so, subject to the following conditions:
 *
 * The above copyright notice and this permission notice shall be included in
 * all copies or substantial portions of the Software.
 *
 * THE SOFTWARE IS PROVIDED "AS IS", WITHOUT WARRANTY OF ANY KIND, EXPRESS OR
 * IMPLIED, INCLUDING BUT NOT LIMITED TO THE WARRANTIES OF MERCHANTABILITY,
 * FITNESS FOR A PARTICULAR PURPOSE AND NONINFRINGEMENT. IN NO EVENT SHALL THE
 * AUTHORS OR COPYRIGHT HOLDERS BE LIABLE FOR ANY CLAIM, DAMAGES OR OTHER
 * LIABILITY, WHETHER IN AN ACTION OF CONTRACT, TORT OR OTHERWISE, ARISING FROM,
 * OUT OF OR IN CONNECTION WITH THE SOFTWARE OR THE USE OR OTHER DEALINGS IN
 * THE SOFTWARE.
 */
package ee.ria.xroad.common.conf.globalconf;

import ee.ria.xroad.common.CodedException;
import ee.ria.xroad.common.cert.CertChain;
<<<<<<< HEAD
import ee.ria.xroad.common.conf.globalconf.sharedparameters.*;
=======
import ee.ria.xroad.common.certificateprofile.AuthCertificateProfileInfo;
import ee.ria.xroad.common.certificateprofile.CertificateProfileInfoProvider;
import ee.ria.xroad.common.certificateprofile.GetCertificateProfile;
import ee.ria.xroad.common.certificateprofile.SignCertificateProfileInfo;
import ee.ria.xroad.common.conf.globalconf.sharedparameters.v2.ApprovedTSAType;
import ee.ria.xroad.common.conf.globalconf.sharedparameters.v2.CentralServiceType;
import ee.ria.xroad.common.conf.globalconf.sharedparameters.v2.GlobalGroupType;
import ee.ria.xroad.common.conf.globalconf.sharedparameters.v2.MemberClassType;
import ee.ria.xroad.common.conf.globalconf.sharedparameters.v2.MemberType;
import ee.ria.xroad.common.conf.globalconf.sharedparameters.v2.OcspInfoType;
import ee.ria.xroad.common.conf.globalconf.sharedparameters.v2.SecurityServerType;
import ee.ria.xroad.common.conf.globalconf.sharedparameters.v2.SubsystemType;
>>>>>>> 84490ea5
import ee.ria.xroad.common.identifier.*;
import ee.ria.xroad.common.util.CertUtils;
import ee.ria.xroad.common.util.CryptoUtils;
import lombok.extern.slf4j.Slf4j;
import org.apache.commons.lang3.ArrayUtils;
import org.apache.commons.lang3.StringUtils;
import org.bouncycastle.cert.X509CertificateHolder;

import java.io.OutputStream;
import java.math.BigInteger;
import java.nio.file.Paths;
import java.security.cert.X509Certificate;
import java.util.*;
import java.util.stream.Collectors;

import static ee.ria.xroad.common.ErrorCodes.*;
import static ee.ria.xroad.common.SystemProperties.getConfigurationPath;
import static ee.ria.xroad.common.util.CryptoUtils.*;

/**
 * Global configuration implementation
 */
@Slf4j
public class GlobalConfImpl implements GlobalConfProvider {

    // Default value used when no configurations are available
    private static final int DEFAULT_OCSP_FRESHNESS = 3600;

<<<<<<< HEAD
    private ConfigurationDirectory confDir;
=======
    private ConfigurationDirectoryV2 confDir;
>>>>>>> 84490ea5

    GlobalConfImpl(boolean reloadIfChanged) {
        try {
            confDir = new CachingConfigurationDirectory(getConfigurationPath(),
                reloadIfChanged);
        } catch (Exception e) {
            throw translateWithPrefix(X_MALFORMED_GLOBALCONF, e);
        }
    }

<<<<<<< HEAD
    public GlobalConfImpl(ConfigurationDirectory confDir) {
=======
    public GlobalConfImpl(ConfigurationDirectoryV2 confDir) {
>>>>>>> 84490ea5
        this.confDir = confDir;
    }

    // ------------------------------------------------------------------------

    @Override
    public boolean isValid() {
        try {
            confDir.verifyUpToDate();
            return true;
        } catch (Exception e) {
            log.warn("Global configuration is invalid: {}", e);
            return false;
        }
    }

    @Override
    public String getInstanceIdentifier() {
        return confDir.getInstanceIdentifier();
    }

    @Override
    public List<String> getInstanceIdentifiers() {
        return getSharedParameters().stream()
                .map(SharedParametersV2::getInstanceIdentifier)
                .collect(Collectors.toList());
    }

    @Override
    public ServiceId getServiceId(CentralServiceId serviceId) {
        SharedParametersV2 p = getSharedParameters(serviceId.getXRoadInstance());

        for (CentralServiceType centralServiceType : p.getCentralServices()) {
            if (centralServiceType.getImplementingService() == null) {
                continue;
            }

            if (serviceId.getServiceCode().equals(
                    centralServiceType.getServiceCode())) {
                return centralServiceType.getImplementingService();
            }
        }

        throw new CodedException(X_INTERNAL_ERROR,
                "Cannot find implementing service for central service '%s'",
                serviceId);
    }

    @Override
    public List<SecurityServerId> getSecurityServers(
            String... instanceIdentifiers) {
        List<SecurityServerId> serverIds = new ArrayList<SecurityServerId>();

        for (SharedParametersV2 p : getSharedParameters(instanceIdentifiers)) {
            for (SecurityServerType s : p.getSecurityServers()) {
                MemberType owner = SharedParametersV2.getOwner(s);
                serverIds.add(SecurityServerId.create(
                        p.getInstanceIdentifier(),
                        owner.getMemberClass().getCode(),
                        owner.getMemberCode(), s.getServerCode()));
            }
        }

        return serverIds;
    }

    @Override
    public List<MemberInfo> getMembers(String... instanceIdentifiers) {
        List<MemberInfo> clients = new ArrayList<>();

        for (SharedParametersV2 p : getSharedParameters(instanceIdentifiers)) {
            for (MemberType member : p.getMembers()) {
                clients.add(new MemberInfo(p.createMemberId(member), member
                        .getName()));

                for (SubsystemType subsystem : member.getSubsystem()) {
                    clients.add(new MemberInfo(p.createSubsystemId(member,
                            subsystem), member.getName()));
                }
            }
        }

        return clients;
    }

    @Override
    public String getMemberName(ClientId clientId) {
        SharedParametersV2 p;
        try {
            p = confDir.getShared(clientId.getXRoadInstance());
        } catch (Exception e) {
            throw new CodedException(X_INTERNAL_ERROR, e);
        }

        return p == null ? null : p.getMembers().stream()
                .filter(m -> p.createMemberId(m).memberEquals(clientId))
                .map(MemberType::getName)
                .findFirst()
                .orElse(null);
    }

    @Override
    public List<CentralServiceId> getCentralServices(
            String instanceIdentifier) {
        return getSharedParameters(instanceIdentifier)
                .getCentralServices()
                .stream()
                .map(c -> CentralServiceId.create(instanceIdentifier,
                        c.getServiceCode()))
                .collect(Collectors.toList());
    }

    @Override
    public List<GlobalGroupInfo> getGlobalGroups(
            String... instanceIdentifiers) {
        List<GlobalGroupInfo> globalGroups = new ArrayList<>();

        for (SharedParametersV2 p : getSharedParameters(instanceIdentifiers)) {
            for (GlobalGroupType globalGroup : p.getGlobalGroups()) {
                globalGroups.add(
                        new GlobalGroupInfo(p.createGlobalGroupId(globalGroup),
                                globalGroup.getDescription()));
            }
        }

        return globalGroups;
    }

    @Override
    public String getGlobalGroupDescription(GlobalGroupId globalGroupId) {
        SharedParametersV2 p;
        try {
            p = confDir.getShared(globalGroupId.getXRoadInstance());
        } catch (Exception e) {
            throw new CodedException(X_INTERNAL_ERROR, e);
        }

        return p == null ? null : p.getGlobalGroups().stream()
                .filter(g -> g.getGroupCode().equals(
                        globalGroupId.getGroupCode()))
                .map(GlobalGroupType::getDescription)
                .findFirst().orElse(null);
    }

    @Override
    public Set<String> getMemberClasses(String... instanceIdentifiers) {
        return getSharedParameters(instanceIdentifiers).stream()
                .flatMap(p -> p.getGlobalSettings().getMemberClass().stream())
                .map(MemberClassType::getCode)
                .collect(Collectors.toSet());
    }

    @Override
    public Collection<String> getProviderAddress(ClientId clientId) {
        if (clientId == null) {
            return null;
        }

        SharedParametersV2 p = getSharedParameters(clientId.getXRoadInstance());
        return p.getMemberAddresses().get(clientId);
    }

    @Override
    public String getSecurityServerAddress(SecurityServerId serverId) {
        if (serverId == null) {
            return null;
        }

        SharedParametersV2 p = getSharedParameters(serverId.getXRoadInstance());
        final SecurityServerType serverType = p.getSecurityServersById().get(serverId);
        if (serverType != null) {
            return serverType.getAddress();
        }

        return null;
    }

    @Override
    public List<String> getOcspResponderAddresses(X509Certificate member) throws Exception {
        return doGetOcspResponderAddressesForCertificate(member, false);
    }

    private List<String> doGetOcspResponderAddressesForCertificate(X509Certificate certificate, boolean certificateIsCA)
            throws Exception {
        List<String> responders = new ArrayList<>();
<<<<<<< HEAD
        for (SharedParameters p : getSharedParameters()) {
            List<OcspInfoType> caOcspData = null;
            X509Certificate caCert = null;
            try {
                caCert = getCaCert(null, member);
=======

        for (SharedParametersV2 p : getSharedParameters()) {
            List<OcspInfoType> caOcspData = null;
            X509Certificate caCert;
            try {
                if (!certificateIsCA) {
                    caCert = getCaCert(null, certificate);
                } else {
                    caCert = certificate;
                }
>>>>>>> 84490ea5
                caOcspData = p.getCaCertsAndOcspData().get(caCert);
            } catch (CodedException e) {
                log.error("Unable to determine OCSP responders: {}", e);
            }
            if (caOcspData == null) {
                continue;
            }
            caOcspData.stream().map(OcspInfoType::getUrl)
                    .filter(StringUtils::isNotBlank)
                    .map(String::trim)
                    .forEach(responders::add);
        }
<<<<<<< HEAD
        String uri = CertUtils.getOcspResponderUriFromCert(member);
=======

        String uri = CertUtils.getOcspResponderUriFromCert(certificate);
>>>>>>> 84490ea5
        if (uri != null) {
            responders.add(uri.trim());
        }
        return responders;
    }


    @Override
    public List<String> getOcspResponderAddressesForCaCertificate(X509Certificate caCert) throws Exception {
        return doGetOcspResponderAddressesForCertificate(caCert, true);
    }

    @Override
    public List<X509Certificate> getOcspResponderCertificates() {
        List<X509Certificate> responderCerts = new ArrayList<>();
        try {
            for (SharedParametersV2 p : getSharedParameters()) {
                for (List<OcspInfoType> ocspTypes
                        : p.getCaCertsAndOcspData().values()) {
                    ocspTypes.stream().map(OcspInfoType::getCert)
                            .filter(Objects::nonNull)
                            .map(CryptoUtils::readCertificate)
                            .forEach(responderCerts::add);
                }
            }
        } catch (Exception e) {
            log.error("Error while getting OCSP responder certificates", e);
            return Collections.emptyList();
        }

        return responderCerts;
    }

    @Override
    public X509Certificate getCaCert(String instanceIdentifier,
            X509Certificate memberCert) throws Exception {
        if (memberCert == null) {
            throw new IllegalArgumentException(
                    "Member certificate must be present to find CA cert!");
        }

        X509CertificateHolder ch = new X509CertificateHolder(
                memberCert.getEncoded());

        String[] instances = instanceIdentifier != null
                ? new String[] {instanceIdentifier} : new String[] {};

        return getSharedParameters(instances)
                .stream()
                .map(p -> p.getSubjectsAndCaCerts().get(ch.getIssuer()))
                .filter(Objects::nonNull)
                .findFirst()
                .orElseThrow(
                        () -> new CodedException(X_INTERNAL_ERROR,
                                "Certificate is not issued by approved "
                                        + "certification service provider."));
    }

    @Override
    public List<X509Certificate> getAllCaCerts() {
        return getSharedParameters().stream()
                .flatMap(p -> p.getSubjectsAndCaCerts().values().stream())
                .collect(Collectors.toList());
    }

    @Override
    public CertChain getCertChain(String instanceIdentifier,
            X509Certificate subject) throws Exception {
        if (subject == null) {
            throw new IllegalArgumentException(
                    "Member certificate must be present to find cert chain!");
        }

        List<X509Certificate> chain = new ArrayList<>();
        chain.add(subject);

        SharedParametersV2 p = getSharedParameters(instanceIdentifier);

        X509Certificate ca = p.getCaCertForSubject(subject);
        while (ca != null) {
            chain.add(ca);
            ca = p.getCaCertForSubject(ca);
        }

        if (chain.size() < 2) { // did not found any CA certs
            return null;
        }

        return CertChain.create(instanceIdentifier,
                chain.toArray(new X509Certificate[chain.size()]));
    }

    @Override
    public boolean isOcspResponderCert(X509Certificate ca,
            X509Certificate ocspCert) {
        return getSharedParameters().stream()
                .map(p -> p.getCaCertsAndOcspData().get(ca))
                .filter(Objects::nonNull).flatMap(o -> o.stream())
                .map(OcspInfoType::getCert).filter(Objects::nonNull)
                .map(CryptoUtils::readCertificate)
                .filter(c -> c.equals(ocspCert))
                .findFirst().isPresent();
    }

    @Override
    public X509Certificate[] getAuthTrustChain() {
        try {
            List<X509Certificate> certs = getAllCaCerts();
            return certs.toArray(new X509Certificate[certs.size()]);
        } catch (Exception e) {
            throw translateException(e);
        }
    }

    @Override
    public SecurityServerId getServerId(X509Certificate cert)
            throws Exception {
        String b64 = encodeBase64(certHash(cert));

        for (SharedParametersV2 p : getSharedParameters()) {
            SecurityServerType serverType = p.getServerByAuthCert().get(b64);
            if (serverType != null) {
                MemberType owner = SharedParametersV2.getOwner(serverType);
                return SecurityServerId.create(p.getInstanceIdentifier(),
                        owner.getMemberClass().getCode(),
                        owner.getMemberCode(),
                        serverType.getServerCode());
            }
        }

        return null;
    }

    @Override
    public ClientId getServerOwner(SecurityServerId serverId) {
        for (SharedParametersV2 p : getSharedParameters()) {
            SecurityServerType server = p.getSecurityServersById()
                    .get(serverId);
            if (server != null) {
                return p.createMemberId((MemberType) server.getOwner());
            }
        }

        return null;
    }

    @Override
    public boolean authCertMatchesMember(X509Certificate cert,
            ClientId memberId) throws Exception {
        byte[] inputCertHash = certHash(cert);
        return getSharedParameters().stream()
                .map(p -> p.getMemberAuthCerts().get(memberId))
                .filter(Objects::nonNull).flatMap(h -> h.stream())
                .filter(h -> Arrays.equals(inputCertHash, h)).findFirst()
                .isPresent();
    }

    @Override
    public Set<SecurityCategoryId> getProvidedCategories(
            X509Certificate authCert) throws Exception {
        // Currently not implemented.
        return new HashSet<>();
    }

    @Override
    public Collection<ApprovedCAInfo> getApprovedCAs(
            String instanceIdentifier) {
        return getSharedParameters(instanceIdentifier).getApprovedCAs()
            .stream()
            .map(ca ->
                new ApprovedCAInfo(
                    ca.getName(),
                    ca.isAuthenticationOnly(),
                    ca.getCertificateProfileInfo()
                )
            )
            .collect(Collectors.toList());
    }

    @Override
    public AuthCertificateProfileInfo getAuthCertificateProfileInfo(
            AuthCertificateProfileInfo.Parameters parameters,
            X509Certificate cert) throws Exception {
        if (!CertUtils.isAuthCert(cert)) {
            throw new IllegalArgumentException(
                    "Certificate must be authentication certificate");
        }

        return getCertProfile(
            parameters.getServerId().getXRoadInstance(), cert
        ).getAuthCertProfile(parameters);
    }

    @Override
    public SignCertificateProfileInfo getSignCertificateProfileInfo(
            SignCertificateProfileInfo.Parameters parameters,
            X509Certificate cert) throws Exception {
        if (!CertUtils.isSigningCert(cert)) {
            throw new IllegalArgumentException(
                    "Certificate must be signing certificate");
        }

        return getCertProfile(
            parameters.getClientId().getXRoadInstance(), cert
        ).getSignCertProfile(parameters);
    }

    @Override
    public List<String> getApprovedTsps(String instanceIdentifier) {
        return getSharedParameters(instanceIdentifier).getApprovedTSAs()
                .stream().map(ApprovedTSAType::getUrl)
                .collect(Collectors.toList());
    }

    @Override
    public String getApprovedTspName(String instanceIdentifier,
            String approvedTspUrl) {
        return getSharedParameters(instanceIdentifier).getApprovedTSAs()
                .stream().filter(t -> t.getUrl().equals(approvedTspUrl))
                .map(ApprovedTSAType::getName).findFirst().orElse(null);
    }

    @Override
    public List<X509Certificate> getTspCertificates() throws Exception {
        return getSharedParameters().stream()
                .flatMap(p -> p.getApprovedTSAs().stream())
                .map(ApprovedTSAType::getCert)
                .filter(Objects::nonNull)
                .map(CryptoUtils::readCertificate)
                .collect(Collectors.toList());
    }

    @Override
    public Set<String> getKnownAddresses() {
        return getSharedParameters().stream()
                .flatMap(p -> p.getKnownAddresses().stream())
                .collect(Collectors.toSet());
    }

    @Override
    public boolean isSubjectInGlobalGroup(ClientId subjectId,
            GlobalGroupId groupId) {

        SharedParametersV2 p;
        try {
            p = confDir.getShared(groupId.getXRoadInstance());
        } catch (Exception e) {
            p = null;
            log.warn("Got exception while getting shared parameters.", e);
        }

        if (p == null) {
            return false;
        }

        GlobalGroupType group = p.findGlobalGroup(groupId);
        if (group == null) {
            return false;
        }

        return group.getGroupMember().stream().filter(m -> m.equals(subjectId))
                .findFirst().isPresent();
    }

    @Override
    public boolean isSecurityServerClient(ClientId clientId,
            SecurityServerId securityServerId) {
        SharedParametersV2 p = getSharedParameters(securityServerId
                .getXRoadInstance());
        return p.getSecurityServerClients().containsKey(securityServerId)
                && p.getSecurityServerClients().get(securityServerId)
                        .contains(clientId);
    }

    @Override
    public List<X509Certificate> getVerificationCaCerts() {
        return getSharedParameters().stream()
                .flatMap(p -> p.getVerificationCaCerts().stream())
                .collect(Collectors.toList());
    }

    @Override
    public String getManagementRequestServiceAddress() {
        return getPrivateParameters().getManagementService()
                .getAuthCertRegServiceAddress();
    }

    @Override
    public ClientId getManagementRequestService() {
        return getPrivateParameters().getManagementService()
                .getManagementRequestServiceProviderId();
    }

    @Override
    public X509Certificate getCentralServerSslCertificate() throws Exception {
        byte[] certBytes = getPrivateParameters().getManagementService()
                .getAuthCertRegServiceCert();
        return certBytes != null ? readCertificate(certBytes) : null;
    }

    @Override
    public int getOcspFreshnessSeconds(boolean smallestValue) {
        if (smallestValue) {
            return getSharedParameters().stream()
                    .map(p -> p.getGlobalSettings().getOcspFreshnessSeconds())
                    .filter(Objects::nonNull).map(BigInteger::intValue)
                    .min(Integer::compare).orElse(DEFAULT_OCSP_FRESHNESS);
        } else {
            return getSharedParameters(getInstanceIdentifier())
                    .getGlobalSettings().getOcspFreshnessSeconds().intValue();
        }
    }

    @Override
    public int getTimestampingIntervalSeconds() {
        return getPrivateParameters().getTimeStampingIntervalSeconds()
                .intValue();
    }

    // ------------------------------------------------------------------------

    @Override
    public boolean hasChanged() {
        return false;
    }

    @Override
    public void load(String fileName) throws Exception {
        confDir.setPath(Paths.get(getConfigurationPath()));
        confDir.reload();
    }

    @Override
    public void save() throws Exception {
        // do nothing
    }

    @Override
    public void save(OutputStream out) throws Exception {
        // do nothing
    }

    // ------------------------------------------------------------------------

    protected PrivateParametersV2 getPrivateParameters() {
        PrivateParametersV2 p;
        try {
            p = confDir.getPrivate(getInstanceIdentifier());
        } catch (Exception e) {
            throw new CodedException(X_INTERNAL_ERROR, e);
        }

        if (p == null) {
            throw new CodedException(X_INTERNAL_ERROR,
                    "Invalid instance identifier: %s",
                    getInstanceIdentifier());
        }

        return p;
    }

    protected SharedParametersV2 getSharedParameters(String instanceIdentifier) {
        SharedParametersV2 p;
        try {
            p = confDir.getShared(instanceIdentifier);
        } catch (Exception e) {
            throw new CodedException(X_INTERNAL_ERROR, e);
        }

        if (p == null) {
            throw new CodedException(X_INTERNAL_ERROR,
                    "Invalid instance identifier: %s", instanceIdentifier);
        }

        return p;
    }

    protected List<SharedParametersV2> getSharedParameters(
            String... instanceIdentifiers) {
        if (ArrayUtils.isEmpty(instanceIdentifiers)) {
            return confDir.getShared();
        }

        return Arrays.stream(instanceIdentifiers)
                .map(this::getSharedParameters)
                .collect(Collectors.toList());
    }

    private CertificateProfileInfoProvider getCertProfile(
            String instanceIdentifier, X509Certificate cert) throws Exception {
        X509Certificate caCert = getCaCert(instanceIdentifier, cert);
        SharedParametersV2 p = getSharedParameters(instanceIdentifier);

        String certProfileProviderClass =
                p.getCaCertsAndCertProfiles().get(caCert);
        if (StringUtils.isBlank(certProfileProviderClass)) {
            throw new CodedException(X_INTERNAL_ERROR,
                    "Could not find certificate profile info for certificate "
                            + cert.getSubjectX500Principal().getName());
        }

        return new GetCertificateProfile(certProfileProviderClass).instance();
    }
}<|MERGE_RESOLUTION|>--- conflicted
+++ resolved
@@ -24,9 +24,6 @@
 
 import ee.ria.xroad.common.CodedException;
 import ee.ria.xroad.common.cert.CertChain;
-<<<<<<< HEAD
-import ee.ria.xroad.common.conf.globalconf.sharedparameters.*;
-=======
 import ee.ria.xroad.common.certificateprofile.AuthCertificateProfileInfo;
 import ee.ria.xroad.common.certificateprofile.CertificateProfileInfoProvider;
 import ee.ria.xroad.common.certificateprofile.GetCertificateProfile;
@@ -39,7 +36,6 @@
 import ee.ria.xroad.common.conf.globalconf.sharedparameters.v2.OcspInfoType;
 import ee.ria.xroad.common.conf.globalconf.sharedparameters.v2.SecurityServerType;
 import ee.ria.xroad.common.conf.globalconf.sharedparameters.v2.SubsystemType;
->>>>>>> 84490ea5
 import ee.ria.xroad.common.identifier.*;
 import ee.ria.xroad.common.util.CertUtils;
 import ee.ria.xroad.common.util.CryptoUtils;
@@ -68,11 +64,7 @@
     // Default value used when no configurations are available
     private static final int DEFAULT_OCSP_FRESHNESS = 3600;
 
-<<<<<<< HEAD
-    private ConfigurationDirectory confDir;
-=======
     private ConfigurationDirectoryV2 confDir;
->>>>>>> 84490ea5
 
     GlobalConfImpl(boolean reloadIfChanged) {
         try {
@@ -83,11 +75,7 @@
         }
     }
 
-<<<<<<< HEAD
-    public GlobalConfImpl(ConfigurationDirectory confDir) {
-=======
     public GlobalConfImpl(ConfigurationDirectoryV2 confDir) {
->>>>>>> 84490ea5
         this.confDir = confDir;
     }
 
@@ -273,13 +261,6 @@
     private List<String> doGetOcspResponderAddressesForCertificate(X509Certificate certificate, boolean certificateIsCA)
             throws Exception {
         List<String> responders = new ArrayList<>();
-<<<<<<< HEAD
-        for (SharedParameters p : getSharedParameters()) {
-            List<OcspInfoType> caOcspData = null;
-            X509Certificate caCert = null;
-            try {
-                caCert = getCaCert(null, member);
-=======
 
         for (SharedParametersV2 p : getSharedParameters()) {
             List<OcspInfoType> caOcspData = null;
@@ -290,7 +271,6 @@
                 } else {
                     caCert = certificate;
                 }
->>>>>>> 84490ea5
                 caOcspData = p.getCaCertsAndOcspData().get(caCert);
             } catch (CodedException e) {
                 log.error("Unable to determine OCSP responders: {}", e);
@@ -303,15 +283,12 @@
                     .map(String::trim)
                     .forEach(responders::add);
         }
-<<<<<<< HEAD
-        String uri = CertUtils.getOcspResponderUriFromCert(member);
-=======
 
         String uri = CertUtils.getOcspResponderUriFromCert(certificate);
->>>>>>> 84490ea5
         if (uri != null) {
             responders.add(uri.trim());
         }
+
         return responders;
     }
 
