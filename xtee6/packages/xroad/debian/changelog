--- conflicted
+++ resolved
@@ -1,23 +1,15 @@
-<<<<<<< HEAD
 xroad (6.8.9) trusty; urgency=low
 
-  * Operational data monitoring improvements
-
- -- Cybernetica AS <xroad-support@cyber.ee>  Wed, 23 Nov 2016 15:49:14 +0200
-
-xroad (6.8.8) trusty; urgency=low
-
-  * Operational data monitoring proof of concept
-
- -- Cybernetica AS <xroad-support@cyber.ee>  Thu, 27 Oct 2016 11:03:15 +0300
-=======
+  * Operational data monitoring
+
+ -- Cybernetica AS <xroad-support@cyber.ee>  Mon, 5 Dec 2016 12:49:14 +0200
+
 xroad (6.8.8) trusty; urgency=low
 
   * CDATA parsing fix (XTE-262)
   * Converting PR-MESS to Markdown
 
  -- Vitali Stupin <vitali.stupin@ria.ee>  Thu, 1 Dec 2016 13:45:00 +0300
->>>>>>> f359dfea
 
 xroad (6.8.7) trusty; urgency=low
 
