/**
 * The MIT License
 * Copyright (c) 2015 Estonian Information System Authority (RIA), Population Register Centre (VRK)
 *
 * Permission is hereby granted, free of charge, to any person obtaining a copy
 * of this software and associated documentation files (the "Software"), to deal
 * in the Software without restriction, including without limitation the rights
 * to use, copy, modify, merge, publish, distribute, sublicense, and/or sell
 * copies of the Software, and to permit persons to whom the Software is
 * furnished to do so, subject to the following conditions:
 *
 * The above copyright notice and this permission notice shall be included in
 * all copies or substantial portions of the Software.
 *
 * THE SOFTWARE IS PROVIDED "AS IS", WITHOUT WARRANTY OF ANY KIND, EXPRESS OR
 * IMPLIED, INCLUDING BUT NOT LIMITED TO THE WARRANTIES OF MERCHANTABILITY,
 * FITNESS FOR A PARTICULAR PURPOSE AND NONINFRINGEMENT. IN NO EVENT SHALL THE
 * AUTHORS OR COPYRIGHT HOLDERS BE LIABLE FOR ANY CLAIM, DAMAGES OR OTHER
 * LIABILITY, WHETHER IN AN ACTION OF CONTRACT, TORT OR OTHERWISE, ARISING FROM,
 * OUT OF OR IN CONNECTION WITH THE SOFTWARE OR THE USE OR OTHER DEALINGS IN
 * THE SOFTWARE.
 */
package ee.ria.xroad.proxy.clientproxy;

<<<<<<< HEAD
=======

>>>>>>> 84490ea5
import ch.qos.logback.access.jetty.RequestLogImpl;
import ee.ria.xroad.common.SystemProperties;
import ee.ria.xroad.common.conf.globalconf.AuthTrustManager;
import ee.ria.xroad.common.db.HibernateUtil;
import ee.ria.xroad.common.util.CryptoUtils;
import ee.ria.xroad.common.util.StartStop;
import ee.ria.xroad.proxy.conf.AuthKeyManager;
import ee.ria.xroad.proxy.serverproxy.IdleConnectionMonitorThread;
import lombok.extern.slf4j.Slf4j;
import org.apache.commons.lang.StringUtils;
import org.apache.http.client.config.RequestConfig;
import org.apache.http.config.RegistryBuilder;
import org.apache.http.config.SocketConfig;
import org.apache.http.conn.HttpClientConnectionManager;
import org.apache.http.conn.socket.ConnectionSocketFactory;
import org.apache.http.conn.socket.PlainConnectionSocketFactory;
import org.apache.http.conn.ssl.SSLConnectionSocketFactory;
import org.apache.http.impl.client.CloseableHttpClient;
import org.apache.http.impl.client.DefaultHttpRequestRetryHandler;
import org.apache.http.impl.client.HttpClientBuilder;
import org.apache.http.impl.client.HttpClients;
import org.apache.http.impl.conn.BasicHttpClientConnectionManager;
import org.apache.http.impl.conn.PoolingHttpClientConnectionManager;
import org.eclipse.jetty.server.Handler;
import org.eclipse.jetty.server.Server;
import org.eclipse.jetty.server.handler.HandlerCollection;
import org.eclipse.jetty.server.handler.RequestLogHandler;
import org.eclipse.jetty.server.nio.SelectChannelConnector;
import org.eclipse.jetty.server.ssl.SslSelectChannelConnector;
import org.eclipse.jetty.util.ssl.SslContextFactory;
import org.eclipse.jetty.xml.XmlConfiguration;

import javax.net.ssl.KeyManager;
import javax.net.ssl.SSLContext;
import javax.net.ssl.TrustManager;
import javax.net.ssl.X509TrustManager;
import java.io.File;
import java.io.FileInputStream;
import java.io.InputStream;
import java.security.SecureRandom;
import java.security.cert.CertificateException;
import java.security.cert.X509Certificate;
import java.util.ArrayList;
import java.util.List;

import static ee.ria.xroad.proxy.clientproxy.HandlerLoader.loadHandler;


/**
 * Client proxy that handles requests of service clients.
 */
@Slf4j
public class ClientProxy implements StartStop {

    // SSL session timeout
    private static final int SSL_SESSION_TIMEOUT = 600;

    private static final String CLIENTPROXY_HANDLERS =
            SystemProperties.PREFIX + "proxy.clientHandlers";

    static final String CLIENT_HTTP_CONNECTOR_NAME = "ClientConnector";
    static final String CLIENT_HTTPS_CONNECTOR_NAME = "ClientSSLConnector";

    private Server server = new Server();

    private CloseableHttpClient client;
    private IdleConnectionMonitorThread connectionMonitor;

    /**
     * Constructs and configures a new client proxy.
     * @throws Exception in case of any errors
     */
    public ClientProxy() throws Exception {
        configureServer();

        createClient();
        createConnectors();
        createHandlers();
    }

    private void configureServer() throws Exception {
        log.trace("configureServer()");

        File configFile = new File(
                SystemProperties.getJettyClientProxyConfFile());

        log.debug("Configuring server from {}", configFile);
        try (InputStream in = new FileInputStream(configFile)) {
            XmlConfiguration config = new XmlConfiguration(in);
            config.configure(server);
        }
    }

    private void createClient() throws Exception {
        log.trace("createClient()");

        int timeout = SystemProperties.getClientProxyTimeout();
        RequestConfig.Builder rb = RequestConfig.custom();
        rb.setConnectTimeout(timeout);
        rb.setConnectionRequestTimeout(timeout);
        rb.setStaleConnectionCheckEnabled(false);

        HttpClientBuilder cb = HttpClients.custom();

        HttpClientConnectionManager connectionManager = getClientConnectionManager();
        cb.setConnectionManager(connectionManager);

        if (SystemProperties.isClientUseIdleConnectionMonitor()) {
            connectionMonitor = new IdleConnectionMonitorThread(connectionManager);
            connectionMonitor.setIntervalMilliseconds(
                    SystemProperties.getClientProxyIdleConnectionMonitorInterval());
            connectionMonitor.setConnectionIdleTimeMilliseconds(
<<<<<<< HEAD
                    SystemProperties.getClientProxyIdleConnectionMonitorTimeout());
=======
                    SystemProperties.getClientProxyIdleConnectionMonitorIdleTime());
>>>>>>> 84490ea5
        }

        cb.setDefaultRequestConfig(rb.build());

        // Disable request retry
        cb.setRetryHandler(new DefaultHttpRequestRetryHandler(0, false));

        client = cb.build();
    }

    private HttpClientConnectionManager getClientConnectionManager() throws Exception {
        RegistryBuilder<ConnectionSocketFactory> sfr =
                RegistryBuilder.create();

        sfr.register("http", PlainConnectionSocketFactory.INSTANCE);

        if (SystemProperties.isSslEnabled()) {
            sfr.register("https", createSSLSocketFactory());
        }

        SocketConfig.Builder sockBuilder =  SocketConfig.custom().setTcpNoDelay(true);
        sockBuilder.setSoLinger(SystemProperties.getClientProxyHttpClientSoLinger());
<<<<<<< HEAD
        sockBuilder.setSoTimeout(SystemProperties.getClientProxyHttpClientMaxIdleTime());
        SocketConfig socketConfig = sockBuilder.build();

        if (SystemProperties.isClientUseConnectionPoolForServerConnections()) {

            PoolingHttpClientConnectionManager poolingManager =
                    new PoolingHttpClientConnectionManager(sfr.build());
            poolingManager.setMaxTotal(SystemProperties.getProxyPoolTotalMaxConnections());
            poolingManager.setDefaultMaxPerRoute(SystemProperties.getProxyPoolDefaultMaxConnectionsPerRoute());
            poolingManager.setDefaultSocketConfig(socketConfig);
            return poolingManager;
        } else {
            BasicHttpClientConnectionManager basicManager =
                    new BasicHttpClientConnectionManager(sfr.build());
            basicManager.setSocketConfig(socketConfig);
            return basicManager;
        }
=======
        sockBuilder.setSoTimeout(SystemProperties.getClientProxyHttpClientTimeout());
        SocketConfig socketConfig = sockBuilder.build();

        PoolingHttpClientConnectionManager poolingManager =
                new PoolingHttpClientConnectionManager(sfr.build());
        poolingManager.setMaxTotal(SystemProperties.getClientProxyPoolTotalMaxConnections());
        poolingManager.setDefaultMaxPerRoute(SystemProperties.getClientProxyPoolDefaultMaxConnectionsPerRoute());
        poolingManager.setDefaultSocketConfig(socketConfig);
        poolingManager.setValidateAfterInactivity(SystemProperties.
                getClientProxyValidatePoolConnectionsAfterInactivityMs());
        return poolingManager;
>>>>>>> 84490ea5
    }

    private static SSLConnectionSocketFactory createSSLSocketFactory()
            throws Exception {
        SSLContext ctx = SSLContext.getInstance(CryptoUtils.SSL_PROTOCOL);
        ctx.init(new KeyManager[] {AuthKeyManager.getInstance()},
                new TrustManager[] {new AuthTrustManager()},
                new SecureRandom());
        return new FastestConnectionSelectingSSLSocketFactory(ctx,
                CryptoUtils.getINCLUDED_CIPHER_SUITES());
    }

    private void createConnectors() throws Exception {
        log.trace("createConnectors()");

        createClientHttpConnector(SystemProperties.getConnectorHost(),
                SystemProperties.getClientProxyHttpPort());

        createClientHttpsConnector(SystemProperties.getConnectorHost(),
                SystemProperties.getClientProxyHttpsPort());
    }

    private void createClientHttpConnector(String hostname, int port) {
        log.trace("createClientHttpConnector({}, {})", hostname, port);

        SelectChannelConnector connector = new SelectChannelConnector();

        connector.setName(CLIENT_HTTP_CONNECTOR_NAME);
        connector.setHost(hostname);
        connector.setPort(port);

        connector.setSoLingerTime(SystemProperties.getClientProxyConnectorSoLinger());
        connector.setMaxIdleTime(SystemProperties.getClientProxyConnectorMaxIdleTime());

        connector.setAcceptors(Runtime.getRuntime().availableProcessors());
        server.setSendServerVersion(false);
        server.addConnector(connector);

        log.info("Client HTTP connector created ({}:{})", hostname, port);
    }

    private void createClientHttpsConnector(String hostname, int port)
            throws Exception {
        log.trace("createClientHttpsConnector({}, {})", hostname, port);

        SslContextFactory cf = new SslContextFactory(false);
        // Note: Don't use restricted chiper suites
        // (CryptoUtils.INCLUDED_CIPHER_SUITES) between client IS and
        // client proxy.
        cf.setWantClientAuth(true);
        cf.setSessionCachingEnabled(true);
        cf.setSslSessionTimeout(SSL_SESSION_TIMEOUT);
        cf.setIncludeProtocols(SystemProperties.getProxyClientTLSProtocols());
        cf.setIncludeCipherSuites(SystemProperties.getProxyClientTLSCipherSuites());

        SSLContext ctx = SSLContext.getInstance(CryptoUtils.SSL_PROTOCOL);
        ctx.init(new KeyManager[] {new ClientSslKeyManager()},
                new TrustManager[] {new ClientSslTrustManager()},
                new SecureRandom());

        cf.setSslContext(ctx);

        SslSelectChannelConnector connector =
                new SslSelectChannelConnector(cf);

        connector.setName(CLIENT_HTTPS_CONNECTOR_NAME);
        connector.setHost(hostname);
        connector.setPort(port);

        connector.setSoLingerTime(SystemProperties.getClientProxyConnectorSoLinger());
        connector.setMaxIdleTime(SystemProperties.getClientProxyConnectorMaxIdleTime());

        connector.setAcceptors(Runtime.getRuntime().availableProcessors());

        server.addConnector(connector);

        log.info("Client HTTPS connector created ({}:{})", hostname, port);
    }

    private void createHandlers() throws Exception {
        log.trace("createHandlers()");

        RequestLogImpl reqLog = new RequestLogImpl();
        reqLog.setResource("/logback-access-clientproxy.xml");
        reqLog.setQuiet(true);

        RequestLogHandler logHandler = new RequestLogHandler();
        logHandler.setRequestLog(reqLog);

        HandlerCollection handlers = new HandlerCollection();

        handlers.addHandler(logHandler);

        getClientHandlers().forEach(handlers::addHandler);

        server.setHandler(handlers);
    }

    private List<Handler> getClientHandlers() {
        List<Handler> handlers = new ArrayList<>();

        String handlerClassNames = System.getProperty(CLIENTPROXY_HANDLERS);
        if (!StringUtils.isBlank(handlerClassNames)) {
            for (String handlerClassName : handlerClassNames.split(",")) {
                try {
                    log.trace("Loading client handler {}", handlerClassName);
                    handlers.add(loadHandler(handlerClassName, client));
                } catch (Exception e) {
                    throw new RuntimeException(
                            "Failed to load client handler: "
                                    + handlerClassName, e);
                }
            }
        }

        log.trace("Loading default client handler");
        handlers.add(new ClientMessageHandler(client)); // default handler
        return handlers;
    }

    @Override
    public void start() throws Exception {
        log.trace("start()");

        server.start();
        if (connectionMonitor != null) {
            connectionMonitor.start();
        }
    }

    @Override
    public void join() throws InterruptedException {
        log.trace("join()");

        if (server.getThreadPool() != null) {
            server.join();
        }
    }

    @Override
    public void stop() throws Exception {
        log.trace("stop()");

        if (connectionMonitor != null) {
            connectionMonitor.shutdown();
        }

        client.close();
        server.stop();

        HibernateUtil.closeSessionFactories();
    }

    private static class ClientSslTrustManager implements X509TrustManager {

        @Override
        public void checkClientTrusted(X509Certificate[] chain, String authType)
                throws CertificateException {
        }

        @Override
        public void checkServerTrusted(X509Certificate[] chain, String authType)
                throws CertificateException {
        }

        @Override
        public X509Certificate[] getAcceptedIssuers() {
            return new X509Certificate[0];
        }

    }
}<|MERGE_RESOLUTION|>--- conflicted
+++ resolved
@@ -22,10 +22,7 @@
  */
 package ee.ria.xroad.proxy.clientproxy;
 
-<<<<<<< HEAD
-=======
-
->>>>>>> 84490ea5
+
 import ch.qos.logback.access.jetty.RequestLogImpl;
 import ee.ria.xroad.common.SystemProperties;
 import ee.ria.xroad.common.conf.globalconf.AuthTrustManager;
@@ -47,7 +44,6 @@
 import org.apache.http.impl.client.DefaultHttpRequestRetryHandler;
 import org.apache.http.impl.client.HttpClientBuilder;
 import org.apache.http.impl.client.HttpClients;
-import org.apache.http.impl.conn.BasicHttpClientConnectionManager;
 import org.apache.http.impl.conn.PoolingHttpClientConnectionManager;
 import org.eclipse.jetty.server.Handler;
 import org.eclipse.jetty.server.Server;
@@ -138,11 +134,7 @@
             connectionMonitor.setIntervalMilliseconds(
                     SystemProperties.getClientProxyIdleConnectionMonitorInterval());
             connectionMonitor.setConnectionIdleTimeMilliseconds(
-<<<<<<< HEAD
-                    SystemProperties.getClientProxyIdleConnectionMonitorTimeout());
-=======
                     SystemProperties.getClientProxyIdleConnectionMonitorIdleTime());
->>>>>>> 84490ea5
         }
 
         cb.setDefaultRequestConfig(rb.build());
@@ -165,25 +157,6 @@
 
         SocketConfig.Builder sockBuilder =  SocketConfig.custom().setTcpNoDelay(true);
         sockBuilder.setSoLinger(SystemProperties.getClientProxyHttpClientSoLinger());
-<<<<<<< HEAD
-        sockBuilder.setSoTimeout(SystemProperties.getClientProxyHttpClientMaxIdleTime());
-        SocketConfig socketConfig = sockBuilder.build();
-
-        if (SystemProperties.isClientUseConnectionPoolForServerConnections()) {
-
-            PoolingHttpClientConnectionManager poolingManager =
-                    new PoolingHttpClientConnectionManager(sfr.build());
-            poolingManager.setMaxTotal(SystemProperties.getProxyPoolTotalMaxConnections());
-            poolingManager.setDefaultMaxPerRoute(SystemProperties.getProxyPoolDefaultMaxConnectionsPerRoute());
-            poolingManager.setDefaultSocketConfig(socketConfig);
-            return poolingManager;
-        } else {
-            BasicHttpClientConnectionManager basicManager =
-                    new BasicHttpClientConnectionManager(sfr.build());
-            basicManager.setSocketConfig(socketConfig);
-            return basicManager;
-        }
-=======
         sockBuilder.setSoTimeout(SystemProperties.getClientProxyHttpClientTimeout());
         SocketConfig socketConfig = sockBuilder.build();
 
@@ -195,7 +168,6 @@
         poolingManager.setValidateAfterInactivity(SystemProperties.
                 getClientProxyValidatePoolConnectionsAfterInactivityMs());
         return poolingManager;
->>>>>>> 84490ea5
     }
 
     private static SSLConnectionSocketFactory createSSLSocketFactory()
