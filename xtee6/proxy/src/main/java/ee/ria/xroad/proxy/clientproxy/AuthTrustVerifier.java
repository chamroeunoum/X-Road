--- conflicted
+++ resolved
@@ -22,8 +22,11 @@
  */
 package ee.ria.xroad.proxy.clientproxy;
 
-<<<<<<< HEAD
-=======
+import static ee.ria.xroad.common.ErrorCodes.X_INTERNAL_ERROR;
+import static ee.ria.xroad.common.ErrorCodes.X_SSL_AUTH_FAILED;
+import static ee.ria.xroad.common.ErrorCodes.translateException;
+import static ee.ria.xroad.common.util.CertHashBasedOcspResponderClient.getOcspResponsesFromServer;
+
 import java.net.URI;
 import java.security.cert.X509Certificate;
 import java.util.ArrayList;
@@ -33,12 +36,10 @@
 import javax.net.ssl.SSLPeerUnverifiedException;
 import javax.net.ssl.SSLSession;
 
-import lombok.extern.slf4j.Slf4j;
 import org.apache.commons.lang.ArrayUtils;
 import org.apache.http.protocol.HttpContext;
 import org.bouncycastle.cert.ocsp.OCSPResp;
 
->>>>>>> 45730b83
 import ee.ria.xroad.common.CodedException;
 import ee.ria.xroad.common.cert.CertChain;
 import ee.ria.xroad.common.cert.CertHelper;
@@ -47,19 +48,6 @@
 import ee.ria.xroad.common.util.CertUtils;
 import ee.ria.xroad.proxy.conf.KeyConf;
 import lombok.extern.slf4j.Slf4j;
-import org.apache.commons.lang.ArrayUtils;
-import org.apache.http.protocol.HttpContext;
-import org.bouncycastle.cert.ocsp.OCSPResp;
-
-import javax.net.ssl.SSLPeerUnverifiedException;
-import javax.net.ssl.SSLSession;
-import java.security.cert.X509Certificate;
-import java.util.ArrayList;
-import java.util.Arrays;
-import java.util.List;
-
-import static ee.ria.xroad.common.ErrorCodes.*;
-import static ee.ria.xroad.common.util.CertHashBasedOcspResponderClient.getOcspResponsesFromServer;
 
 /**
  * This class is responsible for verifying the server proxy SSL certificate.
@@ -162,15 +150,10 @@
         // Retrieve OCSP responses for those certs whose responses
         // are not locally available, from ServerProxy
         if (!certs.isEmpty()) {
-<<<<<<< HEAD
             log.trace("number of certs that still need ocsp responses: {}", certs.size());
-            responses.addAll(getAndCacheOcspResponses(authCert,
-                    serviceProvider, certs));
+            responses.addAll(getAndCacheOcspResponses(certs, address));
         } else {
             log.trace("all the certs have ocsp responses");
-=======
-            responses.addAll(getAndCacheOcspResponses(certs, address));
->>>>>>> 45730b83
         }
 
         return responses;
