/**
 * The MIT License
 * Copyright (c) 2015 Estonian Information System Authority (RIA), Population Register Centre (VRK)
 *
 * Permission is hereby granted, free of charge, to any person obtaining a copy
 * of this software and associated documentation files (the "Software"), to deal
 * in the Software without restriction, including without limitation the rights
 * to use, copy, modify, merge, publish, distribute, sublicense, and/or sell
 * copies of the Software, and to permit persons to whom the Software is
 * furnished to do so, subject to the following conditions:
 *
 * The above copyright notice and this permission notice shall be included in
 * all copies or substantial portions of the Software.
 *
 * THE SOFTWARE IS PROVIDED "AS IS", WITHOUT WARRANTY OF ANY KIND, EXPRESS OR
 * IMPLIED, INCLUDING BUT NOT LIMITED TO THE WARRANTIES OF MERCHANTABILITY,
 * FITNESS FOR A PARTICULAR PURPOSE AND NONINFRINGEMENT. IN NO EVENT SHALL THE
 * AUTHORS OR COPYRIGHT HOLDERS BE LIABLE FOR ANY CLAIM, DAMAGES OR OTHER
 * LIABILITY, WHETHER IN AN ACTION OF CONTRACT, TORT OR OTHERWISE, ARISING FROM,
 * OUT OF OR IN CONNECTION WITH THE SOFTWARE OR THE USE OR OTHER DEALINGS IN
 * THE SOFTWARE.
 */
package ee.ria.xroad.proxy.serverproxy;

import ee.ria.xroad.common.CodedException;
import ee.ria.xroad.common.conf.serverconf.ServerConf;
import ee.ria.xroad.common.identifier.ClientId;
import ee.ria.xroad.common.identifier.ServiceId;
import lombok.extern.slf4j.Slf4j;
import org.apache.commons.io.IOUtils;
import org.apache.http.HttpHost;
import org.apache.http.conn.ssl.SSLConnectionSocketFactory;
import org.apache.http.protocol.HttpContext;

import javax.net.ssl.HostnameVerifier;
import javax.net.ssl.SSLContext;
import javax.net.ssl.SSLSocket;
import java.io.IOException;
import java.net.InetSocketAddress;
import java.net.Socket;
import java.security.cert.Certificate;
import java.security.cert.X509Certificate;
import java.util.List;

import static ee.ria.xroad.common.ErrorCodes.X_SSL_AUTH_FAILED;

@Slf4j
class CustomSSLSocketFactory extends SSLConnectionSocketFactory {

    CustomSSLSocketFactory(SSLContext sslContext,
<<<<<<< HEAD
                           String[] supportedCipherSuites,
                           HostnameVerifier hostNameVerifier) {
=======
            String[] supportedCipherSuites,
            HostnameVerifier hostNameVerifier) {
>>>>>>> 84490ea5
        super(sslContext, null, supportedCipherSuites, hostNameVerifier);
    }

    CustomSSLSocketFactory(SSLContext sslContext,
                           String[] supportedProtocols,
                           String[] supportedCipherSuites,
                           HostnameVerifier hostNameVerifier) {
        super(sslContext, supportedProtocols, supportedCipherSuites, hostNameVerifier);
    }

    @Override
    public Socket connectSocket(int timeout, Socket socket, HttpHost host,
                                InetSocketAddress remoteAddress, InetSocketAddress localAddress,
                                HttpContext context) throws IOException {
        Socket connected = super.connectSocket(timeout, socket, host,
                remoteAddress, localAddress, context);
        try {
            if (!(connected instanceof SSLSocket)) {
                throw new Exception("Failed to create SSL socket");
            }

            X509Certificate cert = getPeerCertificate((SSLSocket) connected);
            log.trace("Peer certificate: {}", cert);

            checkServerTrusted(getServiceId(context), cert);
        } catch (Exception e) {
            IOUtils.closeQuietly(connected);
            throw new CodedException(X_SSL_AUTH_FAILED, e);
        }

        return connected;
    }

    private static void checkServerTrusted(ServiceId service,
            X509Certificate cert) throws Exception {
        if (!ServerConf.isSslAuthentication(service)) {
            return;
        }

        log.trace("Verifying service TLS certificate...");

        ClientId client = service.getClientId();
        List<X509Certificate> isCerts = ServerConf.getIsCerts(client);
        if (isCerts.isEmpty()) {
            throw new Exception(String.format(
                    "Client '%s' has no IS certificates", client));
        }

        if (isCerts.contains(cert)) {
            log.trace("Found matching IS certificate");
            return;
        }

        log.error("Could not find matching IS certificate for client '{}'",
                client);
        throw new Exception("Server certificate is not trusted");
    }

    private static ServiceId getServiceId(HttpContext context)
            throws Exception {
        Object attribute = context.getAttribute(ServiceId.class.getName());
        if (attribute == null || !(attribute instanceof ServiceId)) {
            throw new Exception("Cannot get ServiceId from HttpContext");
        }

        return (ServiceId) attribute;
    }

    private static X509Certificate getPeerCertificate(SSLSocket sslsock)
            throws Exception {
        Certificate[] certs = sslsock.getSession().getPeerCertificates();
        if (certs.length == 0) {
            throw new Exception("Could not get peer certificates");
        }

        return (X509Certificate) certs[0];
    }
}<|MERGE_RESOLUTION|>--- conflicted
+++ resolved
@@ -48,13 +48,8 @@
 class CustomSSLSocketFactory extends SSLConnectionSocketFactory {
 
     CustomSSLSocketFactory(SSLContext sslContext,
-<<<<<<< HEAD
-                           String[] supportedCipherSuites,
-                           HostnameVerifier hostNameVerifier) {
-=======
             String[] supportedCipherSuites,
             HostnameVerifier hostNameVerifier) {
->>>>>>> 84490ea5
         super(sslContext, null, supportedCipherSuites, hostNameVerifier);
     }
 
