--- conflicted
+++ resolved
@@ -22,6 +22,8 @@
  */
 package ee.ria.xroad.proxy.testsuite;
 
+import static ee.ria.xroad.common.util.MimeUtils.contentTypeWithCharset;
+
 import java.io.IOException;
 import java.io.InputStream;
 import java.util.ArrayList;
@@ -29,8 +31,6 @@
 import java.util.List;
 import java.util.Map;
 
-import lombok.Getter;
-import lombok.extern.slf4j.Slf4j;
 import org.apache.james.mime4j.MimeException;
 import org.apache.james.mime4j.parser.AbstractContentHandler;
 import org.apache.james.mime4j.parser.MimeStreamParser;
@@ -43,8 +43,8 @@
 import ee.ria.xroad.common.message.SoapMessageImpl;
 import ee.ria.xroad.common.message.SoapParserImpl;
 import ee.ria.xroad.common.message.SoapUtils;
-
-import static ee.ria.xroad.common.util.MimeUtils.contentTypeWithCharset;
+import lombok.Getter;
+import lombok.extern.slf4j.Slf4j;
 
 /**
  * Encapsulates a test SOAP message.
@@ -56,11 +56,8 @@
     private final List<Map<String, String>> multipartHeaders =
             new ArrayList<>();
 
-<<<<<<< HEAD
-=======
     private final String contentType;
 
->>>>>>> 45730b83
     private int numAttachments = 0;
 
     private Soap soap;
@@ -171,12 +168,7 @@
 
                     nextPart = 1;
                     break;
-<<<<<<< HEAD
-                case 1:
-                default:
-=======
                 default: // ATTACHMENT
->>>>>>> 45730b83
                     numAttachments++;
                     break;
             }
