--- conflicted
+++ resolved
@@ -30,10 +30,6 @@
   before_filter :disable_federation
   before_filter :read_locale
   before_filter :check_conf, :except => [:menu]
-<<<<<<< HEAD
-  before_filter :read_server_id, :read_ha_node_name, :except => [:menu]
-=======
->>>>>>> 45730b83
   before_filter :verify_get, :only => [
       :index,
       :get_records_count,
@@ -51,13 +47,10 @@
   def set_locale
     audit_log("Set UI language", audit_log_params = {})
 
-<<<<<<< HEAD
-=======
     validate_params({
       :locale => [:required]
     })
 
->>>>>>> 45730b83
     unless I18n.available_locales.include?(params[:locale].to_sym)
       raise "invalid locale"
     end
@@ -186,19 +179,8 @@
     I18n.locale = ui_user.locale if ui_user
   end
 
-<<<<<<< HEAD
-  def read_server_id
-    return @server_id if @server_id
-    @server_id = CentralServerId.new(SystemParameter.instance_identifier)
-=======
   def validate_cert(uploaded_file)
     validate_any_cert(uploaded_file, CertValidator.new)
->>>>>>> 45730b83
-  end
-
-  def read_ha_node_name
-    return @ha_node_name if @ha_node_name
-    @ha_node_name = CommonSql.ha_node_name
   end
 
   def validate_auth_cert(uploaded_file)
