--- conflicted
+++ resolved
@@ -22,6 +22,10 @@
  */
 package ee.ria.xroad.common.messagelog.archive;
 
+import static ee.ria.xroad.common.ErrorCodes.X_IO_ERROR;
+import static ee.ria.xroad.common.messagelog.MessageLogProperties.getArchiveMaxFilesize;
+import static ee.ria.xroad.common.messagelog.archive.LogArchiveWriter.MAX_RANDOM_GEN_ATTEMPTS;
+
 import java.io.Closeable;
 import java.io.File;
 import java.io.FileInputStream;
@@ -41,22 +45,14 @@
 import java.util.zip.ZipEntry;
 import java.util.zip.ZipOutputStream;
 
-import lombok.SneakyThrows;
-import lombok.extern.slf4j.Slf4j;
 import org.apache.commons.io.FileUtils;
 import org.apache.commons.io.IOUtils;
 
 import ee.ria.xroad.common.CodedException;
 import ee.ria.xroad.common.asic.AsicContainerNameGenerator;
 import ee.ria.xroad.common.messagelog.MessageRecord;
-
-import static ee.ria.xroad.common.ErrorCodes.X_IO_ERROR;
-<<<<<<< HEAD
-import static ee.ria.xroad.common.SystemProperties.getTempFilesPath;
-=======
->>>>>>> 45730b83
-import static ee.ria.xroad.common.messagelog.MessageLogProperties.getArchiveMaxFilesize;
-import static ee.ria.xroad.common.messagelog.archive.LogArchiveWriter.MAX_RANDOM_GEN_ATTEMPTS;
+import lombok.SneakyThrows;
+import lombok.extern.slf4j.Slf4j;
 
 /**
  * Encapsulates logic of creating log archive from ASiC containers.
@@ -79,16 +75,17 @@
 
     private File archiveContentDir;
     private File tempArchive;
-<<<<<<< HEAD
 
     private List<String> archiveFileNames;
     private Set<Date> creationTimes;
     private long archivesTotalSize;
 
     LogArchiveCache(Supplier<String> randomGenerator,
-            LinkingInfoBuilder linkingInfoBuilder) {
+            LinkingInfoBuilder linkingInfoBuilder,
+            Path workingDir) {
         this.randomGenerator = randomGenerator;
         this.linkingInfoBuilder = linkingInfoBuilder;
+        this.workingDir = workingDir;
 
         reset();
     }
@@ -106,55 +103,6 @@
 
     InputStream getArchiveFile() throws IOException {
         tempArchive = File.createTempFile(
-                "xroad-log-archive-zip", ".tmp", new File(getTempFilesPath()));
-
-        try (FileOutputStream fileOut = new FileOutputStream(tempArchive);
-                ZipOutputStream zipOut = new ZipOutputStream(fileOut)) {
-            addAsicContainersToArchive(zipOut);
-            addLinkingInfoToArchive(zipOut);
-        } catch (Exception e) {
-            handleCacheError(e);
-        }
-
-        return new FileInputStream(tempArchive);
-    }
-
-    @SneakyThrows
-    private void handleCacheError(Exception e) {
-        deleteArchiveArtifacts();
-
-        throw e;
-    }
-
-=======
-
-    private List<String> archiveFileNames;
-    private Set<Date> creationTimes;
-    private long archivesTotalSize;
-
-    LogArchiveCache(Supplier<String> randomGenerator,
-            LinkingInfoBuilder linkingInfoBuilder,
-            Path workingDir) {
-        this.randomGenerator = randomGenerator;
-        this.linkingInfoBuilder = linkingInfoBuilder;
-        this.workingDir = workingDir;
-
-        reset();
-    }
-
-    void add(MessageRecord messageRecord) throws Exception {
-        try {
-            validateMessageRecord(messageRecord);
-            handleRotation();
-            cacheRecord(messageRecord);
-            updateState();
-        } catch (Exception e) {
-            handleCacheError(e);
-        }
-    }
-
-    InputStream getArchiveFile() throws IOException {
-        tempArchive = File.createTempFile(
             "xroad-log-archive-zip", ".tmp", workingDir.toFile()
         );
 
@@ -177,7 +125,6 @@
         throw e;
     }
 
->>>>>>> 45730b83
     private void addAsicContainersToArchive(ZipOutputStream zipOut)
             throws IOException {
         for (String eachName : archiveFileNames) {
@@ -289,11 +236,7 @@
         deleteArchiveArtifacts();
 
         archiveContentDir = Files.createTempDirectory(
-<<<<<<< HEAD
-                    Paths.get(getTempFilesPath()),
-=======
                     workingDir,
->>>>>>> 45730b83
                     "xroad-log-archive"
                 ).toFile();
     }
