--- conflicted
+++ resolved
@@ -22,12 +22,21 @@
  */
 package ee.ria.xroad.common.messagelog;
 
+import static ee.ria.xroad.common.util.CryptoUtils.MD5_ID;
+import static ee.ria.xroad.common.util.CryptoUtils.hexDigest;
+
 import ee.ria.xroad.common.asic.AsicContainer;
 import ee.ria.xroad.common.asic.TimestampData;
 import ee.ria.xroad.common.identifier.ClientId;
 import ee.ria.xroad.common.message.SoapMessageImpl;
 import ee.ria.xroad.common.signature.SignatureData;
-import lombok.*;
+import ee.ria.xroad.common.util.CryptoUtils;
+import lombok.AccessLevel;
+import lombok.EqualsAndHashCode;
+import lombok.Getter;
+import lombok.NoArgsConstructor;
+import lombok.Setter;
+import lombok.ToString;
 import lombok.extern.slf4j.Slf4j;
 
 /**
@@ -146,8 +155,6 @@
         return new AsicContainer(message, signatureData, timestamp);
     }
 
-<<<<<<< HEAD
-=======
     /**
      * @param queryId the query ID
      * @return MD5 hex digest of the given query ID
@@ -161,5 +168,4 @@
         return (base64Encoded != null && !base64Encoded.isEmpty())
                 ? new String(CryptoUtils.decodeBase64(base64Encoded)) : null;
     }
->>>>>>> 45730b83
 }