package ee.ria.xroad.common.request;

<<<<<<< HEAD
=======
import java.io.InputStream;
import java.security.Signature;
import java.security.cert.X509Certificate;
import java.util.Map;

import lombok.Getter;
import lombok.extern.slf4j.Slf4j;

import org.apache.commons.io.IOUtils;
import org.bouncycastle.cert.ocsp.OCSPResp;

>>>>>>> 45730b83
import ee.ria.xroad.common.CodedException;
import ee.ria.xroad.common.certificateprofile.impl.SignCertificateProfileInfoParameters;
import ee.ria.xroad.common.conf.globalconf.GlobalConf;
<<<<<<< HEAD
import ee.ria.xroad.common.conf.globalconfextension.GlobalConfExtensions;
=======
import ee.ria.xroad.common.identifier.ClientId;
>>>>>>> 45730b83
import ee.ria.xroad.common.message.SoapFault;
import ee.ria.xroad.common.message.SoapMessage;
import ee.ria.xroad.common.message.SoapMessageDecoder;
import ee.ria.xroad.common.message.SoapMessageImpl;
import ee.ria.xroad.common.ocsp.OcspVerifier;
import ee.ria.xroad.common.ocsp.OcspVerifierOptions;
import ee.ria.xroad.common.util.MimeUtils;
import lombok.Getter;
import lombok.extern.slf4j.Slf4j;
import org.apache.commons.io.IOUtils;
import org.bouncycastle.cert.ocsp.OCSPResp;

import java.io.InputStream;
import java.security.Signature;
import java.security.cert.X509Certificate;
import java.util.Map;

import static ee.ria.xroad.common.ErrorCodes.*;
import static ee.ria.xroad.common.util.CryptoUtils.readCertificate;

/**
 * Reads management requests from input stream.
 * Verifies authentication certificate registration requests.
 */
@Slf4j
public final class ManagementRequestHandler {

    private ManagementRequestHandler() {
    }

    /**
     * Reads management requests from input stream.
     * @param contentType expected content type of the stream
     * @param inputStream the input stream
     * @return management request SOAP message
     * @throws Exception in case of any errors
     */
    public static SoapMessageImpl readRequest(String contentType,
            InputStream inputStream) throws Exception {
        log.info("readRequest(contentType={})", contentType);

        DecoderCallback cb = new DecoderCallback();

        SoapMessageDecoder decoder = new SoapMessageDecoder(contentType, cb);
        decoder.parse(inputStream);

        return cb.getSoapMessage();
    }

    private static void verifyAuthCertRegRequest(DecoderCallback cb)
            throws Exception {
        log.info("verifyAuthCertRegRequest");

        SoapMessageImpl soap = cb.getSoapMessage();
        byte[] dataToVerify = soap.getBytes();

        log.info("Verifying auth signature");

        X509Certificate authCert = readCertificate(cb.getAuthCert());
        if (!verifySignature(authCert, cb.getAuthSignature(),
                cb.getAuthSignatureAlgoId(), dataToVerify)) {
            throw new CodedException(X_INVALID_SIGNATURE_VALUE,
                    "Auth signature verification failed");
        }

        log.info("Verifying owner signature");

        X509Certificate ownerCert = readCertificate(cb.getOwnerCert());
        if (!verifySignature(ownerCert, cb.getOwnerSignature(),
                cb.getOwnerSignatureAlgoId(), dataToVerify)) {
            throw new CodedException(X_INVALID_SIGNATURE_VALUE,
                    "Owner signature verification failed");
        }

        log.info("Verifying owner certificate");

        OCSPResp ownerCertOcsp = new OCSPResp(cb.getOwnerCertOcsp());
        verifyCertificate(ownerCert, ownerCertOcsp);

        // verify that the subject id from the certificate matches the one
        // in the request (server id)
        AuthCertRegRequestType req =
                ManagementRequestParser.parseAuthCertRegRequest(soap);

        ClientId idFromCert = GlobalConf.getSubjectName(
            new SignCertificateProfileInfoParameters(
                ClientId.create(
                    GlobalConf.getInstanceIdentifier(),
                    "dummy",
                    "dummy"
                ),
                "dummy"
            ),
            ownerCert
        );

        ClientId idFromReq = req.getServer().getOwner();
        if (!idFromReq.equals(idFromCert)) {
            throw new CodedException(X_INVALID_REQUEST,
                    "Subject identifier (%s) in certificate does not match"
                    + " security server owner identifier (%s) in request",
                    idFromCert, idFromReq);
        }
    }

    private static void verifyCertificate(X509Certificate ownerCert,
            OCSPResp ownerCertOcsp) throws Exception {
        try {
            ownerCert.checkValidity();
        } catch (Exception e) {
            log.warn("Owner certificate is invalid: {}", e);
            throw new CodedException(X_CERT_VALIDATION,
                    "Owner certificate is invalid: %s", e.getMessage());
        }

        X509Certificate issuer =
                GlobalConf.getCaCert(GlobalConf.getInstanceIdentifier(),
                        ownerCert);
        new OcspVerifier(GlobalConf.getOcspFreshnessSeconds(false),
                new OcspVerifierOptions(GlobalConfExtensions.getInstance().shouldVerifyOcspNextUpdate()))
                .verifyValidityAndStatus(ownerCertOcsp, ownerCert, issuer);
    }

    private static boolean verifySignature(X509Certificate cert,
            byte[] signatureData, String algorithmId, byte[] dataToVerify)
                    throws Exception {
        try {
            Signature signature = Signature.getInstance(algorithmId);
            signature.initVerify(cert.getPublicKey());
            signature.update(dataToVerify);

            return signature.verify(signatureData);
        } catch (Exception e) {
            log.error("Failed to verify signature", e);
            throw translateException(e);
        }
    }

    @Getter
    static class DecoderCallback implements SoapMessageDecoder.Callback {

        private SoapMessageImpl soapMessage;

        private byte[] authSignature;
        private String authSignatureAlgoId;

        private byte[] ownerSignature;
        private String ownerSignatureAlgoId;

        private byte[] authCert;
        private byte[] ownerCert;
        private byte[] ownerCertOcsp;

        @Override
        public void soap(SoapMessage message,
                Map<String, String> additionalHeaders) throws Exception {
            this.soapMessage = (SoapMessageImpl) message;
        }

        @Override
        public void attachment(String contentType, InputStream content,
                Map<String, String> additionalHeaders) throws Exception {
            if (authSignature == null) {
                log.info("Reading auth signature");

                authSignatureAlgoId =
                        additionalHeaders.get(MimeUtils.HEADER_SIG_ALGO_ID);
                authSignature = IOUtils.toByteArray(content);
            } else if (ownerSignature == null) {
                log.info("Reading security server owner signature");

                ownerSignatureAlgoId =
                        additionalHeaders.get(MimeUtils.HEADER_SIG_ALGO_ID);
                ownerSignature = IOUtils.toByteArray(content);
            } else if (authCert == null) {
                log.info("Reading auth cert");

                authCert = IOUtils.toByteArray(content);
            } else if (ownerCert == null) {
                log.info("Reading owner cert");

                ownerCert = IOUtils.toByteArray(content);
            } else if (ownerCertOcsp == null) {
                log.info("Reading owner cert OCSP");

                ownerCertOcsp = IOUtils.toByteArray(content);
            } else {
                throw new CodedException(X_INTERNAL_ERROR,
                        "Unexpected content in multipart");
            }
        }

        @Override
        public void fault(SoapFault fault) throws Exception {
            onError(fault.toCodedException());
        }

        @Override
        public void onCompleted() {
            verifyMessagePart(soapMessage, "Request contains no SOAP message");

            String service = soapMessage.getService().getServiceCode();
            log.info("Service name: {}", service);

            if (ManagementRequests.AUTH_CERT_REG.equalsIgnoreCase(service)) {
                verifyMessagePart(authSignatureAlgoId,
                        "Auth signature algorithm id is missing");

                verifyMessagePart(authSignature,
                        "Auth signature is missing");

                verifyMessagePart(ownerSignatureAlgoId,
                        "Owner signature algorithm id is missing");

                verifyMessagePart(ownerSignature,
                        "Owner signature is missing");

                verifyMessagePart(authCert,
                        "Auth certificate is missing");

                verifyMessagePart(ownerCert,
                        "Owner certificate is missing");

                verifyMessagePart(ownerCertOcsp,
                        "Owner certificate OCSP is missing");

                try {
                    verifyAuthCertRegRequest(this);
                } catch (Exception e) {
                    log.error("Failed to verify auth cert reg request", e);
                    throw translateException(e);
                }
            }
        }

        @Override
        public void onError(Exception t) throws Exception {
            throw translateException(t);
        }

        private static void verifyMessagePart(Object value, String message) {
            if (value == null
                    || value instanceof String
                            && ((String) value).isEmpty()) {
                throw new CodedException(X_INVALID_REQUEST, message);
            }
        }
    }
}<|MERGE_RESOLUTION|>--- conflicted
+++ resolved
@@ -1,27 +1,47 @@
+/**
+ * The MIT License
+ * Copyright (c) 2015 Estonian Information System Authority (RIA), Population Register Centre (VRK)
+ *
+ * Permission is hereby granted, free of charge, to any person obtaining a copy
+ * of this software and associated documentation files (the "Software"), to deal
+ * in the Software without restriction, including without limitation the rights
+ * to use, copy, modify, merge, publish, distribute, sublicense, and/or sell
+ * copies of the Software, and to permit persons to whom the Software is
+ * furnished to do so, subject to the following conditions:
+ *
+ * The above copyright notice and this permission notice shall be included in
+ * all copies or substantial portions of the Software.
+ *
+ * THE SOFTWARE IS PROVIDED "AS IS", WITHOUT WARRANTY OF ANY KIND, EXPRESS OR
+ * IMPLIED, INCLUDING BUT NOT LIMITED TO THE WARRANTIES OF MERCHANTABILITY,
+ * FITNESS FOR A PARTICULAR PURPOSE AND NONINFRINGEMENT. IN NO EVENT SHALL THE
+ * AUTHORS OR COPYRIGHT HOLDERS BE LIABLE FOR ANY CLAIM, DAMAGES OR OTHER
+ * LIABILITY, WHETHER IN AN ACTION OF CONTRACT, TORT OR OTHERWISE, ARISING FROM,
+ * OUT OF OR IN CONNECTION WITH THE SOFTWARE OR THE USE OR OTHER DEALINGS IN
+ * THE SOFTWARE.
+ */
 package ee.ria.xroad.common.request;
 
-<<<<<<< HEAD
-=======
+import static ee.ria.xroad.common.ErrorCodes.X_CERT_VALIDATION;
+import static ee.ria.xroad.common.ErrorCodes.X_INTERNAL_ERROR;
+import static ee.ria.xroad.common.ErrorCodes.X_INVALID_REQUEST;
+import static ee.ria.xroad.common.ErrorCodes.X_INVALID_SIGNATURE_VALUE;
+import static ee.ria.xroad.common.ErrorCodes.translateException;
+import static ee.ria.xroad.common.util.CryptoUtils.readCertificate;
+
 import java.io.InputStream;
 import java.security.Signature;
 import java.security.cert.X509Certificate;
 import java.util.Map;
 
-import lombok.Getter;
-import lombok.extern.slf4j.Slf4j;
-
 import org.apache.commons.io.IOUtils;
 import org.bouncycastle.cert.ocsp.OCSPResp;
 
->>>>>>> 45730b83
 import ee.ria.xroad.common.CodedException;
 import ee.ria.xroad.common.certificateprofile.impl.SignCertificateProfileInfoParameters;
 import ee.ria.xroad.common.conf.globalconf.GlobalConf;
-<<<<<<< HEAD
 import ee.ria.xroad.common.conf.globalconfextension.GlobalConfExtensions;
-=======
 import ee.ria.xroad.common.identifier.ClientId;
->>>>>>> 45730b83
 import ee.ria.xroad.common.message.SoapFault;
 import ee.ria.xroad.common.message.SoapMessage;
 import ee.ria.xroad.common.message.SoapMessageDecoder;
@@ -31,16 +51,6 @@
 import ee.ria.xroad.common.util.MimeUtils;
 import lombok.Getter;
 import lombok.extern.slf4j.Slf4j;
-import org.apache.commons.io.IOUtils;
-import org.bouncycastle.cert.ocsp.OCSPResp;
-
-import java.io.InputStream;
-import java.security.Signature;
-import java.security.cert.X509Certificate;
-import java.util.Map;
-
-import static ee.ria.xroad.common.ErrorCodes.*;
-import static ee.ria.xroad.common.util.CryptoUtils.readCertificate;
 
 /**
  * Reads management requests from input stream.
