# Controller for generating, signing and distributing the GlobalConf.
#
# GlobalConf is generated from the current state of the database.
# GlobalConfSigner will create multipart structure which includes the signing
# date and use the key id and algorithm id specified in the database to sign
# the data using Signer.
#
# Access to this controller is restricted to localhost
# This controller should be periodically pinged via crontab or other scheduling
# means.

require 'tmpdir'
require 'fileutils'

require 'common-ui/io_utils'
require 'common-ui/cert_utils'

java_import Java::ee.ria.xroad.common.conf.globalconf.PrivateParameters
java_import Java::ee.ria.xroad.common.conf.globalconf.SharedParameters
java_import Java::ee.ria.xroad.common.conf.globalconf.PrivateParametersSchemaValidator
java_import Java::ee.ria.xroad.common.conf.globalconf.SharedParametersSchemaValidator
java_import Java::ee.ria.xroad.common.util.HashCalculator

class ConfGeneratorController < ApplicationController

  ALLOWED_IPS = ['127.0.0.1', 'localhost'].freeze

  OLD_CONF_PRESERVING_SECONDS = 600

  before_filter :restrict_access

  def index
    GlobalConfGenerationSynchronizer.generate() do
      logger.debug("Starting global conf generation transaction "\
          "for thread #{get_current_thread_name()}")

      # FUTURE (task #7845): Move global conf generation implementation away
      # from this controller!
      ActiveRecord::Base.isolation_level(:repeatable_read) do
        ActiveRecord::Base.transaction do
          create_distributable_configuration()
          distribute_configuration()
        end
      end

      logger.info("Finished global conf generation transaction "\
          "for thread #{get_current_thread_name()}")
    end

    success_msg = "Global configuration generated successfully.\n"
    GlobalConfGenerationStatus.write_success(success_msg)

    render :text => ""
  rescue
    remove_new_conf_dir()

    logger.error($!.message)
    logger.error($!.backtrace.join("\n"))
<<<<<<< HEAD
=======

    GlobalConfGenerationStatus.write_failure(
        GlobalConfSigningLog.get_exception_ctx($!))
>>>>>>> 45730b83

    render :text => "#{$!.message}\n"
# ensure
#   GlobalConfGeneratorState.clear_generating()
  end

  private

  def get_current_thread_name
    return Java::java.lang.Thread.currentThread().getName()
  end

  def remove_new_conf_dir
    return unless @new_conf_dir

    FileUtils.remove_entry_secure(@new_conf_dir, :force => true)
  rescue
    logger.error(
        "Failed to remove new conf directory, message:\n#{$!.message}")
  end

  def restrict_access
    unless(Rails.env.start_with?("devel") ||
        ALLOWED_IPS.include?(request.env['REMOTE_ADDR']))
      render :text => ""
    end
  end

  # -- Conf generation logic - start ---

  def create_distributable_configuration
    private_parameters_xml = generate(PrivateParametersGenerator.new())
    shared_parameters_xml = generate(SharedParametersGenerator.new())

    logger.info("Validating private parameters")
    PrivateParametersSchemaValidator.validate(private_parameters_xml)
    logger.info("Validating shared parameters")
    SharedParametersSchemaValidator.validate(shared_parameters_xml)

    logger.info("Saving private parameters")
    DistributedFiles.save_configuration_part(
      PrivateParameters::FILE_NAME_PRIVATE_PARAMETERS,
      private_parameters_xml)

    logger.info("Saving shared parameters")
    DistributedFiles.save_configuration_part(
      SharedParameters::FILE_NAME_SHARED_PARAMETERS,
      shared_parameters_xml)

    logger.info("Saving success message")

    logger.info("Configuration generation: success")
  rescue
    logger.info("Failed to generate global configuration: #{$!.message}")

<<<<<<< HEAD
    logger.info("Configuration generation: success")
  rescue
    logger.info("#{$!.message}")
    GlobalConfGenerationStatus.write_failure(
        GlobalConfSigningLog.get_exception_ctx($!))
=======
>>>>>>> 45730b83
    raise "Failed to generate valid global configuration: #{$!.message}"
  end

  def generate(generator)
    logger.info("Generating global configuration part with generator "\
        "#{generator.class} from database state...")

    generator.generate
  end

  # -- Conf generation logic - end ---

  # -- Conf distribution logic - start ---

  def distribute_configuration
    init_generated_conf_location()

    save_distributed_files_to_disk()

    process_internal_configuration()
    process_external_configuration()

    clean_up_old_configuration()
<<<<<<< HEAD
=======
    serve_configuration()
>>>>>>> 45730b83
  rescue
    logger.error("#{$!.message}")
    raise $!
  end

  def init_generated_conf_location
    @generation_timestamp = Time.now().utc().strftime("%Y%m%d%H%M%S%N")
    @new_conf_dir = "#{get_generated_conf_dir()}/#@generation_timestamp"

    FileUtils.mkdir_p(@new_conf_dir, :mode => 0755)
  rescue
    raise "Failed to initialize generated configuration location: "\
        "'#{$!.message}'"
  end

  def process_internal_configuration
    logger.debug("process_internal_configuration() - start")

    signing_key = ConfigurationSource.get_internal_signing_key

    unless signing_key
      raise "Internal source must have an active key, but there is none."
    end

    ConfigurationSigningKey.validate(signing_key)

    target_file = get_temp_internal_directory()

    logger.info("Generating internal conf to: #{target_file}")

    signed_file = sign(
        signing_key.key_identifier,
        DistributedFiles.get_internal_source_content_identifiers())

    distribute(signed_file, target_file, signing_key.cert)

    GlobalConfSigningLog.write(
        "Internal configuration distributed successfully.\n",
        get_internal_directory)

    logger.debug("process_internal_configuration() - finished")
  rescue
    GlobalConfSigningLog.write(
        GlobalConfSigningLog.get_exception_ctx($!),
        get_internal_directory)

    raise "Processing internal configuration failed: #{$!.message}"
  end

  def process_external_configuration
    logger.debug("process_external_configuration() - start")

    signing_key = ConfigurationSource.get_external_signing_key

<<<<<<< HEAD
    return if signing_key == nil
=======
    unless signing_key
      if federation_switched_on?
        raise "Active external signing key must exist if federation is "\
            "switched on, but there is none."
      else
        return
      end
    end

    ConfigurationSigningKey.validate(signing_key)
>>>>>>> 45730b83

    allowed_content_identifiers =
      [SharedParameters::CONTENT_ID_SHARED_PARAMETERS]

    target_file = get_temp_external_directory()
    logger.info("Generating external conf to: #{target_file}")
<<<<<<< HEAD

    signed_file = sign(signing_key.key_identifier, allowed_content_identifiers)
    distribute(signed_file, target_file, signing_key.cert)

=======

    signed_file = sign(signing_key.key_identifier, allowed_content_identifiers)
    distribute(signed_file, target_file, signing_key.cert)

>>>>>>> 45730b83
    GlobalConfSigningLog.write(
        "External configuration distributed successfully.\n",
        get_external_directory)

    logger.debug("process_external_configuration() - finished")
  rescue
    GlobalConfSigningLog.write(
        GlobalConfSigningLog.get_exception_ctx($!),
        get_external_directory)

    raise "Processing external configuration failed: #{$!.message}"
  end

  def sign(signing_key_id, allowed_content_identifiers = nil)
    logger.info("Generating signed distributed files")
    if signing_key_id.blank?
      raise "Cannot sign without signing key!"
    end

    begin
      get_signer(signing_key_id, allowed_content_identifiers).sign()
    rescue
      raise "Failed to sign files: #{$!.message}"
    end
  end

  def distribute(signed_file, target_file, signing_cert)
    logger.info("Distributing files to #{target_file}")
    if target_file.blank?
      raise "Distribution target file must not be blank!"
    end

    if signing_cert.blank?
      raise "Cannot distribute configuration without verification cert!"
    end

    begin
      get_distributor(target_file, signing_cert).distribute(signed_file)
    rescue
      raise "Failed to distribute files: #{$!.message}"
    end
  end

  def serve_configuration
    generated_conf_dir = get_generated_conf_dir

    internal_directory_path = "#{generated_conf_dir}/#{get_internal_directory}"
    logger.debug("Serving internal conf on path '#{internal_directory_path}'")

    begin
      FileUtils.mv(
          "#{generated_conf_dir}/#{get_temp_internal_directory}",
          internal_directory_path)
    rescue
      raise "Failed to serve internal configuration: #{$!.message}"
    end

    return unless can_serve_external_directory?

    external_directory_path = "#{generated_conf_dir}/#{get_external_directory}"
    logger.debug("Serving external conf on path '#{external_directory_path}'")

    begin
      FileUtils.mv(
          "#{generated_conf_dir}/#{get_temp_external_directory}",
          external_directory_path)
    rescue
      raise "Failed to serve external configuration: #{$!.message}"
    end
  end

  def can_serve_external_directory?
    File.exists?("#{get_generated_conf_dir}/#{get_temp_external_directory}")
  end

  def clean_up_old_configuration
    old_entries = Dir.glob("#{get_generated_conf_dir()}/*").select do |f|
      File.mtime(f) < (Time.now() - (OLD_CONF_PRESERVING_SECONDS))
    end

    old_entries.each do |each|
      next unless is_global_conf_dir?(each)

      FileUtils.remove_entry_secure(each, :force => true)
    end
  rescue
    logger.error(
        "Failed to clean up old configuration, message:\n#{$!.message}")
  end

  def is_global_conf_dir?(file)
    # We assume directory with name consisting of numbers only.
    File.directory?(file) && File.basename(file) =~ /\A\d+\z/
  end

  def get_signer(sign_key_id, allowed_content_identifiers)
    conf_expire_time = Time.now + SystemParameter.conf_expire_interval_seconds
    hash_calculator = HashCalculator.new(SystemParameter.conf_hash_algo_uri)

    sign_algo_id = SystemParameter::conf_sign_algo_id

    content_builder = DirectoryContentBuilder.new(
        conf_expire_time,
        hash_calculator,
        @generation_timestamp,
        allowed_content_identifiers)

    return DirectorySigner.new(sign_key_id, sign_algo_id, content_builder)
  end

  def get_distributor(target_file, signing_cert)
    hash_calculator =
        HashCalculator.new(SystemParameter.conf_sign_cert_hash_algo_uri)

    SignedDirectoryDistributor.new(
        get_generated_conf_dir(),
        target_file,
        hash_calculator,
        signing_cert)
  end

  def get_generated_conf_dir
    return \
        Java::ee.ria.xroad.common.SystemProperties.getCenterGeneratedConfDir()
  end

  def get_temp_internal_directory
    return "#{get_internal_directory()}.tmp"
  end

  def get_temp_external_directory
    return "#{get_external_directory()}.tmp"
  end

  def get_internal_directory
    return \
        Java::ee.ria.xroad.common.SystemProperties.getCenterInternalDirectory()
  end

  def get_external_directory
    return \
        Java::ee.ria.xroad.common.SystemProperties.getCenterExternalDirectory()
  end

  def get_local_conf_directory
    return \
        Java::ee.ria.xroad.common.SystemProperties.getConfigurationPath()
  end

  def save_distributed_files_to_disk
    DistributedFiles.get_all.each do |file|
      write_public_copy(file)
      write_local_copy(file)
    end
    write_local_instance
  rescue
    raise "Failed to save configuration to disk: #{$!.message}"
  end

  def write_public_copy(file)
    target_file = "#@new_conf_dir/#{file.file_name}"
    write_to_disk(target_file, file.file_data)
  end

  # Creates a local copy of the global conf file to /etc/xroad/globalconf.
  # This is necessary so that central server Java components could easily read
  # the global configuration through the same API as the security server.
  def write_local_copy(file)
    instance_identifier = SystemParameter.instance_identifier
    target_directory = "#{get_local_conf_directory()}/#{instance_identifier}"

    # Create the target directory, if it does not exist
    FileUtils.mkdir_p(target_directory, :mode => 0755)

    target_file = "#{target_directory}/#{file.file_name}"
    write_to_disk(target_file, file.file_data)

    # Create a dummy metadata so that ConfigurationDirectory could read the conf
    conf_expire_time = Time.now + SystemParameter.conf_expire_interval_seconds
    dummy_metadata = "{\"contentIdentifier\":\"DUMMY\","\
      "\"instanceIdentifier\":\"#{instance_identifier}\",\"contentFileName\":null,"\
      "\"contentLocation\":\"\""\
      ",\"expirationDate\":\"#{conf_expire_time.utc().strftime "%Y-%m-%dT%H:%M:%SZ"}\"}"
    write_to_disk("#{target_file}.metadata", dummy_metadata)
  end

  def write_local_instance
    instance_identifier = SystemParameter.instance_identifier
    target_file = "#{get_local_conf_directory()}/instance-identifier"
    write_to_disk(target_file, instance_identifier)
  end

  def write_to_disk(target_file, file_data)
    logger.info("Writing data to '#{target_file}'")

    encoded_output = file_data.force_encoding(Rails.configuration.encoding)

    writing_process = Proc.new {|f| f.write(encoded_output)}
    CommonUi::IOUtils.write_public(target_file, writing_process)
  rescue
    logger.error("Failed to save distributed file #{target_file} "\
        "to disk: #{$!.message}")
    raise $!
<<<<<<< HEAD
=======
  end

  def federation_switched_on?
    Java::ee.ria.xroad.common.SystemProperties::getCenterTrustedAnchorsAllowed
>>>>>>> 45730b83
  end

  # -- Conf distribution logic - end ---
end<|MERGE_RESOLUTION|>--- conflicted
+++ resolved
@@ -56,12 +56,9 @@
 
     logger.error($!.message)
     logger.error($!.backtrace.join("\n"))
-<<<<<<< HEAD
-=======
 
     GlobalConfGenerationStatus.write_failure(
         GlobalConfSigningLog.get_exception_ctx($!))
->>>>>>> 45730b83
 
     render :text => "#{$!.message}\n"
 # ensure
@@ -117,14 +114,6 @@
   rescue
     logger.info("Failed to generate global configuration: #{$!.message}")
 
-<<<<<<< HEAD
-    logger.info("Configuration generation: success")
-  rescue
-    logger.info("#{$!.message}")
-    GlobalConfGenerationStatus.write_failure(
-        GlobalConfSigningLog.get_exception_ctx($!))
-=======
->>>>>>> 45730b83
     raise "Failed to generate valid global configuration: #{$!.message}"
   end
 
@@ -148,10 +137,7 @@
     process_external_configuration()
 
     clean_up_old_configuration()
-<<<<<<< HEAD
-=======
     serve_configuration()
->>>>>>> 45730b83
   rescue
     logger.error("#{$!.message}")
     raise $!
@@ -206,9 +192,6 @@
 
     signing_key = ConfigurationSource.get_external_signing_key
 
-<<<<<<< HEAD
-    return if signing_key == nil
-=======
     unless signing_key
       if federation_switched_on?
         raise "Active external signing key must exist if federation is "\
@@ -219,24 +202,16 @@
     end
 
     ConfigurationSigningKey.validate(signing_key)
->>>>>>> 45730b83
 
     allowed_content_identifiers =
       [SharedParameters::CONTENT_ID_SHARED_PARAMETERS]
 
     target_file = get_temp_external_directory()
     logger.info("Generating external conf to: #{target_file}")
-<<<<<<< HEAD
 
     signed_file = sign(signing_key.key_identifier, allowed_content_identifiers)
     distribute(signed_file, target_file, signing_key.cert)
 
-=======
-
-    signed_file = sign(signing_key.key_identifier, allowed_content_identifiers)
-    distribute(signed_file, target_file, signing_key.cert)
-
->>>>>>> 45730b83
     GlobalConfSigningLog.write(
         "External configuration distributed successfully.\n",
         get_external_directory)
@@ -440,13 +415,10 @@
     logger.error("Failed to save distributed file #{target_file} "\
         "to disk: #{$!.message}")
     raise $!
-<<<<<<< HEAD
-=======
   end
 
   def federation_switched_on?
     Java::ee.ria.xroad.common.SystemProperties::getCenterTrustedAnchorsAllowed
->>>>>>> 45730b83
   end
 
   # -- Conf distribution logic - end ---
