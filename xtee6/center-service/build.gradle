--- conflicted
+++ resolved
@@ -45,11 +45,7 @@
     commandLine = ['rake', 'db:rollback', 'RAILS_ENV=test']
 }
 
-<<<<<<< HEAD
-// TODO - We might want to get rid of warning at .war file generation
-=======
 // FUTURE - We might want to get rid of warning at .war file generation
->>>>>>> 45730b83
 task warble(dependsOn: [copyDeps, ':center-service:build'], type: Exec) {
     commandLine = ['jruby', '-S', 'warble']
 }
