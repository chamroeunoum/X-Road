--- conflicted
+++ resolved
@@ -22,22 +22,18 @@
  */
 package ee.ria.xroad.signer;
 
-<<<<<<< HEAD
-import akka.actor.ActorRef;
-import akka.actor.ActorSystem;
-import akka.actor.Props;
-=======
+import static ee.ria.xroad.signer.protocol.ComponentNames.MODULE_MANAGER;
+import static ee.ria.xroad.signer.protocol.ComponentNames.OCSP_CLIENT;
+import static ee.ria.xroad.signer.protocol.ComponentNames.OCSP_CLIENT_JOB;
+import static ee.ria.xroad.signer.protocol.ComponentNames.OCSP_CLIENT_RELOAD;
+import static ee.ria.xroad.signer.protocol.ComponentNames.OCSP_RESPONSE_MANAGER;
+import static ee.ria.xroad.signer.protocol.ComponentNames.REQUEST_PROCESSOR;
+
 import java.util.concurrent.TimeUnit;
 
 import akka.actor.ActorRef;
 import akka.actor.ActorSystem;
 import akka.actor.Props;
-import lombok.RequiredArgsConstructor;
-import lombok.extern.slf4j.Slf4j;
-import scala.concurrent.duration.Duration;
-import scala.concurrent.duration.FiniteDuration;
-
->>>>>>> 45730b83
 import ee.ria.xroad.common.SystemProperties;
 import ee.ria.xroad.common.util.PeriodicJob;
 import ee.ria.xroad.common.util.StartStop;
@@ -52,10 +48,6 @@
 import lombok.extern.slf4j.Slf4j;
 import scala.concurrent.duration.Duration;
 import scala.concurrent.duration.FiniteDuration;
-
-import java.util.concurrent.TimeUnit;
-
-import static ee.ria.xroad.signer.protocol.ComponentNames.*;
 
 /**
  * Signer application.
@@ -142,16 +134,8 @@
      */
     private static class ModuleManagerJob extends PeriodicJob {
 
-<<<<<<< HEAD
-        private static final FiniteDuration MODULE_MANAGER_INTERVAL =
-                Duration.create(60, TimeUnit.SECONDS);
-
-        ModuleManagerJob() {
-            super(MODULE_MANAGER, new Update(), MODULE_MANAGER_INTERVAL);
-=======
         ModuleManagerJob() {
             super(MODULE_MANAGER, new Update(), MODULE_MANAGER_UPDATE_INTERVAL);
->>>>>>> 45730b83
         }
 
         @Override
@@ -160,31 +144,4 @@
         }
     }
 
-<<<<<<< HEAD
-=======
-    /**
-     * Periodically executes the OcspClient
-     */
-    private static class OcspClientJob extends VariableIntervalPeriodicJob {
-
-        private static final FiniteDuration INITIAL_DELAY =
-                FiniteDuration.create(100, TimeUnit.MILLISECONDS);
-
-        OcspClientJob() {
-            super(OCSP_CLIENT, OcspClientWorker.EXECUTE);
-        }
-
-        @Override
-        protected FiniteDuration getInitialDelay() {
-            return INITIAL_DELAY;
-        }
-
-        @Override
-        protected FiniteDuration getNextDelay() {
-            return FiniteDuration.create(
-                    OcspClientWorker.getNextOcspFreshnessSeconds(),
-                    TimeUnit.SECONDS);
-        }
-    }
->>>>>>> 45730b83
 }