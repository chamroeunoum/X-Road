/**
 * The MIT License
 * Copyright (c) 2015 Estonian Information System Authority (RIA), Population Register Centre (VRK)
 *
 * Permission is hereby granted, free of charge, to any person obtaining a copy
 * of this software and associated documentation files (the "Software"), to deal
 * in the Software without restriction, including without limitation the rights
 * to use, copy, modify, merge, publish, distribute, sublicense, and/or sell
 * copies of the Software, and to permit persons to whom the Software is
 * furnished to do so, subject to the following conditions:
 *
 * The above copyright notice and this permission notice shall be included in
 * all copies or substantial portions of the Software.
 *
 * THE SOFTWARE IS PROVIDED "AS IS", WITHOUT WARRANTY OF ANY KIND, EXPRESS OR
 * IMPLIED, INCLUDING BUT NOT LIMITED TO THE WARRANTIES OF MERCHANTABILITY,
 * FITNESS FOR A PARTICULAR PURPOSE AND NONINFRINGEMENT. IN NO EVENT SHALL THE
 * AUTHORS OR COPYRIGHT HOLDERS BE LIABLE FOR ANY CLAIM, DAMAGES OR OTHER
 * LIABILITY, WHETHER IN AN ACTION OF CONTRACT, TORT OR OTHERWISE, ARISING FROM,
 * OUT OF OR IN CONNECTION WITH THE SOFTWARE OR THE USE OR OTHER DEALINGS IN
 * THE SOFTWARE.
 */
package ee.ria.xroad.signer.protocol.handler;

import ee.ria.xroad.common.CodedException;
import ee.ria.xroad.common.conf.globalconf.GlobalConf;
import ee.ria.xroad.common.conf.globalconfextension.GlobalConfExtensions;
import ee.ria.xroad.common.identifier.SecurityServerId;
import ee.ria.xroad.common.ocsp.OcspVerifier;
<<<<<<< HEAD
import ee.ria.xroad.common.ocsp.OcspVerifierOptions;
=======
import ee.ria.xroad.common.util.CertUtils;
>>>>>>> 45730b83
import ee.ria.xroad.common.util.PasswordStore;
import ee.ria.xroad.signer.protocol.AbstractRequestHandler;
import ee.ria.xroad.signer.protocol.dto.*;
import ee.ria.xroad.signer.protocol.message.GetAuthKey;
import ee.ria.xroad.signer.tokenmanager.TokenManager;
import ee.ria.xroad.signer.tokenmanager.module.SoftwareModuleType;
import ee.ria.xroad.signer.tokenmanager.token.SoftwareTokenType;
import ee.ria.xroad.signer.tokenmanager.token.SoftwareTokenUtil;
import lombok.extern.slf4j.Slf4j;
import org.bouncycastle.cert.ocsp.OCSPResp;

import java.security.cert.CertificateException;
import java.security.cert.X509Certificate;

import static ee.ria.xroad.common.ErrorCodes.X_KEY_NOT_FOUND;
import static ee.ria.xroad.common.util.CryptoUtils.readCertificate;
import static ee.ria.xroad.signer.util.ExceptionHelper.tokenNotActive;
import static ee.ria.xroad.signer.util.ExceptionHelper.tokenNotInitialized;

/**
 * Handles authentication key retrieval requests.
 */
@Slf4j
public class GetAuthKeyRequestHandler
        extends AbstractRequestHandler<GetAuthKey> {

    @Override
    protected Object handle(GetAuthKey message) throws Exception {
        log.trace("Selecting authentication key for security server {}",
                message.getSecurityServer());

        if (!SoftwareTokenUtil.isTokenInitialized()) {
            throw tokenNotInitialized(SoftwareTokenType.ID);
        }

        if (!TokenManager.isTokenActive(SoftwareTokenType.ID)) {
            throw tokenNotActive(SoftwareTokenType.ID);
        }

        for (TokenInfo tokenInfo : TokenManager.listTokens()) {
            if (!SoftwareModuleType.TYPE.equals(tokenInfo.getType())) {
                log.trace("Ignoring {} module", tokenInfo.getType());
                continue;
            }

            for (KeyInfo keyInfo : tokenInfo.getKeyInfo()) {
                if (keyInfo.getUsage() != KeyUsageInfo.AUTHENTICATION) {
                    log.trace("Ignoring {} key {}", keyInfo.getUsage(),
                            keyInfo.getId());
                    continue;
                }

                if (!keyInfo.isAvailable()) {
                    log.trace("Ignoring unavailable key {}", keyInfo.getId());
                    continue;
                }

                for (CertificateInfo certInfo : keyInfo.getCerts()) {
                    if (authCertValid(certInfo, message.getSecurityServer())) {
                        log.trace("Found suitable authentication key {}",
                                keyInfo.getId());
                        return authKeyResponse(keyInfo, certInfo);
                    }
                }
            }
        }

        throw CodedException.tr(X_KEY_NOT_FOUND,
                "auth_key_not_found_for_server",
                "Could not find active authentication key for "
                        + "security server '%s'", message.getSecurityServer());
    }

    private AuthKeyInfo authKeyResponse(KeyInfo keyInfo,
            CertificateInfo certInfo) throws Exception {
        String alias = keyInfo.getId();
        String keyStoreFileName = SoftwareTokenUtil.getKeyStoreFileName(alias);
        char[] password = PasswordStore.getPassword(SoftwareTokenType.ID);

        return new AuthKeyInfo(alias, keyStoreFileName, password, certInfo);
    }

    private boolean authCertValid(CertificateInfo certInfo,
            SecurityServerId securityServer) throws Exception {
        X509Certificate cert = readCertificate(certInfo.getCertificateBytes());

        if (!certInfo.isActive()) {
            log.trace("Ignoring inactive authentication certificate {}",
                    CertUtils.identify(cert));
            return false;
        }

        if (!isRegistered(certInfo.getStatus())) {
            log.trace("Ignoring non-registered ({}) authentication certificate"
                    + " {}", certInfo.getStatus(), CertUtils.identify(cert));
            return false;
        }

        SecurityServerId serverIdFromConf = GlobalConf.getServerId(cert);
        try {
            cert.checkValidity();

<<<<<<< HEAD
            if (securityServer.equals(GlobalConf.getServerId(cert))) {
                verifyOcspResponse(securityServer.getXRoadInstance(), cert, certInfo.getOcspBytes(),
                        new OcspVerifierOptions(GlobalConfExtensions.getInstance().shouldVerifyOcspNextUpdate()));
                return true;
            }
        } catch (Exception e) {
            log.warn("Ignoring authentication certificate '{}' because: ",
                    cert.getSubjectX500Principal().getName(), e);
=======
            if (securityServer.equals(serverIdFromConf)) {
                verifyOcspResponse(securityServer.getXRoadInstance(), cert,
                        certInfo.getOcspBytes());
                return true;
            }
        } catch (Exception e) {
            log.warn("Ignoring authentication certificate '{}' because: {}",
                    CertUtils.identify(cert),
                    e.getMessage());
            return false;
>>>>>>> 45730b83
        }

        log.trace("Ignoring authentication certificate {} because it does "
                + "not belong to security server {} "
                + "(server id from global conf: {})", new Object[] {
                        CertUtils.identify(cert),
                        securityServer, serverIdFromConf});
        return false;
    }

    private void verifyOcspResponse(String instanceIdentifier,
            X509Certificate subject, byte[] ocspBytes, OcspVerifierOptions verifierOptions) throws Exception {
        if (ocspBytes == null) {
            throw new CertificateException("OCSP response not found");
        }

        OCSPResp ocsp = new OCSPResp(ocspBytes);
        X509Certificate issuer =
                GlobalConf.getCaCert(instanceIdentifier, subject);
        OcspVerifier verifier =
                new OcspVerifier(GlobalConf.getOcspFreshnessSeconds(false), verifierOptions);
        verifier.verifyValidityAndStatus(ocsp, subject, issuer);
    }

    private static boolean isRegistered(String status) {
        return status != null
                && status.startsWith(CertificateInfo.STATUS_REGISTERED);
    }

}<|MERGE_RESOLUTION|>--- conflicted
+++ resolved
@@ -22,34 +22,36 @@
  */
 package ee.ria.xroad.signer.protocol.handler;
 
+import static ee.ria.xroad.common.ErrorCodes.X_KEY_NOT_FOUND;
+import static ee.ria.xroad.common.util.CryptoUtils.readCertificate;
+import static ee.ria.xroad.signer.util.ExceptionHelper.tokenNotActive;
+import static ee.ria.xroad.signer.util.ExceptionHelper.tokenNotInitialized;
+
+import java.security.cert.CertificateException;
+import java.security.cert.X509Certificate;
+
+import org.bouncycastle.cert.ocsp.OCSPResp;
+
 import ee.ria.xroad.common.CodedException;
 import ee.ria.xroad.common.conf.globalconf.GlobalConf;
 import ee.ria.xroad.common.conf.globalconfextension.GlobalConfExtensions;
 import ee.ria.xroad.common.identifier.SecurityServerId;
 import ee.ria.xroad.common.ocsp.OcspVerifier;
-<<<<<<< HEAD
 import ee.ria.xroad.common.ocsp.OcspVerifierOptions;
-=======
 import ee.ria.xroad.common.util.CertUtils;
->>>>>>> 45730b83
 import ee.ria.xroad.common.util.PasswordStore;
 import ee.ria.xroad.signer.protocol.AbstractRequestHandler;
-import ee.ria.xroad.signer.protocol.dto.*;
+import ee.ria.xroad.signer.protocol.dto.AuthKeyInfo;
+import ee.ria.xroad.signer.protocol.dto.CertificateInfo;
+import ee.ria.xroad.signer.protocol.dto.KeyInfo;
+import ee.ria.xroad.signer.protocol.dto.KeyUsageInfo;
+import ee.ria.xroad.signer.protocol.dto.TokenInfo;
 import ee.ria.xroad.signer.protocol.message.GetAuthKey;
 import ee.ria.xroad.signer.tokenmanager.TokenManager;
 import ee.ria.xroad.signer.tokenmanager.module.SoftwareModuleType;
 import ee.ria.xroad.signer.tokenmanager.token.SoftwareTokenType;
 import ee.ria.xroad.signer.tokenmanager.token.SoftwareTokenUtil;
 import lombok.extern.slf4j.Slf4j;
-import org.bouncycastle.cert.ocsp.OCSPResp;
-
-import java.security.cert.CertificateException;
-import java.security.cert.X509Certificate;
-
-import static ee.ria.xroad.common.ErrorCodes.X_KEY_NOT_FOUND;
-import static ee.ria.xroad.common.util.CryptoUtils.readCertificate;
-import static ee.ria.xroad.signer.util.ExceptionHelper.tokenNotActive;
-import static ee.ria.xroad.signer.util.ExceptionHelper.tokenNotInitialized;
 
 /**
  * Handles authentication key retrieval requests.
@@ -134,8 +136,7 @@
         try {
             cert.checkValidity();
 
-<<<<<<< HEAD
-            if (securityServer.equals(GlobalConf.getServerId(cert))) {
+            if (securityServer.equals(serverIdFromConf)) {
                 verifyOcspResponse(securityServer.getXRoadInstance(), cert, certInfo.getOcspBytes(),
                         new OcspVerifierOptions(GlobalConfExtensions.getInstance().shouldVerifyOcspNextUpdate()));
                 return true;
@@ -143,18 +144,7 @@
         } catch (Exception e) {
             log.warn("Ignoring authentication certificate '{}' because: ",
                     cert.getSubjectX500Principal().getName(), e);
-=======
-            if (securityServer.equals(serverIdFromConf)) {
-                verifyOcspResponse(securityServer.getXRoadInstance(), cert,
-                        certInfo.getOcspBytes());
-                return true;
-            }
-        } catch (Exception e) {
-            log.warn("Ignoring authentication certificate '{}' because: {}",
-                    CertUtils.identify(cert),
-                    e.getMessage());
             return false;
->>>>>>> 45730b83
         }
 
         log.trace("Ignoring authentication certificate {} because it does "
