--- conflicted
+++ resolved
@@ -109,29 +109,7 @@
         final boolean useCache = (addressesFromContext.length > 1) && cachingEnabled;
 
         URI[] addresses = addressesFromContext;
-<<<<<<< HEAD
-        URI cachedSSLSessionURI = null;
-
-        // Read from SSL session cache
-        CachedSSLSessionHostInformation cachedHostInfo = getCachedSSLSessionHostURI(addresses);
-
-        // If URI cache is enabled, check if we find the fastest provider address there
-        if (SystemProperties.getClientProxyFastestConnectingSslUriCachePeriod() > 0) {
-            log.trace("URI cache enabled, session {}", cachedHostInfo.getSslSession());
-            cachedSSLSessionURI = cachedHostInfo.getSelectedAddress();
-            if (cachedHostInfo.selectedTargetTimestampExists()) {
-                // Check if the stored URI is still valid
-                if (cachedHostInfo.hasUriCacheExpired()) {
-                    log.trace("URI cache expired");
-                    cachedSSLSessionURI = null;
-                    cachedHostInfo.clearCachedURIForSession();
-                }
-                if (cachedSSLSessionURI != null) {
-                    // Success, use the cached URI
-                    log.trace("Use cached URI {}", cachedSSLSessionURI);
-                    addresses = new URI[] {cachedSSLSessionURI};
-                }
-=======
+
         CacheKey cacheKey = null;
         URI cachedURI = null;
 
@@ -149,7 +127,6 @@
             if (cachedURI != null) {
                 log.trace("Use cached URI {}", cachedURI);
                 addresses = new URI[] {cachedURI};
->>>>>>> 709a361b
             }
         }
 
@@ -274,48 +251,8 @@
         throw new CodedException(X_INTERNAL_ERROR, "Target hosts not specified in http context");
     }
 
-<<<<<<< HEAD
-    /**
-     * Simple value object for holding URI - SSLSession pairs
-     */
-    @Getter
-    private static class CachedSSLSessionHostInformation {
-        static final CachedSSLSessionHostInformation NONE = new CachedSSLSessionHostInformation();
-        private final URI selectedAddress;
-        private final SSLSession sslSession;
-
-        CachedSSLSessionHostInformation(URI selectedAddress, SSLSession sslSession) {
-            this.selectedAddress = selectedAddress;
-            this.sslSession = sslSession;
-        }
-
-        CachedSSLSessionHostInformation() {
-            this.selectedAddress = null;
-            this.sslSession = null;
-        }
-
-        void clearCachedURIForSession() {
-            if (sslSession != null) {
-                sslSession.removeValue(ID_SELECTED_TARGET);
-                sslSession.removeValue(ID_SELECTED_TARGET_TIMESTAMP);
-            }
-        }
-
-        public boolean selectedTargetTimestampExists() {
-            return sslSession != null && sslSession.getValue(ID_SELECTED_TARGET_TIMESTAMP) != null;
-        }
-
-        public boolean hasUriCacheExpired() {
-            LocalDateTime timestamp =
-                    (LocalDateTime) sslSession.getValue(ID_SELECTED_TARGET_TIMESTAMP);
-            LocalDateTime expire = timestamp
-                    .plusSeconds(SystemProperties.getClientProxyFastestConnectingSslUriCachePeriod());
-            return LocalDateTime.now().isAfter(expire);
-        }
-=======
     private static InetSocketAddress toAddress(URI uri) {
         return new InetSocketAddress(uri.getHost(), uri.getPort());
->>>>>>> 709a361b
     }
 
     private static CodedException couldNotConnectException(URI[] addresses) {
