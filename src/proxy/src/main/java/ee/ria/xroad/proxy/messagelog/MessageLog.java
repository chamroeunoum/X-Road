/**
 * The MIT License
 * Copyright (c) 2018 Estonian Information System Authority (RIA),
 * Nordic Institute for Interoperability Solutions (NIIS), Population Register Centre (VRK)
 * Copyright (c) 2015-2017 Estonian Information System Authority (RIA), Population Register Centre (VRK)
 *
 * Permission is hereby granted, free of charge, to any person obtaining a copy
 * of this software and associated documentation files (the "Software"), to deal
 * in the Software without restriction, including without limitation the rights
 * to use, copy, modify, merge, publish, distribute, sublicense, and/or sell
 * copies of the Software, and to permit persons to whom the Software is
 * furnished to do so, subject to the following conditions:
 *
 * The above copyright notice and this permission notice shall be included in
 * all copies or substantial portions of the Software.
 *
 * THE SOFTWARE IS PROVIDED "AS IS", WITHOUT WARRANTY OF ANY KIND, EXPRESS OR
 * IMPLIED, INCLUDING BUT NOT LIMITED TO THE WARRANTIES OF MERCHANTABILITY,
 * FITNESS FOR A PARTICULAR PURPOSE AND NONINFRINGEMENT. IN NO EVENT SHALL THE
 * AUTHORS OR COPYRIGHT HOLDERS BE LIABLE FOR ANY CLAIM, DAMAGES OR OTHER
 * LIABILITY, WHETHER IN AN ACTION OF CONTRACT, TORT OR OTHERWISE, ARISING FROM,
 * OUT OF OR IN CONNECTION WITH THE SOFTWARE OR THE USE OR OTHER DEALINGS IN
 * THE SOFTWARE.
 */
package ee.ria.xroad.proxy.messagelog;

import ee.ria.xroad.common.SystemProperties;
import ee.ria.xroad.common.message.RestRequest;
import ee.ria.xroad.common.message.RestResponse;
import ee.ria.xroad.common.message.SoapMessageImpl;
import ee.ria.xroad.common.messagelog.AbstractLogManager;
import ee.ria.xroad.common.messagelog.FindByQueryId;
import ee.ria.xroad.common.messagelog.MessageRecord;
import ee.ria.xroad.common.messagelog.RestLogMessage;
import ee.ria.xroad.common.messagelog.SoapLogMessage;
import ee.ria.xroad.common.messagelog.TimestampMessage;
import ee.ria.xroad.common.messagelog.TimestampRecord;
import ee.ria.xroad.common.signature.SignatureData;
import ee.ria.xroad.common.util.CacheInputStream;
import ee.ria.xroad.common.util.JobManager;

import akka.actor.ActorRef;
import akka.actor.ActorSystem;
import akka.actor.Props;
import akka.pattern.Patterns;
import akka.util.Timeout;
import lombok.extern.slf4j.Slf4j;
import scala.concurrent.Await;

import java.util.Date;
import java.util.concurrent.TimeUnit;
import java.util.logging.LogRecord;

import static ee.ria.xroad.common.ErrorCodes.X_LOGGING_FAILED_X;
import static ee.ria.xroad.common.ErrorCodes.X_TIMESTAMPING_FAILED_X;
import static ee.ria.xroad.common.ErrorCodes.translateException;
import static ee.ria.xroad.common.ErrorCodes.translateWithPrefix;

/**
 * Contains methods for saving entries to the message log.
 */
@Slf4j
public final class MessageLog {

    private static final int ASK_TIMEOUT = 40;

    public static final String LOG_MANAGER = "LogManager";

    private static final String LOG_MANAGER_IMPL_CLASS = SystemProperties.PREFIX + "proxy.messageLogManagerImpl";
    public static final String CONTROL_AWARE_DISPATCHER = "akka.control-aware-dispatcher";

    private static ActorRef logManager;

    private MessageLog() {
    }

    /**
     * Initializes the message log using the provided actor system. Use control aware mailbox.
     *
     * @param actorSystem the actor system
     * @param jobManager  the job manager
     * @throws Exception if initialization fails
     */
    public static void init(ActorSystem actorSystem, JobManager jobManager) {
        Class<? extends AbstractLogManager> clazz = getLogManagerImpl();

        log.trace("Using implementation class: {}", clazz);

        logManager = actorSystem.actorOf(Props.create(clazz, jobManager).withDispatcher(CONTROL_AWARE_DISPATCHER),
                LOG_MANAGER);
    }

    /**
     * Save the message and signature to message log. Attachments are not logged.
     *
     * @param message    the message
     * @param signature  the signature
     * @param clientSide whether this message is logged by the client proxy
<<<<<<< HEAD
     */
    public static void log(SoapMessageImpl message, SignatureData signature, boolean clientSide) {
        try {
            ask(new SoapLogMessage(message, signature, clientSide));
        } catch (Exception e) {
            throw translateWithPrefix(X_LOGGING_FAILED_X, e);
        }
    }
=======
     * @param xRequestId (optional) additional request if to distinguish request/response pairs
     * @throws Exception if an error occurs
     */
    public static void log(SoapMessageImpl message, SignatureData signature, boolean clientSide, String xRequestId)
            throws Exception {
        log.trace("log()");
>>>>>>> e2360b3d

    /**
     * Save the message and signature to message log. The message body is saved from an input stream.
     */
    public static void log(RestRequest message, SignatureData signature, CacheInputStream body, boolean clientside) {
        try {
<<<<<<< HEAD
            ask(new RestLogMessage(message.getQueryId(), message.getClient(), message.getRequestServiceId(),
                    message, signature, body, clientside));
        } catch (Exception e) {
            throw translateWithPrefix(X_LOGGING_FAILED_X, e);
        }
    }

    /**
     * Save the message and signature to message log. The message body is saved from an input stream.
     */
    public static void log(RestRequest request, RestResponse message,
            SignatureData signature, CacheInputStream body, boolean clientside) {
        try {
            ask(new RestLogMessage(request.getQueryId(), request.getClient(), request.getRequestServiceId(),
                    message, signature, body, clientside));
=======
            ask(new LogMessage(message, signature, clientSide, xRequestId));
>>>>>>> e2360b3d
        } catch (Exception e) {
            throw translateWithPrefix(X_LOGGING_FAILED_X, e);
        }
    }

    /**
     * @see #log(SoapMessageImpl, SignatureData, boolean, String)
     */
    public static void log(SoapMessageImpl message, SignatureData signature, boolean clientSide) throws Exception {
        log(message, signature, clientSide, null);
    }

    /**
     * Returns a log record for a given message Query Id, start and end time.
     *
     * @param queryId   the message query id
     * @param startTime the start time
     * @param endTime   the end time
     * @return the log record or null, if log record is not found in database.
     */
    public static LogRecord findByQueryId(String queryId, Date startTime, Date endTime) {
        try {
            assertInitialized();
            log.trace("findByQueryId({}, {}, {})", queryId, startTime, endTime);
            return (LogRecord) ask(new FindByQueryId(queryId, startTime, endTime));
        } catch (Exception e) {
            throw translateException(e);
        }
    }

    /**
     * Returns a time-stamp record for a given message record.
     *
     * @param record the message record
     * @return the time-stamp record or null, if time-stamping failed.
     */
    public static TimestampRecord timestamp(MessageRecord record) {
        try {
            log.trace("timestamp()");
            return (TimestampRecord) ask(new TimestampMessage(record.getId()));
        } catch (Exception e) {
            throw translateWithPrefix(X_TIMESTAMPING_FAILED_X, e);
        }
    }

    @SuppressWarnings("unchecked")
    private static Class<? extends AbstractLogManager> getLogManagerImpl() {
        String logManagerImplClassName = System.getProperty(LOG_MANAGER_IMPL_CLASS, NullLogManager.class.getName());

        try {
            Class<?> clazz = Class.forName(logManagerImplClassName);

            return (Class<? extends AbstractLogManager>) clazz;
        } catch (ClassNotFoundException e) {
            throw new RuntimeException("Unable to load log manager impl: " + logManagerImplClassName, e);
        }
    }

    private static void assertInitialized() {
        if (logManager == null) {
            throw new IllegalStateException("not initialized");
        }
    }

    private static Object ask(Object message) throws Exception {
        assertInitialized();

        Timeout timeout = new Timeout(ASK_TIMEOUT, TimeUnit.SECONDS);
        Object result = Await.result(Patterns.ask(logManager, message, timeout), timeout.duration());

        if (result instanceof Exception) {
            throw (Exception) result;
        } else {
            return result;
        }
    }
}<|MERGE_RESOLUTION|>--- conflicted
+++ resolved
@@ -96,58 +96,54 @@
      * @param message    the message
      * @param signature  the signature
      * @param clientSide whether this message is logged by the client proxy
-<<<<<<< HEAD
-     */
+     * @param xRequestId (optional) additional request if to distinguish request/response pairs
+     */
+    public static void log(SoapMessageImpl message, SignatureData signature, boolean clientSide,
+            String xRequestId) {
+        try {
+            ask(new SoapLogMessage(message, signature, clientSide, xRequestId));
+        } catch (Exception e) {
+            throw translateWithPrefix(X_LOGGING_FAILED_X, e);
+        }
+    }
+
+    /**
+     * Save the message and signature to message log. The message body is saved from an input stream.
+     */
+    public static void log(RestRequest message, SignatureData signature, CacheInputStream body, boolean clientside,
+            String xRequestId) {
+        try {
+            ask(new RestLogMessage(message.getQueryId(), message.getClient(), message.getRequestServiceId(),
+                    message, signature, body, clientside, xRequestId));
+        } catch (Exception e) {
+            throw translateWithPrefix(X_LOGGING_FAILED_X, e);
+        }
+    }
+
+    /**
+     * Save the message and signature to message log. The message body is saved from an input stream.
+     */
+    public static void log(RestRequest request, RestResponse message,
+            SignatureData signature, CacheInputStream body, boolean clientside, String xRequestId) {
+        try {
+            ask(new RestLogMessage(request.getQueryId(), request.getClient(), request.getRequestServiceId(),
+                    message, signature, body, clientside, xRequestId));
+        } catch (Exception e) {
+            throw translateWithPrefix(X_LOGGING_FAILED_X, e);
+        }
+    }
+
     public static void log(SoapMessageImpl message, SignatureData signature, boolean clientSide) {
-        try {
-            ask(new SoapLogMessage(message, signature, clientSide));
-        } catch (Exception e) {
-            throw translateWithPrefix(X_LOGGING_FAILED_X, e);
-        }
-    }
-=======
-     * @param xRequestId (optional) additional request if to distinguish request/response pairs
-     * @throws Exception if an error occurs
-     */
-    public static void log(SoapMessageImpl message, SignatureData signature, boolean clientSide, String xRequestId)
-            throws Exception {
-        log.trace("log()");
->>>>>>> e2360b3d
-
-    /**
-     * Save the message and signature to message log. The message body is saved from an input stream.
-     */
+        log(message, signature, clientSide, null);
+    }
+
     public static void log(RestRequest message, SignatureData signature, CacheInputStream body, boolean clientside) {
-        try {
-<<<<<<< HEAD
-            ask(new RestLogMessage(message.getQueryId(), message.getClient(), message.getRequestServiceId(),
-                    message, signature, body, clientside));
-        } catch (Exception e) {
-            throw translateWithPrefix(X_LOGGING_FAILED_X, e);
-        }
-    }
-
-    /**
-     * Save the message and signature to message log. The message body is saved from an input stream.
-     */
+        log(message, signature, body, clientside, null);
+    }
+
     public static void log(RestRequest request, RestResponse message,
-            SignatureData signature, CacheInputStream body, boolean clientside) {
-        try {
-            ask(new RestLogMessage(request.getQueryId(), request.getClient(), request.getRequestServiceId(),
-                    message, signature, body, clientside));
-=======
-            ask(new LogMessage(message, signature, clientSide, xRequestId));
->>>>>>> e2360b3d
-        } catch (Exception e) {
-            throw translateWithPrefix(X_LOGGING_FAILED_X, e);
-        }
-    }
-
-    /**
-     * @see #log(SoapMessageImpl, SignatureData, boolean, String)
-     */
-    public static void log(SoapMessageImpl message, SignatureData signature, boolean clientSide) throws Exception {
-        log(message, signature, clientSide, null);
+                           SignatureData signature, CacheInputStream body, boolean clientside) {
+        log(request, message, signature, body, clientside, null);
     }
 
     /**
