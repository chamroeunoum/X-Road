--- conflicted
+++ resolved
@@ -73,35 +73,14 @@
 
     @Override
     public SecurityServerId getIdentifier() {
-<<<<<<< HEAD
-        synchronized (this) {
-            return tx(session -> {
-                if (identifier == null) {
-                    ServerConfType confType = getConf(session);
-
-                    ClientType owner = confType.getOwner();
-                    if (owner == null) {
-                        throw new CodedException(X_MALFORMED_SERVERCONF,
-                                "Owner is not set");
-                    }
-
-                    identifier = SecurityServerId.create(owner.getIdentifier(),
-                            confType.getServerCode());
-                }
-
-                return identifier;
-            });
-        }
-=======
-        return tx(session -> {
-            ServerConfType confType = getConf();
+        return tx(session -> {
+            ServerConfType confType = getConf(session);
             ClientType owner = confType.getOwner();
             if (owner == null) {
                 throw new CodedException(X_MALFORMED_SERVERCONF, "Owner is not set");
             }
             return SecurityServerId.create(owner.getIdentifier(), confType.getServerCode());
         });
->>>>>>> 0cec34b7
     }
 
     @Override
