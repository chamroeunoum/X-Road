buildscript {
   repositories {
        jcenter()
    }

    dependencies {
        classpath 'nl.javadude.gradle.plugins:license-gradle-plugin:0.11.0'
        classpath 'org.owasp:dependency-check-gradle:1.4.3'
    }
}

plugins {
        id "org.sonarqube" version "2.1-rc3"
 }

apply plugin: 'idea'
apply plugin: 'jacoco'

def getRubySourceCheckCommand(def projectPath) {
    return ["$rootDir/check_ruby_source.sh", "$projectPath"]
}

repositories {
    jcenter()
}

sonarqube {
    properties {
        property "sonar.host.url", "http://localhost:9000"
        property "sonar.projectKey", "xtee6"
        property "sonar.projectName", "X-Road"
        property "sonar.projectDescription", "National Data Exchange Layer"
<<<<<<< HEAD
        property "sonar.projectVersion", "6.12.0"    }
=======
        property "sonar.projectVersion", "6.12.0"
    }
>>>>>>> 9575a8e7
}

allprojects {
    apply plugin: 'org.owasp.dependencycheck'
    dependencyCheck {
        outputDirectory = "${project.buildDir}/reports/owasp-dependency-check"
        format = "ALL"
        analyzers {
            experimentalEnabled = true
            archiveEnabled = true
            jarEnabled = true
            centralEnabled = true
            nexusEnabled = false
            nuspecEnabled = false
            assemblyEnabled = false
            pyDistributionEnabled = false
            pyPackageEnabled = false
            rubygemsEnabled = true
            cmakeEnabled = false
            autoconfEnabled = false
            composerEnabled = false
            nodeEnabled = false
        }
    }

    sonarqube {
        properties {
            property "sonar.dependencyCheck.reportPath", "build/reports/owasp-dependency-check/dependency-check-report.xml"
        }
    }

    task allDependencies(type: DependencyReportTask) {}
}

subprojects {
    apply plugin: 'eclipse'
    apply plugin: 'java'
    apply plugin: 'maven'
    apply plugin: 'idea'
    apply plugin: 'checkstyle'
    apply plugin: 'jacoco'
    group = 'ee.ria.xroad'
    version = '1.0'

    jacoco {
        toolVersion = "0.7.7.201606060606"
    }

    repositories {
        mavenCentral()
        mavenLocal()

        // XXX In case mavenCentral is unreachable, use this mirror instead
        // maven {
        //     url "http://mirrors.ibiblio.org/pub/mirrors/maven2"
        // }

        // iaikPkcs11Wrapper is located there
        //maven {
        //    url "http://ground.zero.ee/maven2"
        //}

        // repository containing an up-to-date xerces fork
        maven {
            url "https://repository.jboss.org/nexus/content/repositories/thirdparty-releases/"
        }
    }

    configurations {
        provided
    }

    dependencies {
        testCompile 'junit:junit:4.11'

        provided 'org.projectlombok:lombok:1.16.6'

    }

    task sourcesJar(type: Jar, dependsOn: classes) {
        classifier = 'sources'
        from sourceSets.main.allSource
    }

    tasks.withType(JavaCompile) {
        options.encoding = "UTF-8"
        sourceCompatibility = 1.8
        targetCompatibility = 1.8
    }

    tasks.withType(JavaExec) {
        if (project.hasProperty("args")) {
            args = project.getProperty("args").tokenize()
        }
    }

    task buildall(dependsOn: [build, ':proxy-ui:warble', ':center-ui:warble', ':center-service:warble']) {
        description = "Builds all that can be built (even the slow tasks)"
    }

    artifacts {
        archives sourcesJar
    }

    sourceSets.main.compileClasspath += configurations.provided
    sourceSets.test.compileClasspath += configurations.provided

    eclipse {
        classpath {
            plusConfigurations += [configurations.provided]
        }
    }

    idea {
        module {
            scopes.PROVIDED.plus += [configurations.provided]
        }
    }

    checkstyle {
        toolVersion = "6.19"
        configFile = new File(rootDir, "checkstyle.xml")
        configProperties.config_loc = "$rootDir"
        ignoreFailures = false
        showViolations = true
    }

    jacocoTestReport {
        reports {
            xml.enabled true
        }
    }

    apply plugin: "license"

    license {
        header rootProject.file('LICENSE.txt')
        include '**/*.java'
        include '**/*.rb'
        skipExistingHeaders = true
    }

    jar {
        from rootProject.file('LICENSE.txt')
    }
}


configure(subprojects.findAll { it.name.contains('-ui') or it.name.contains('center-service') or it.name.contains('center-common')}) {

    apply plugin: "license"

    def sources = (fileTree('app') + fileTree('etc') + fileTree('config') + fileTree('test'))

    task licenseFormatUi(type:nl.javadude.gradle.plugins.license.License) {
        source = sources
    }

    task licenseFormatUiCheck(type:nl.javadude.gradle.plugins.license.License) {
        source = sources
        check = true;
    }

    licenseFormat.dependsOn licenseFormatUi
    licenseTest.dependsOn licenseFormatUiCheck
}

configure(subprojects.findAll({ it.name.contains('center-common') or it.name.contains('common-ui') or it.name.contains('proxy-ui')})) {
    def licenseSourceAdds = fileTree('lib')

    task licenseFormatLib(type: nl.javadude.gradle.plugins.license.License) {
        source += licenseSourceAdds
    }

    task licenseFormatLibCheck(type: nl.javadude.gradle.plugins.license.License) {
        source += licenseSourceAdds
        check = true
    }

    licenseFormat.dependsOn licenseFormatLib
    licenseTest.dependsOn licenseFormatLibCheck

}

task clean(type: Delete) {
    delete "${rootDir}/packages/xroad-jetty9/jetty9/"
    delete "${rootDir}/packages/xroad/center/usr/share/xroad/scripts/restore_db.sh"
    delete "${rootDir}/packages/xroad/debian/xroad-common.xroad-signer.upstart"
    delete "${rootDir}/packages/xroad/debian/xroad-monitor.xroad-monitor.upstart"
    delete "${rootDir}/packages/xroad/debian/xroad-proxy.xroad-confclient.upstart"
    delete "${rootDir}/packages/xroad/debian/xroad-proxy.xroad-proxy.upstart"
    delete "${rootDir}/packages/xroad/proxy/usr/share/xroad/scripts/restore_db.sh"

    ant.delete {
        fileset(dir: file("${rootDir}/packages"), includes: "*.deb, *.changes")
    }
}<|MERGE_RESOLUTION|>--- conflicted
+++ resolved
@@ -30,12 +30,8 @@
         property "sonar.projectKey", "xtee6"
         property "sonar.projectName", "X-Road"
         property "sonar.projectDescription", "National Data Exchange Layer"
-<<<<<<< HEAD
-        property "sonar.projectVersion", "6.12.0"    }
-=======
         property "sonar.projectVersion", "6.12.0"
     }
->>>>>>> 9575a8e7
 }
 
 allprojects {
