/**
 * The MIT License
 * Copyright (c) 2018 Estonian Information System Authority (RIA),
 * Nordic Institute for Interoperability Solutions (NIIS), Population Register Centre (VRK)
 * Copyright (c) 2015-2017 Estonian Information System Authority (RIA), Population Register Centre (VRK)
 *
 * Permission is hereby granted, free of charge, to any person obtaining a copy
 * of this software and associated documentation files (the "Software"), to deal
 * in the Software without restriction, including without limitation the rights
 * to use, copy, modify, merge, publish, distribute, sublicense, and/or sell
 * copies of the Software, and to permit persons to whom the Software is
 * furnished to do so, subject to the following conditions:
 *
 * The above copyright notice and this permission notice shall be included in
 * all copies or substantial portions of the Software.
 *
 * THE SOFTWARE IS PROVIDED "AS IS", WITHOUT WARRANTY OF ANY KIND, EXPRESS OR
 * IMPLIED, INCLUDING BUT NOT LIMITED TO THE WARRANTIES OF MERCHANTABILITY,
 * FITNESS FOR A PARTICULAR PURPOSE AND NONINFRINGEMENT. IN NO EVENT SHALL THE
 * AUTHORS OR COPYRIGHT HOLDERS BE LIABLE FOR ANY CLAIM, DAMAGES OR OTHER
 * LIABILITY, WHETHER IN AN ACTION OF CONTRACT, TORT OR OTHERWISE, ARISING FROM,
 * OUT OF OR IN CONNECTION WITH THE SOFTWARE OR THE USE OR OTHER DEALINGS IN
 * THE SOFTWARE.
 */
package org.niis.xroad.restapi.facade;

<<<<<<< HEAD
import ee.ria.xroad.common.conf.globalconf.ApprovedCAInfo;
=======
import ee.ria.xroad.common.certificateprofile.SignCertificateProfileInfo;
import ee.ria.xroad.common.certificateprofile.impl.SignCertificateProfileInfoParameters;
>>>>>>> 7bb7ad03
import ee.ria.xroad.common.conf.globalconf.GlobalConf;
import ee.ria.xroad.common.conf.globalconf.GlobalGroupInfo;
import ee.ria.xroad.common.conf.globalconf.MemberInfo;
import ee.ria.xroad.common.identifier.ClientId;
import ee.ria.xroad.common.identifier.GlobalGroupId;
import ee.ria.xroad.common.identifier.SecurityServerId;

import lombok.extern.slf4j.Slf4j;
import org.springframework.stereotype.Component;

<<<<<<< HEAD
import java.util.Collection;
=======
import java.security.cert.X509Certificate;
>>>>>>> 7bb7ad03
import java.util.List;
import java.util.Set;

/**
 * GlobalConf facade.
 * Pure facade / wrapper, just delegates to GlobalConf. Zero business logic.
 * Use {@link org.niis.xroad.restapi.service.GlobalConfService} for methods are more than pure delegates.
 * Exists to make testing easier by offering non-static methods.
 */
@Slf4j
@Component
public class GlobalConfFacade {

    /**
     * {@link GlobalConf#getMemberName(ClientId)}
     */
    public String getMemberName(ClientId identifier) {
        return GlobalConf.getMemberName(identifier);
    }

    /**
     * {@link GlobalConf#getGlobalGroupDescription(GlobalGroupId)}
     */
    public String getGlobalGroupDescription(GlobalGroupId identifier) {
        return GlobalConf.getGlobalGroupDescription(identifier);
    }

    /**
     * {@link GlobalConf#getMembers(String...)}
     */
    public List<MemberInfo> getMembers(String... instanceIdentifiers) {
        return GlobalConf.getMembers(instanceIdentifiers);
    }

    /**
     * {@link GlobalConf#getMemberClasses(String...)}
     */
    public Set<String> getMemberClasses(String instanceIdentifier) {
        return GlobalConf.getMemberClasses(instanceIdentifier);
    }

    /**
     * {@link GlobalConf#getMemberClasses(String...)}
     */
    public Set<String> getMemberClasses() {
        return GlobalConf.getMemberClasses();
    }

    /**
     * {@link GlobalConf#getInstanceIdentifier()}
     */
    public String getInstanceIdentifier() {
        return GlobalConf.getInstanceIdentifier();
    }

    /**
     * {@link GlobalConf#getInstanceIdentifiers()}
     */
    public List<String> getInstanceIdentifiers() {
        return GlobalConf.getInstanceIdentifiers();
    }

    /**
     * {@link GlobalConf#getGlobalGroups(String...)} ()}
     */
    public List<GlobalGroupInfo> getGlobalGroups(String... instanceIdentifiers) {
        return GlobalConf.getGlobalGroups(instanceIdentifiers);
    }

    /**
<<<<<<< HEAD
     * {@link GlobalConf#getApprovedCAs(String)}
     */
    public Collection<ApprovedCAInfo> getApprovedCAs(String instanceIdentifier) {
        return GlobalConf.getApprovedCAs(instanceIdentifier);
    }

    /**
     * {@link GlobalConf#getServerOwner(SecurityServerId)}
     */
    public static ClientId getServerOwner(SecurityServerId serverId) {
        return GlobalConf.getServerOwner(serverId);
=======
     * {@link GlobalConf#verifyValidity()}
     */
    public void verifyValidity() {
        GlobalConf.verifyValidity();
    }

    /**
     * {@link GlobalConf#existsSecurityServer(SecurityServerId)}
     */
    public boolean existsSecurityServer(SecurityServerId securityServerId) {
        return GlobalConf.existsSecurityServer(securityServerId);
    }

    /**
     * {@link GlobalConf#getSubjectName(SignCertificateProfileInfo.Parameters, X509Certificate)}
     * @param signCertificateProfileInfoParameters
     * @param cert
     * @return
     * @throws Exception
     */
    public ClientId getSubjectName(SignCertificateProfileInfoParameters signCertificateProfileInfoParameters,
            X509Certificate cert) throws Exception {
        return GlobalConf.getSubjectName(signCertificateProfileInfoParameters, cert);
>>>>>>> 7bb7ad03
    }
}<|MERGE_RESOLUTION|>--- conflicted
+++ resolved
@@ -24,12 +24,9 @@
  */
 package org.niis.xroad.restapi.facade;
 
-<<<<<<< HEAD
-import ee.ria.xroad.common.conf.globalconf.ApprovedCAInfo;
-=======
 import ee.ria.xroad.common.certificateprofile.SignCertificateProfileInfo;
 import ee.ria.xroad.common.certificateprofile.impl.SignCertificateProfileInfoParameters;
->>>>>>> 7bb7ad03
+import ee.ria.xroad.common.conf.globalconf.ApprovedCAInfo;
 import ee.ria.xroad.common.conf.globalconf.GlobalConf;
 import ee.ria.xroad.common.conf.globalconf.GlobalGroupInfo;
 import ee.ria.xroad.common.conf.globalconf.MemberInfo;
@@ -40,11 +37,8 @@
 import lombok.extern.slf4j.Slf4j;
 import org.springframework.stereotype.Component;
 
-<<<<<<< HEAD
+import java.security.cert.X509Certificate;
 import java.util.Collection;
-=======
-import java.security.cert.X509Certificate;
->>>>>>> 7bb7ad03
 import java.util.List;
 import java.util.Set;
 
@@ -115,19 +109,6 @@
     }
 
     /**
-<<<<<<< HEAD
-     * {@link GlobalConf#getApprovedCAs(String)}
-     */
-    public Collection<ApprovedCAInfo> getApprovedCAs(String instanceIdentifier) {
-        return GlobalConf.getApprovedCAs(instanceIdentifier);
-    }
-
-    /**
-     * {@link GlobalConf#getServerOwner(SecurityServerId)}
-     */
-    public static ClientId getServerOwner(SecurityServerId serverId) {
-        return GlobalConf.getServerOwner(serverId);
-=======
      * {@link GlobalConf#verifyValidity()}
      */
     public void verifyValidity() {
@@ -151,6 +132,19 @@
     public ClientId getSubjectName(SignCertificateProfileInfoParameters signCertificateProfileInfoParameters,
             X509Certificate cert) throws Exception {
         return GlobalConf.getSubjectName(signCertificateProfileInfoParameters, cert);
->>>>>>> 7bb7ad03
+    }
+
+    /**
+     * {@link GlobalConf#getApprovedCAs(String)}
+     */
+    public Collection<ApprovedCAInfo> getApprovedCAs(String instanceIdentifier) {
+        return GlobalConf.getApprovedCAs(instanceIdentifier);
+    }
+
+    /**
+     * {@link GlobalConf#getServerOwner(SecurityServerId)}
+     */
+    public static ClientId getServerOwner(SecurityServerId serverId) {
+        return GlobalConf.getServerOwner(serverId);
     }
 }