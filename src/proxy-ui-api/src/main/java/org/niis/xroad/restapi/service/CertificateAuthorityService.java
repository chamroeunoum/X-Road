/**
 * The MIT License
 * Copyright (c) 2018 Estonian Information System Authority (RIA),
 * Nordic Institute for Interoperability Solutions (NIIS), Population Register Centre (VRK)
 * Copyright (c) 2015-2017 Estonian Information System Authority (RIA), Population Register Centre (VRK)
 * <p>
 * Permission is hereby granted, free of charge, to any person obtaining a copy
 * of this software and associated documentation files (the "Software"), to deal
 * in the Software without restriction, including without limitation the rights
 * to use, copy, modify, merge, publish, distribute, sublicense, and/or sell
 * copies of the Software, and to permit persons to whom the Software is
 * furnished to do so, subject to the following conditions:
 * <p>
 * The above copyright notice and this permission notice shall be included in
 * all copies or substantial portions of the Software.
 * <p>
 * THE SOFTWARE IS PROVIDED "AS IS", WITHOUT WARRANTY OF ANY KIND, EXPRESS OR
 * IMPLIED, INCLUDING BUT NOT LIMITED TO THE WARRANTIES OF MERCHANTABILITY,
 * FITNESS FOR A PARTICULAR PURPOSE AND NONINFRINGEMENT. IN NO EVENT SHALL THE
 * AUTHORS OR COPYRIGHT HOLDERS BE LIABLE FOR ANY CLAIM, DAMAGES OR OTHER
 * LIABILITY, WHETHER IN AN ACTION OF CONTRACT, TORT OR OTHERWISE, ARISING FROM,
 * OUT OF OR IN CONNECTION WITH THE SOFTWARE OR THE USE OR OTHER DEALINGS IN
 * THE SOFTWARE.
 */
package org.niis.xroad.restapi.service;

import ee.ria.xroad.common.certificateprofile.CertificateProfileInfo;
import ee.ria.xroad.common.certificateprofile.CertificateProfileInfoProvider;
import ee.ria.xroad.common.certificateprofile.GetCertificateProfile;
import ee.ria.xroad.common.certificateprofile.impl.AuthCertificateProfileInfoParameters;
import ee.ria.xroad.common.certificateprofile.impl.SignCertificateProfileInfoParameters;
import ee.ria.xroad.common.conf.globalconf.ApprovedCAInfo;
import ee.ria.xroad.common.identifier.ClientId;
import ee.ria.xroad.common.identifier.SecurityServerId;
import ee.ria.xroad.signer.protocol.dto.KeyUsageInfo;

import lombok.extern.slf4j.Slf4j;
import org.niis.xroad.restapi.facade.GlobalConfFacade;
import org.springframework.beans.factory.annotation.Autowired;
import org.springframework.security.access.prepost.PreAuthorize;
import org.springframework.stereotype.Service;
import org.springframework.transaction.annotation.Transactional;

import java.util.Collection;
import java.util.Optional;
import java.util.stream.Collectors;

/**
 * Service that handles approved certificate authorities
 */
@Slf4j
@Service
@Transactional
@PreAuthorize("isAuthenticated()")
public class CertificateAuthorityService {

    private final GlobalConfService globalConfService;
    private final ServerConfService serverConfService;
    private final GlobalConfFacade globalConfFacade;
    private final ClientService clientService;

    /**
     * constructor
     */
    @Autowired
    public CertificateAuthorityService(GlobalConfService globalConfService,
            GlobalConfFacade globalConfFacade,
            ServerConfService serverConfService,
            ClientService clientService) {
        this.globalConfService = globalConfService;
        this.globalConfFacade = globalConfFacade;
        this.serverConfService = serverConfService;
        this.clientService = clientService;
    }

    /**
     * Return certificate authorities
     * @param keyUsageInfo list CAs for this type of key usage. If null, list all.
     * @return
     */
    public Collection<ApprovedCAInfo> getCertificateAuthorities(KeyUsageInfo keyUsageInfo) {
        Collection<ApprovedCAInfo> matchingCas = globalConfService.getApprovedCAsForThisInstance();
        if (keyUsageInfo == KeyUsageInfo.SIGNING) {
            // need to remove "authentication only" CAs
            matchingCas = matchingCas.stream()
                    .filter(ca -> !(Boolean.TRUE.equals(ca.getAuthenticationOnly())))
                    .collect(Collectors.toList());
        }
        return matchingCas;
    }

    /**
     * Return correct CertificateProfileInfo for given parameters
     * @param caName
     * @param keyUsageInfo
     * @param memberId member when key usage = signing, ignored otherwise
     * @return
     * @throws CertificateAuthorityNotFoundException if matching CA was not found
     * @throws CertificateProfileInstantiationException if instantiation of certificate profile failed
     * @throws WrongKeyUsageException if attempted to read signing profile from authenticationOnly ca
     * @throws ClientNotFoundException if client with memberId was not found
     */
    public CertificateProfileInfo getCertificateProfile(String caName, KeyUsageInfo keyUsageInfo, ClientId memberId)
            throws CertificateAuthorityNotFoundException, CertificateProfileInstantiationException,
            WrongKeyUsageException, ClientNotFoundException {
        ApprovedCAInfo caInfo = getCertificateAuthority(caName);
<<<<<<< HEAD
        if (Boolean.TRUE == caInfo.getAuthenticationOnly() && KeyUsageInfo.SIGNING == keyUsageInfo) {
            throw new WrongKeyUsageException();
=======
        if (Boolean.TRUE.equals(caInfo.getAuthenticationOnly()) && KeyUsageInfo.SIGNING == keyUsageInfo) {
            throw new CannotBeUsedForSigningException();
>>>>>>> a48ca1d1
        }
        if (memberId != null) {
            // validate that the member exists or has a subsystem on this server
            if (!clientService.getLocalClientMemberIds().contains(memberId)) {
                throw new ClientNotFoundException("client with id " + memberId + ", or subsystem for it, not found");
            }
        }
        CertificateProfileInfoProvider provider = null;
        try {
            provider = new GetCertificateProfile(caInfo.getCertificateProfileInfo()).instance();
        } catch (Exception e) {
            throw new CertificateProfileInstantiationException(e);
        }
        SecurityServerId serverId = serverConfService.getSecurityServerId();

        if (KeyUsageInfo.AUTHENTICATION == keyUsageInfo) {
            String ownerName = globalConfFacade.getMemberName(serverConfService.getSecurityServerOwnerId());
            AuthCertificateProfileInfoParameters params = new AuthCertificateProfileInfoParameters(
                    serverId, ownerName);
            return provider.getAuthCertProfile(params);
        } else if (KeyUsageInfo.SIGNING == keyUsageInfo) {
            String memberName = globalConfFacade.getMemberName(memberId);
            SignCertificateProfileInfoParameters params = new SignCertificateProfileInfoParameters(
                    serverId, memberId, memberName);
            return provider.getSignCertProfile(params);
        } else {
            throw new IllegalArgumentException();
        }
    }

    /**
     * Return ApprovedCAInfo for CA with given CN name
     * @param caName CN name
     * @throws CertificateAuthorityNotFoundException if matching CA was not found
     */
    public ApprovedCAInfo getCertificateAuthority(String caName) throws CertificateAuthorityNotFoundException {
        Collection<ApprovedCAInfo> cas = globalConfService.getApprovedCAsForThisInstance();
        Optional<ApprovedCAInfo> ca = cas.stream()
                .filter(item -> caName.equals(item.getName()))
                .findFirst();
        if (!ca.isPresent()) {
            throw new CertificateAuthorityNotFoundException("certificate authority "
                    + caName + " not_found");
        }
        return ca.get();
    }
}<|MERGE_RESOLUTION|>--- conflicted
+++ resolved
@@ -104,13 +104,8 @@
             throws CertificateAuthorityNotFoundException, CertificateProfileInstantiationException,
             WrongKeyUsageException, ClientNotFoundException {
         ApprovedCAInfo caInfo = getCertificateAuthority(caName);
-<<<<<<< HEAD
-        if (Boolean.TRUE == caInfo.getAuthenticationOnly() && KeyUsageInfo.SIGNING == keyUsageInfo) {
+        if (Boolean.TRUE.equals(caInfo.getAuthenticationOnly()) && KeyUsageInfo.SIGNING == keyUsageInfo) {
             throw new WrongKeyUsageException();
-=======
-        if (Boolean.TRUE.equals(caInfo.getAuthenticationOnly()) && KeyUsageInfo.SIGNING == keyUsageInfo) {
-            throw new CannotBeUsedForSigningException();
->>>>>>> a48ca1d1
         }
         if (memberId != null) {
             // validate that the member exists or has a subsystem on this server
