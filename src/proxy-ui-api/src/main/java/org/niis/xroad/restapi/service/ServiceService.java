/**
 * The MIT License
 * Copyright (c) 2018 Estonian Information System Authority (RIA),
 * Nordic Institute for Interoperability Solutions (NIIS), Population Register Centre (VRK)
 * Copyright (c) 2015-2017 Estonian Information System Authority (RIA), Population Register Centre (VRK)
 *
 * Permission is hereby granted, free of charge, to any person obtaining a copy
 * of this software and associated documentation files (the "Software"), to deal
 * in the Software without restriction, including without limitation the rights
 * to use, copy, modify, merge, publish, distribute, sublicense, and/or sell
 * copies of the Software, and to permit persons to whom the Software is
 * furnished to do so, subject to the following conditions:
 *
 * The above copyright notice and this permission notice shall be included in
 * all copies or substantial portions of the Software.
 *
 * THE SOFTWARE IS PROVIDED "AS IS", WITHOUT WARRANTY OF ANY KIND, EXPRESS OR
 * IMPLIED, INCLUDING BUT NOT LIMITED TO THE WARRANTIES OF MERCHANTABILITY,
 * FITNESS FOR A PARTICULAR PURPOSE AND NONINFRINGEMENT. IN NO EVENT SHALL THE
 * AUTHORS OR COPYRIGHT HOLDERS BE LIABLE FOR ANY CLAIM, DAMAGES OR OTHER
 * LIABILITY, WHETHER IN AN ACTION OF CONTRACT, TORT OR OTHERWISE, ARISING FROM,
 * OUT OF OR IN CONNECTION WITH THE SOFTWARE OR THE USE OR OTHER DEALINGS IN
 * THE SOFTWARE.
 */
package org.niis.xroad.restapi.service;

import ee.ria.xroad.common.CodedException;
import ee.ria.xroad.common.conf.globalconf.GlobalGroupInfo;
import ee.ria.xroad.common.conf.globalconf.MemberInfo;
import ee.ria.xroad.common.conf.serverconf.model.AccessRightType;
import ee.ria.xroad.common.conf.serverconf.model.ClientType;
import ee.ria.xroad.common.conf.serverconf.model.LocalGroupType;
import ee.ria.xroad.common.conf.serverconf.model.ServiceDescriptionType;
import ee.ria.xroad.common.conf.serverconf.model.ServiceType;
import ee.ria.xroad.common.identifier.ClientId;
import ee.ria.xroad.common.identifier.GlobalGroupId;
import ee.ria.xroad.common.identifier.LocalGroupId;
import ee.ria.xroad.common.identifier.XRoadId;
import ee.ria.xroad.common.identifier.XRoadObjectType;

import lombok.extern.slf4j.Slf4j;
import org.niis.xroad.restapi.dto.AccessRightHolderDto;
import org.niis.xroad.restapi.exceptions.ErrorDeviation;
import org.niis.xroad.restapi.repository.ClientRepository;
import org.niis.xroad.restapi.repository.LocalGroupRepository;
import org.niis.xroad.restapi.repository.ServiceDescriptionRepository;
import org.niis.xroad.restapi.util.FormatUtils;
import org.springframework.beans.factory.annotation.Autowired;
import org.springframework.security.access.prepost.PreAuthorize;
import org.springframework.stereotype.Service;
import org.springframework.transaction.annotation.Transactional;
import org.springframework.util.StringUtils;

import java.util.ArrayList;
import java.util.HashMap;
import java.util.HashSet;
import java.util.List;
import java.util.Map;
import java.util.Optional;
import java.util.Set;
import java.util.function.Predicate;
import java.util.stream.Collectors;

/**
 * service class for handling services
 */
@Slf4j
@Service
@Transactional
@PreAuthorize("denyAll")
public class ServiceService {

    private static final String HTTPS = "https";

    private final ClientRepository clientRepository;
    private final LocalGroupRepository localGroupRepository;
    private final ServiceDescriptionRepository serviceDescriptionRepository;
<<<<<<< HEAD
    private final GlobalConfService globalConfService;

    @Autowired
    public ServiceService(ClientRepository clientRepository, LocalGroupRepository localGroupRepository,
            ServiceDescriptionRepository serviceDescriptionRepository, GlobalConfService globalConfService) {
        this.clientRepository = clientRepository;
        this.localGroupRepository = localGroupRepository;
        this.serviceDescriptionRepository = serviceDescriptionRepository;
        this.globalConfService = globalConfService;
=======
    private final WsdlUrlValidator wsdlUrlValidator;

    @Autowired
    public ServiceService(ClientRepository clientRepository, LocalGroupRepository localGroupRepository,
            ServiceDescriptionRepository serviceDescriptionRepository, WsdlUrlValidator wsdlUrlValidator) {
        this.clientRepository = clientRepository;
        this.localGroupRepository = localGroupRepository;
        this.serviceDescriptionRepository = serviceDescriptionRepository;
        this.wsdlUrlValidator = wsdlUrlValidator;
>>>>>>> 7dfc7e2c
    }

    /**
     * get ServiceType by ClientId and service code that includes service version
     * see {@link FormatUtils#getServiceFullName(ServiceType)}
     * @param clientId
     * @param fullServiceCode
     * @return
     * @throws ClientNotFoundException if client with given id was not found
     * @throws ServiceNotFoundException if service with given fullServicecode was not found
     */
    @PreAuthorize("hasAuthority('VIEW_CLIENT_SERVICES')")
    public ServiceType getService(ClientId clientId, String fullServiceCode) throws ClientNotFoundException,
            ServiceNotFoundException {
        ClientType client = clientRepository.getClient(clientId);
        if (client == null) {
            throw new ClientNotFoundException("Client " + clientId.toShortString() + " not found");
        }
        return getServiceFromClient(client, fullServiceCode);
    }

    /**
     * @param client
     * @param fullServiceCode
     * @return {@link ServiceType}
     * @throws ServiceNotFoundException if service with fullServiceCode was not found
     */
    @PreAuthorize("hasAuthority('VIEW_CLIENT_SERVICES')")
    public ServiceType getServiceFromClient(ClientType client, String fullServiceCode) throws ServiceNotFoundException {
        Optional<ServiceType> foundService = client.getServiceDescription()
                .stream()
                .map(ServiceDescriptionType::getService)
                .flatMap(List::stream)
                .filter(serviceType -> FormatUtils.getServiceFullName(serviceType).equals(fullServiceCode))
                .findFirst();
        return foundService.orElseThrow(() -> new ServiceNotFoundException("Service "
                + fullServiceCode + " not found"));
    }

    /**
     * update a Service. clientId and fullServiceCode identify the updated service.
     * @param clientId clientId of the client associated with the service
     * @param fullServiceCode service code that includes service version
     * see {@link FormatUtils#getServiceFullName(ServiceType)}
     * @param url
     * @param urlAll
     * @param timeout
     * @param timeoutAll
     * @param sslAuth
     * @param sslAuthAll
     * @return ServiceType
     * @throws InvalidUrlException if given url was not valid
     * @throws ServiceNotFoundException if service with given fullServicecode was not found
     * @throws ClientNotFoundException if client with given id was not found
     */
    @PreAuthorize("hasAuthority('EDIT_SERVICE_PARAMS')")
    public ServiceType updateService(ClientId clientId, String fullServiceCode,
            String url, boolean urlAll, Integer timeout, boolean timeoutAll,
            boolean sslAuth, boolean sslAuthAll) throws InvalidUrlException, ServiceNotFoundException,
            ClientNotFoundException {
        if (!wsdlUrlValidator.isValidWsdlUrl(url)) {
            throw new InvalidUrlException("URL is not valid: " + url);
        }

        ServiceType serviceType = getService(clientId, fullServiceCode);

        if (serviceType == null) {
            throw new ServiceNotFoundException("Service " + fullServiceCode + " not found");
        }

        ServiceDescriptionType serviceDescriptionType = serviceType.getServiceDescription();

        serviceDescriptionType.getService().forEach(service -> {
            boolean serviceMatch = service == serviceType;
            if (urlAll || serviceMatch) {
                service.setUrl(url);
            }
            if (timeoutAll || serviceMatch) {
                service.setTimeout(timeout);
            }
            if (sslAuthAll || serviceMatch) {
                if (service.getUrl().startsWith(HTTPS)) {
                    service.setSslAuthentication(sslAuth);
                } else {
                    service.setSslAuthentication(null);
                }
            }
        });

        serviceDescriptionRepository.saveOrUpdate(serviceDescriptionType);

        return serviceType;
    }

    private AccessRightHolderDto accessRightTypeToDto(AccessRightType accessRightType,
            Map<String, LocalGroupType> localGroupMap) {
        AccessRightHolderDto accessRightHolderDto = new AccessRightHolderDto();
        XRoadId subjectId = accessRightType.getSubjectId();
        accessRightHolderDto.setRightsGiven(
                FormatUtils.fromDateToOffsetDateTime(accessRightType.getRightsGiven()));
        accessRightHolderDto.setSubjectId(subjectId);
        if (subjectId.getObjectType() == XRoadObjectType.LOCALGROUP) {
            LocalGroupId localGroupId = (LocalGroupId) subjectId;
            LocalGroupType localGroupType = localGroupMap.get(localGroupId.getGroupCode());
            accessRightHolderDto.setGroupId(localGroupType.getId().toString());
            accessRightHolderDto.setGroupCode(localGroupType.getGroupCode());
            accessRightHolderDto.setGroupDescription(localGroupType.getDescription());
        }
        return accessRightHolderDto;
    }

    /**
     * Get access right holders by Service
     * @param clientId
     * @param fullServiceCode
     * @return
     * @throws ClientNotFoundException if client with given id was not found
     * @throws ServiceNotFoundException if service with given fullServicecode was not found
     */
    @PreAuthorize("hasAuthority('VIEW_SERVICE_ACL')")
    public List<AccessRightHolderDto> getAccessRightHoldersByService(ClientId clientId, String fullServiceCode)
            throws ClientNotFoundException, ServiceNotFoundException {
        ClientType clientType = clientRepository.getClient(clientId);
        if (clientType == null) {
            throw new ClientNotFoundException("Client " + clientId.toShortString() + " not found");
        }

        ServiceType serviceType = getServiceFromClient(clientType, fullServiceCode);

        List<AccessRightHolderDto> accessRightHolderDtos = new ArrayList<>();

        Map<String, LocalGroupType> localGroupMap = new HashMap<>();

        clientType.getLocalGroup().forEach(localGroupType -> localGroupMap.put(localGroupType.getGroupCode(),
                localGroupType));

        clientType.getAcl().forEach(accessRightType -> {
            if (accessRightType.getEndpoint().getServiceCode().equals(serviceType.getServiceCode())) {
                AccessRightHolderDto accessRightHolderDto = accessRightTypeToDto(accessRightType, localGroupMap);
                accessRightHolderDtos.add(accessRightHolderDto);
            }
        });

        return accessRightHolderDtos;
    }

    /**
     * Remove AccessRights from a Service
     * @param clientId
     * @param fullServiceCode
     * @param subjectIds
     * @throws ClientNotFoundException if client with given id was not found
     * @throws ServiceNotFoundException if service with given fullServicecode was not found
     * @throws AccessRightNotFoundException if attempted to delete access right that did not exist for the service
     */
    @PreAuthorize("hasAuthority('EDIT_SERVICE_ACL')")
    public void deleteServiceAccessRights(ClientId clientId, String fullServiceCode, Set<XRoadId> subjectIds)
            throws ClientNotFoundException, AccessRightNotFoundException, ServiceNotFoundException {
        ClientType clientType = clientRepository.getClient(clientId);
        if (clientType == null) {
            throw new ClientNotFoundException("Client " + clientId.toShortString() + " not found");
        }

        ServiceType serviceType = getServiceFromClient(clientType, fullServiceCode);

        List<AccessRightType> accessRightsToBeRemoved = clientType.getAcl()
                .stream()
                .filter(accessRightType -> accessRightType.getEndpoint().getServiceCode()
                        .equals(serviceType.getServiceCode()) && subjectIds.contains(accessRightType.getSubjectId()))
                .collect(Collectors.toList());

        List<XRoadId> subjectsToBeRemoved = accessRightsToBeRemoved
                .stream()
                .map(AccessRightType::getSubjectId)
                .collect(Collectors.toList());

        if (!subjectsToBeRemoved.containsAll(subjectIds)) {
            throw new AccessRightNotFoundException();
        }

        clientType.getAcl().removeAll(accessRightsToBeRemoved);

        clientRepository.saveOrUpdate(clientType);
    }

    /**
     * Remove AccessRights from a Service
     * @param clientId
     * @param fullServiceCode
     * @param subjectIds
     * @param localGroupIds
     * @throws LocalGroupNotFoundException if tried to remove local group access right
     * for a local group that does not exist
     * @throws AccessRightNotFoundException if tried to remove access rights that did not exist for the service
     * @throws ClientNotFoundException if client with given id was not found
     * @throws ServiceNotFoundException if service with given fullServicecode was not found
     */
    @PreAuthorize("hasAuthority('EDIT_SERVICE_ACL')")
    public void deleteServiceAccessRights(ClientId clientId, String fullServiceCode, Set<XRoadId> subjectIds,
            Set<Long> localGroupIds) throws LocalGroupNotFoundException,
            ClientNotFoundException, AccessRightNotFoundException, ServiceNotFoundException {
        Set<XRoadId> localGroups = new HashSet<>();
        for (Long groupId: localGroupIds) {
            LocalGroupType localGroup = localGroupRepository.getLocalGroup(groupId); // no need to batch
            if (localGroup == null) {
                throw new LocalGroupNotFoundException("LocalGroup with id " + groupId + " not found");
            }
            localGroups.add(LocalGroupId.create(localGroup.getGroupCode()));
        }
        subjectIds.addAll(localGroups);
        deleteServiceAccessRights(clientId, fullServiceCode, subjectIds);
    }

    /**
<<<<<<< HEAD
     * Find access right holders by search terms
     * @param clientId
     * @param memberNameGroupDescription
     * @param subjectType
     * @param instance
     * @param memberClass
     * @param memberGroupCode
     * @param subsystemCode
     * @return A List of {@link AccessRightHolderDto accessRightHolderDtos} or an empty List if nothing is found
     */
    @PreAuthorize("hasAuthority('VIEW_CLIENT_ACL_SUBJECTS')")
    public List<AccessRightHolderDto> findAccessRightHolders(ClientId clientId, String memberNameGroupDescription,
            XRoadObjectType subjectType, String instance, String memberClass, String memberGroupCode,
            String subsystemCode) {
        List<AccessRightHolderDto> dtos = new ArrayList<>();

        // get client
        // will throw a checked exception - later
        ClientType client = clientRepository.getClient(clientId);
        if (client == null) {
            throw new NotFoundException("Client " + clientId.toShortString() + " not found",
                    new Error(ClientService.CLIENT_NOT_FOUND_ERROR_CODE));
        }

        // GlobalConf::getGlobalMembers (only subsystems) - leaves unregistered local clients out
        List<MemberInfo> clients = globalConfService.getGlobalMembers();
        clients.forEach(memberInfo -> {
            AccessRightHolderDto accessRightHolderDto = new AccessRightHolderDto();
            accessRightHolderDto.setSubjectId(memberInfo.getId());
            accessRightHolderDto.setMemberName(memberInfo.getName());
            dtos.add(accessRightHolderDto);
        });

        // GlobalConf::getGlobalGroups
        List<GlobalGroupInfo> globalGroupInfos = null;
        List<String> globalGroupInstances = globalConfService.getInstanceIdentifiers();
        // core throws CodedException if nothing is found for the provided instance/instances
        try {
            if (!StringUtils.isEmpty(instance)) {
                List<String> globalGroupInstancesMatchingSearch = globalGroupInstances.stream()
                        .filter(s -> s.contains(instance))
                        .collect(Collectors.toList());
                if (globalGroupInstancesMatchingSearch.size() > 0) {
                    globalGroupInfos = globalConfService
                            .getGlobalGroups(globalGroupInstancesMatchingSearch.toArray(new String[] {}));
                }
            } else {
                globalGroupInfos = globalConfService.getGlobalGroups();
            }
        } catch (CodedException e) {
            // no GlobalGroups found for the provided instance -> GlobalGroups are just ignored in the results
        }
        if (globalGroupInfos != null && globalGroupInfos.size() > 0) {
            globalGroupInfos.forEach(globalGroupInfo -> {
                AccessRightHolderDto accessRightHolderDto = new AccessRightHolderDto();
                accessRightHolderDto.setSubjectId(globalGroupInfo.getId());
                accessRightHolderDto.setGroupDescription(globalGroupInfo.getDescription());
                dtos.add(accessRightHolderDto);
            });
        }

        // client.getLocalGroups
        List<LocalGroupType> localGroups = client.getLocalGroup();
        localGroups.forEach(localGroup -> {
            AccessRightHolderDto accessRightHolderDto = new AccessRightHolderDto();
            accessRightHolderDto.setGroupId(localGroup.getId().toString());
            accessRightHolderDto.setGroupCode(localGroup.getGroupCode());
            accessRightHolderDto.setSubjectId(LocalGroupId.create(localGroup.getGroupCode()));
            accessRightHolderDto.setGroupDescription(localGroup.getDescription());
            dtos.add(accessRightHolderDto);
        });

        Predicate<AccessRightHolderDto> matchingSearchTerms = buildSubjectSearchPredicate(subjectType,
                memberNameGroupDescription, instance, memberClass, memberGroupCode, subsystemCode);

        return dtos.stream()
                .filter(matchingSearchTerms)
                .collect(Collectors.toList());
    }

    private Predicate<AccessRightHolderDto> buildSubjectSearchPredicate(XRoadObjectType subjectType,
            String memberNameGroupDescription, String instance, String memberClass, String memberGroupCode,
            String subsystemCode) {
        Predicate<AccessRightHolderDto> searchPredicate = accessRightHolderDto -> true;
        if (subjectType != null) {
            searchPredicate = searchPredicate.and(dto -> dto.getSubjectId().getObjectType() == subjectType);
        }
        if (!StringUtils.isEmpty(memberNameGroupDescription)) {
            searchPredicate = searchPredicate.and(dto -> {
                String memberName = dto.getMemberName();
                String groupDescription = dto.getGroupDescription();
                boolean isMatch = (memberName != null && memberName.toLowerCase().contains(
                        memberNameGroupDescription.toLowerCase()))
                        || (groupDescription != null && groupDescription.toLowerCase().contains(
                        memberNameGroupDescription.toLowerCase()));
                return isMatch;
            });
        }
        if (!StringUtils.isEmpty(instance)) {
            searchPredicate = searchPredicate.and(dto -> {
                XRoadId xRoadId = dto.getSubjectId();
                // LocalGroups do not have explicit X-Road instances -> always return
                if (xRoadId instanceof LocalGroupId) {
                    return true;
                } else {
                    return dto.getSubjectId().getXRoadInstance().toLowerCase().contains(instance.toLowerCase());
                }
            });
        }
        if (!StringUtils.isEmpty(memberClass)) {
            searchPredicate = searchPredicate.and(dto -> {
                XRoadId xRoadId = dto.getSubjectId();
                if (xRoadId instanceof ClientId) {
                    return ((ClientId) xRoadId).getMemberClass().toLowerCase().contains(memberClass.toLowerCase());
                } else {
                    return false;
                }
            });
        }
        if (!StringUtils.isEmpty(subsystemCode)) {
            searchPredicate = searchPredicate.and(dto -> {
                XRoadId xRoadId = dto.getSubjectId();
                if (xRoadId instanceof ClientId) {
                    String clientSubsystemCode = ((ClientId) xRoadId).getSubsystemCode();
                    return clientSubsystemCode != null && clientSubsystemCode
                            .toLowerCase()
                            .contains(subsystemCode.toLowerCase());
                } else {
                    return false;
                }
            });
        }
        if (!StringUtils.isEmpty(memberGroupCode)) {
            searchPredicate = searchPredicate.and(dto -> {
                XRoadId xRoadId = dto.getSubjectId();
                if (xRoadId instanceof ClientId) {
                    return ((ClientId) xRoadId).getMemberCode()
                            .toLowerCase()
                            .contains(memberGroupCode.toLowerCase());
                } else if (xRoadId instanceof GlobalGroupId) {
                    return ((GlobalGroupId) xRoadId).getGroupCode()
                            .toLowerCase()
                            .contains(memberGroupCode.toLowerCase());
                } else if (xRoadId instanceof LocalGroupId) {
                    return ((LocalGroupId) xRoadId).getGroupCode()
                            .toLowerCase()
                            .contains(memberGroupCode.toLowerCase());
                } else {
                    return false;
                }
            });
        }
        searchPredicate = searchPredicate.and(dto -> dto.getSubjectId().getObjectType() != XRoadObjectType.MEMBER);
        return searchPredicate;
    }
=======
     * If service was not found
     */
    public static class ServiceNotFoundException extends NotFoundException {
        public static final String ERROR_SERVICE_NOT_FOUND = "service_not_found";
        public ServiceNotFoundException(String s) {
            super(s, new ErrorDeviation(ERROR_SERVICE_NOT_FOUND));
        }
    }

    /**
     * If access right was not found
     */
    public static class AccessRightNotFoundException extends NotFoundException {
        public static final String ERROR_ACCESSRIGHT_NOT_FOUND = "accessright_not_found";
        public AccessRightNotFoundException() {
            super(new ErrorDeviation(ERROR_ACCESSRIGHT_NOT_FOUND));
        }
    }

>>>>>>> 7dfc7e2c
}<|MERGE_RESOLUTION|>--- conflicted
+++ resolved
@@ -41,6 +41,7 @@
 import lombok.extern.slf4j.Slf4j;
 import org.niis.xroad.restapi.dto.AccessRightHolderDto;
 import org.niis.xroad.restapi.exceptions.ErrorDeviation;
+import org.niis.xroad.restapi.facade.GlobalConfFacade;
 import org.niis.xroad.restapi.repository.ClientRepository;
 import org.niis.xroad.restapi.repository.LocalGroupRepository;
 import org.niis.xroad.restapi.repository.ServiceDescriptionRepository;
@@ -75,27 +76,18 @@
     private final ClientRepository clientRepository;
     private final LocalGroupRepository localGroupRepository;
     private final ServiceDescriptionRepository serviceDescriptionRepository;
-<<<<<<< HEAD
-    private final GlobalConfService globalConfService;
+    private final WsdlUrlValidator wsdlUrlValidator;
+    private final GlobalConfFacade globalConfFacade;
 
     @Autowired
     public ServiceService(ClientRepository clientRepository, LocalGroupRepository localGroupRepository,
-            ServiceDescriptionRepository serviceDescriptionRepository, GlobalConfService globalConfService) {
-        this.clientRepository = clientRepository;
-        this.localGroupRepository = localGroupRepository;
-        this.serviceDescriptionRepository = serviceDescriptionRepository;
-        this.globalConfService = globalConfService;
-=======
-    private final WsdlUrlValidator wsdlUrlValidator;
-
-    @Autowired
-    public ServiceService(ClientRepository clientRepository, LocalGroupRepository localGroupRepository,
-            ServiceDescriptionRepository serviceDescriptionRepository, WsdlUrlValidator wsdlUrlValidator) {
+            ServiceDescriptionRepository serviceDescriptionRepository, WsdlUrlValidator wsdlUrlValidator,
+            GlobalConfFacade globalConfFacade) {
         this.clientRepository = clientRepository;
         this.localGroupRepository = localGroupRepository;
         this.serviceDescriptionRepository = serviceDescriptionRepository;
         this.wsdlUrlValidator = wsdlUrlValidator;
->>>>>>> 7dfc7e2c
+        this.globalConfFacade = globalConfFacade;
     }
 
     /**
@@ -298,7 +290,7 @@
             Set<Long> localGroupIds) throws LocalGroupNotFoundException,
             ClientNotFoundException, AccessRightNotFoundException, ServiceNotFoundException {
         Set<XRoadId> localGroups = new HashSet<>();
-        for (Long groupId: localGroupIds) {
+        for (Long groupId : localGroupIds) {
             LocalGroupType localGroup = localGroupRepository.getLocalGroup(groupId); // no need to batch
             if (localGroup == null) {
                 throw new LocalGroupNotFoundException("LocalGroup with id " + groupId + " not found");
@@ -310,7 +302,28 @@
     }
 
     /**
-<<<<<<< HEAD
+     * If service was not found
+     */
+    public static class ServiceNotFoundException extends NotFoundException {
+        public static final String ERROR_SERVICE_NOT_FOUND = "service_not_found";
+
+        public ServiceNotFoundException(String s) {
+            super(s, new ErrorDeviation(ERROR_SERVICE_NOT_FOUND));
+        }
+    }
+
+    /**
+     * If access right was not found
+     */
+    public static class AccessRightNotFoundException extends NotFoundException {
+        public static final String ERROR_ACCESSRIGHT_NOT_FOUND = "accessright_not_found";
+
+        public AccessRightNotFoundException() {
+            super(new ErrorDeviation(ERROR_ACCESSRIGHT_NOT_FOUND));
+        }
+    }
+
+    /**
      * Find access right holders by search terms
      * @param clientId
      * @param memberNameGroupDescription
@@ -324,19 +337,18 @@
     @PreAuthorize("hasAuthority('VIEW_CLIENT_ACL_SUBJECTS')")
     public List<AccessRightHolderDto> findAccessRightHolders(ClientId clientId, String memberNameGroupDescription,
             XRoadObjectType subjectType, String instance, String memberClass, String memberGroupCode,
-            String subsystemCode) {
+            String subsystemCode) throws ClientNotFoundException {
         List<AccessRightHolderDto> dtos = new ArrayList<>();
 
         // get client
         // will throw a checked exception - later
         ClientType client = clientRepository.getClient(clientId);
         if (client == null) {
-            throw new NotFoundException("Client " + clientId.toShortString() + " not found",
-                    new Error(ClientService.CLIENT_NOT_FOUND_ERROR_CODE));
+            throw new ClientNotFoundException("Client " + clientId.toShortString() + " not found");
         }
 
         // GlobalConf::getGlobalMembers (only subsystems) - leaves unregistered local clients out
-        List<MemberInfo> clients = globalConfService.getGlobalMembers();
+        List<MemberInfo> clients = globalConfFacade.getMembers();
         clients.forEach(memberInfo -> {
             AccessRightHolderDto accessRightHolderDto = new AccessRightHolderDto();
             accessRightHolderDto.setSubjectId(memberInfo.getId());
@@ -346,7 +358,7 @@
 
         // GlobalConf::getGlobalGroups
         List<GlobalGroupInfo> globalGroupInfos = null;
-        List<String> globalGroupInstances = globalConfService.getInstanceIdentifiers();
+        List<String> globalGroupInstances = globalConfFacade.getInstanceIdentifiers();
         // core throws CodedException if nothing is found for the provided instance/instances
         try {
             if (!StringUtils.isEmpty(instance)) {
@@ -354,11 +366,11 @@
                         .filter(s -> s.contains(instance))
                         .collect(Collectors.toList());
                 if (globalGroupInstancesMatchingSearch.size() > 0) {
-                    globalGroupInfos = globalConfService
+                    globalGroupInfos = globalConfFacade
                             .getGlobalGroups(globalGroupInstancesMatchingSearch.toArray(new String[] {}));
                 }
             } else {
-                globalGroupInfos = globalConfService.getGlobalGroups();
+                globalGroupInfos = globalConfFacade.getGlobalGroups();
             }
         } catch (CodedException e) {
             // no GlobalGroups found for the provided instance -> GlobalGroups are just ignored in the results
@@ -466,25 +478,4 @@
         searchPredicate = searchPredicate.and(dto -> dto.getSubjectId().getObjectType() != XRoadObjectType.MEMBER);
         return searchPredicate;
     }
-=======
-     * If service was not found
-     */
-    public static class ServiceNotFoundException extends NotFoundException {
-        public static final String ERROR_SERVICE_NOT_FOUND = "service_not_found";
-        public ServiceNotFoundException(String s) {
-            super(s, new ErrorDeviation(ERROR_SERVICE_NOT_FOUND));
-        }
-    }
-
-    /**
-     * If access right was not found
-     */
-    public static class AccessRightNotFoundException extends NotFoundException {
-        public static final String ERROR_ACCESSRIGHT_NOT_FOUND = "accessright_not_found";
-        public AccessRightNotFoundException() {
-            super(new ErrorDeviation(ERROR_ACCESSRIGHT_NOT_FOUND));
-        }
-    }
-
->>>>>>> 7dfc7e2c
 }