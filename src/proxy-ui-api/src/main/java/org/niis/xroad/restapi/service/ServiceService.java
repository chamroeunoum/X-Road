--- conflicted
+++ resolved
@@ -136,16 +136,10 @@
     @PreAuthorize("hasAuthority('EDIT_SERVICE_PARAMS')")
     public ServiceType updateService(ClientId clientId, String fullServiceCode,
             String url, boolean urlAll, Integer timeout, boolean timeoutAll,
-<<<<<<< HEAD
             boolean sslAuth, boolean sslAuthAll) throws InvalidUrlException, ServiceNotFoundException,
             ClientNotFoundException {
-        if (!FormatUtils.isValidUrl(url)) {
+        if (!wsdlUrlValidator.isValidWsdlUrl(url)) {
             throw new InvalidUrlException("URL is not valid: " + url);
-=======
-            boolean sslAuth, boolean sslAuthAll) {
-        if (!wsdlUrlValidator.isValidWsdlUrl(url)) {
-            throw new BadRequestException("URL is not valid: " + url);
->>>>>>> 637f4b9e
         }
 
         ServiceType serviceType = getService(clientId, fullServiceCode);
