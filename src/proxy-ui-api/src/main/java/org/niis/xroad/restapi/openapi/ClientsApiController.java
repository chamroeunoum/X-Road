--- conflicted
+++ resolved
@@ -63,11 +63,7 @@
 import org.niis.xroad.restapi.service.CertificateNotFoundException;
 import org.niis.xroad.restapi.service.ClientNotFoundException;
 import org.niis.xroad.restapi.service.ClientService;
-<<<<<<< HEAD
 import org.niis.xroad.restapi.service.GlobalConfOutdatedException;
-=======
-import org.niis.xroad.restapi.service.GlobalConfService;
->>>>>>> 625bda00
 import org.niis.xroad.restapi.service.InvalidUrlException;
 import org.niis.xroad.restapi.service.LocalGroupService;
 import org.niis.xroad.restapi.service.MissingParameterException;
@@ -120,19 +116,6 @@
 
     /**
      * ClientsApiController constructor
-<<<<<<< HEAD
-     * @param clientService
-     * @param tokenService
-     * @param clientConverter
-     * @param localGroupConverter
-     * @param localGroupService
-     * @param serviceDescriptionConverter
-     * @param serviceDescriptionService
-     * @param accessRightService
-     * @param subjectConverter
-     * @param tokenCertificateConverter
-=======
->>>>>>> 625bda00
      */
     @Autowired
     public ClientsApiController(ClientService clientService, TokenService tokenService,
@@ -442,22 +425,6 @@
     }
 
     @Override
-<<<<<<< HEAD
-    @PreAuthorize("hasAuthority('SEND_CLIENT_REG_REQ')")
-    public ResponseEntity<Void> registerClient(String encodedClientId) {
-        ClientId clientId = clientConverter.convertId(encodedClientId);
-        try {
-            clientService.registerClient(clientId);
-        } catch (GlobalConfOutdatedException | ClientService.CannotRegisterOwnerException e) {
-            throw new BadRequestException(e);
-        } catch (ClientNotFoundException e) {
-            throw new ResourceNotFoundException(e);
-        } catch (ActionNotPossibleException e) {
-            throw new ConflictException(e);
-        }
-        return new ResponseEntity<>(HttpStatus.NO_CONTENT);
-    }
-=======
     @PreAuthorize("hasAuthority('DELETE_CLIENT')")
     public ResponseEntity<Void> deleteClient(String encodedClientId) {
         ClientId clientId = clientConverter.convertId(encodedClientId);
@@ -481,7 +448,7 @@
             throw new ResourceNotFoundException(e);
         } catch (ActionNotPossibleException e) {
             throw new ConflictException(e);
-        } catch (GlobalConfService.GlobalConfOutdatedException e) {
+        } catch (GlobalConfOutdatedException e) {
             throw new BadRequestException(e);
         }
         return new ResponseEntity<>(HttpStatus.NO_CONTENT);
@@ -499,5 +466,20 @@
             throw new ResourceNotFoundException();
         }
     }
->>>>>>> 625bda00
+
+    @Override
+    @PreAuthorize("hasAuthority('SEND_CLIENT_REG_REQ')")
+    public ResponseEntity<Void> registerClient(String encodedClientId) {
+        ClientId clientId = clientConverter.convertId(encodedClientId);
+        try {
+            clientService.registerClient(clientId);
+        } catch (GlobalConfOutdatedException | ClientService.CannotRegisterOwnerException e) {
+            throw new BadRequestException(e);
+        } catch (ClientNotFoundException e) {
+            throw new ResourceNotFoundException(e);
+        } catch (ActionNotPossibleException e) {
+            throw new ConflictException(e);
+        }
+        return new ResponseEntity<>(HttpStatus.NO_CONTENT);
+    }
 }