/**
 * The MIT License
 * Copyright (c) 2018 Estonian Information System Authority (RIA),
 * Nordic Institute for Interoperability Solutions (NIIS), Population Register Centre (VRK)
 * Copyright (c) 2015-2017 Estonian Information System Authority (RIA), Population Register Centre (VRK)
 *
 * Permission is hereby granted, free of charge, to any person obtaining a copy
 * of this software and associated documentation files (the "Software"), to deal
 * in the Software without restriction, including without limitation the rights
 * to use, copy, modify, merge, publish, distribute, sublicense, and/or sell
 * copies of the Software, and to permit persons to whom the Software is
 * furnished to do so, subject to the following conditions:
 *
 * The above copyright notice and this permission notice shall be included in
 * all copies or substantial portions of the Software.
 *
 * THE SOFTWARE IS PROVIDED "AS IS", WITHOUT WARRANTY OF ANY KIND, EXPRESS OR
 * IMPLIED, INCLUDING BUT NOT LIMITED TO THE WARRANTIES OF MERCHANTABILITY,
 * FITNESS FOR A PARTICULAR PURPOSE AND NONINFRINGEMENT. IN NO EVENT SHALL THE
 * AUTHORS OR COPYRIGHT HOLDERS BE LIABLE FOR ANY CLAIM, DAMAGES OR OTHER
 * LIABILITY, WHETHER IN AN ACTION OF CONTRACT, TORT OR OTHERWISE, ARISING FROM,
 * OUT OF OR IN CONNECTION WITH THE SOFTWARE OR THE USE OR OTHER DEALINGS IN
 * THE SOFTWARE.
 */
package org.niis.xroad.restapi.converter;

import org.niis.xroad.restapi.openapi.model.Certificate;
import org.springframework.stereotype.Component;

import java.util.EnumSet;
import java.util.HashMap;
import java.util.Map;

/**
 * Convert X598Certificate's public abstract boolean[] getKeyUsage()
 */
@Component
@SuppressWarnings("checkstyle:MagicNumber") // index numbers are most clear way here to represent the issue
public class KeyUsageConverter {
    // maps a X509Certificate.getKeyUsage bit index to corresponding KeyUsagesEnum value
    private static final Map<Integer, org.niis.xroad.restapi.openapi.model.Certificate.KeyUsagesEnum> BIT_TO_USAGE =
            new HashMap<>();
    static {
        BIT_TO_USAGE.put(0, org.niis.xroad.restapi.openapi.model.Certificate.KeyUsagesEnum.DIGITAL_SIGNATURE);
        BIT_TO_USAGE.put(1, org.niis.xroad.restapi.openapi.model.Certificate.KeyUsagesEnum.NON_REPUDIATION);
        BIT_TO_USAGE.put(2, org.niis.xroad.restapi.openapi.model.Certificate.KeyUsagesEnum.KEY_ENCIPHERMENT);
        BIT_TO_USAGE.put(3, org.niis.xroad.restapi.openapi.model.Certificate.KeyUsagesEnum.DATA_ENCIPHERMENT);
        BIT_TO_USAGE.put(4, org.niis.xroad.restapi.openapi.model.Certificate.KeyUsagesEnum.KEY_AGREEMENT);
        BIT_TO_USAGE.put(5, org.niis.xroad.restapi.openapi.model.Certificate.KeyUsagesEnum.KEY_CERT_SIGN);
        BIT_TO_USAGE.put(6, org.niis.xroad.restapi.openapi.model.Certificate.KeyUsagesEnum.CRL_SIGN);
        BIT_TO_USAGE.put(7, org.niis.xroad.restapi.openapi.model.Certificate.KeyUsagesEnum.ENCIPHER_ONLY);
        BIT_TO_USAGE.put(8, org.niis.xroad.restapi.openapi.model.Certificate.KeyUsagesEnum.DECIPHER_ONLY);
    }

    /**
     * Convert boolean array of key usage bits as returned by
     * https://docs.oracle.com/javase/8/docs/api/java/security/cert/X509Certificate.html#getKeyUsage--
<<<<<<< HEAD
     * into a Set of enums
     *
     *
     *
     * @param keyUsageBits
     * @return
     */
    public Set<org.niis.xroad.restapi.openapi.model.Certificate.KeyUsagesEnum> convert(boolean[] keyUsageBits) {
        Set<org.niis.xroad.restapi.openapi.model.Certificate.KeyUsagesEnum> usages = new HashSet<>();
        if (keyUsageBits != null) {
            for (int i = 0; i < Math.min(BIT_TO_USAGE.size(), keyUsageBits.length); i++) {
                if (keyUsageBits[i]) {
                    usages.add(BIT_TO_USAGE.get(i));
                }
=======
     * into an EnumSet
     * @param keyUsageBits
     * @return
     */
    public EnumSet<Certificate.KeyUsagesEnum> convert(boolean[] keyUsageBits) {
        EnumSet<Certificate.KeyUsagesEnum> usages = EnumSet.noneOf(Certificate.KeyUsagesEnum.class);
        for (int i = 0; i < Math.min(BIT_TO_USAGE.size(), keyUsageBits.length); i++) {
            if (keyUsageBits[i]) {
                usages.add(BIT_TO_USAGE.get(i));
>>>>>>> 7ba0c4bc
            }
        }
        return usages;
    }
}<|MERGE_RESOLUTION|>--- conflicted
+++ resolved
@@ -55,32 +55,17 @@
     /**
      * Convert boolean array of key usage bits as returned by
      * https://docs.oracle.com/javase/8/docs/api/java/security/cert/X509Certificate.html#getKeyUsage--
-<<<<<<< HEAD
-     * into a Set of enums
-     *
-     *
-     *
-     * @param keyUsageBits
-     * @return
-     */
-    public Set<org.niis.xroad.restapi.openapi.model.Certificate.KeyUsagesEnum> convert(boolean[] keyUsageBits) {
-        Set<org.niis.xroad.restapi.openapi.model.Certificate.KeyUsagesEnum> usages = new HashSet<>();
-        if (keyUsageBits != null) {
-            for (int i = 0; i < Math.min(BIT_TO_USAGE.size(), keyUsageBits.length); i++) {
-                if (keyUsageBits[i]) {
-                    usages.add(BIT_TO_USAGE.get(i));
-                }
-=======
      * into an EnumSet
      * @param keyUsageBits
      * @return
      */
     public EnumSet<Certificate.KeyUsagesEnum> convert(boolean[] keyUsageBits) {
         EnumSet<Certificate.KeyUsagesEnum> usages = EnumSet.noneOf(Certificate.KeyUsagesEnum.class);
-        for (int i = 0; i < Math.min(BIT_TO_USAGE.size(), keyUsageBits.length); i++) {
-            if (keyUsageBits[i]) {
-                usages.add(BIT_TO_USAGE.get(i));
->>>>>>> 7ba0c4bc
+        if (keyUsageBits != null) {
+            for (int i = 0; i < Math.min(BIT_TO_USAGE.size(), keyUsageBits.length); i++) {
+                if (keyUsageBits[i]) {
+                    usages.add(BIT_TO_USAGE.get(i));
+                }
             }
         }
         return usages;
