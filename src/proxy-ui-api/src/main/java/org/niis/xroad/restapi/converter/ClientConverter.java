/**
 * The MIT License
 * Copyright (c) 2018 Estonian Information System Authority (RIA),
 * Nordic Institute for Interoperability Solutions (NIIS), Population Register Centre (VRK)
 * Copyright (c) 2015-2017 Estonian Information System Authority (RIA), Population Register Centre (VRK)
 *
 * Permission is hereby granted, free of charge, to any person obtaining a copy
 * of this software and associated documentation files (the "Software"), to deal
 * in the Software without restriction, including without limitation the rights
 * to use, copy, modify, merge, publish, distribute, sublicense, and/or sell
 * copies of the Software, and to permit persons to whom the Software is
 * furnished to do so, subject to the following conditions:
 *
 * The above copyright notice and this permission notice shall be included in
 * all copies or substantial portions of the Software.
 *
 * THE SOFTWARE IS PROVIDED "AS IS", WITHOUT WARRANTY OF ANY KIND, EXPRESS OR
 * IMPLIED, INCLUDING BUT NOT LIMITED TO THE WARRANTIES OF MERCHANTABILITY,
 * FITNESS FOR A PARTICULAR PURPOSE AND NONINFRINGEMENT. IN NO EVENT SHALL THE
 * AUTHORS OR COPYRIGHT HOLDERS BE LIABLE FOR ANY CLAIM, DAMAGES OR OTHER
 * LIABILITY, WHETHER IN AN ACTION OF CONTRACT, TORT OR OTHERWISE, ARISING FROM,
 * OUT OF OR IN CONNECTION WITH THE SOFTWARE OR THE USE OR OTHER DEALINGS IN
 * THE SOFTWARE.
 */
package org.niis.xroad.restapi.converter;

import ee.ria.xroad.common.conf.globalconf.MemberInfo;
import ee.ria.xroad.common.conf.serverconf.model.ClientType;
import ee.ria.xroad.common.identifier.ClientId;

import com.google.common.collect.Streams;
import org.apache.commons.lang.StringUtils;
import org.niis.xroad.restapi.cache.CurrentSecurityServerId;
import org.niis.xroad.restapi.cache.CurrentSecurityServerSignCertificates;
import org.niis.xroad.restapi.exceptions.DeviationAwareRuntimeException;
import org.niis.xroad.restapi.facade.GlobalConfFacade;
import org.niis.xroad.restapi.openapi.BadRequestException;
import org.niis.xroad.restapi.openapi.model.Client;
import org.niis.xroad.restapi.openapi.model.ClientStatus;
import org.niis.xroad.restapi.openapi.model.ConnectionType;
import org.niis.xroad.restapi.util.ClientUtils;
import org.niis.xroad.restapi.util.FormatUtils;
import org.niis.xroad.restapi.util.OcspUtils;
import org.springframework.beans.factory.annotation.Autowired;
import org.springframework.stereotype.Component;

import java.util.Arrays;
import java.util.List;
import java.util.Optional;
import java.util.stream.Collectors;

import static org.niis.xroad.restapi.converter.Converters.ENCODED_ID_SEPARATOR;

/**
 * Converter for Client related data between openapi and service domain classes
 */
@Component
public class ClientConverter {

    private final GlobalConfFacade globalConfFacade;
    private final CurrentSecurityServerId securityServerOwner; // request scoped
    // request scoped contains all certificates of type sign
    private final CurrentSecurityServerSignCertificates currentSecurityServerSignCertificates;

<<<<<<< HEAD
    public static final int INSTANCE_INDEX = 0;
    public static final int MEMBER_CLASS_INDEX = 1;
    public static final int MEMBER_CODE_INDEX = 2;
    public static final int SUBSYSTEM_CODE_INDEX = 3;
    public static final String ERROR_OCSP_EXTRACT_MSG = "Failed to extract OCSP status for local signed certificate";

=======
    private static final int INSTANCE_INDEX = 0;
    private static final int MEMBER_CLASS_INDEX = 1;
    private static final int MEMBER_CODE_INDEX = 2;
    private static final int SUBSYSTEM_CODE_INDEX = 3;
>>>>>>> 309e334b

    @Autowired
    public ClientConverter(GlobalConfFacade globalConfFacade,
            CurrentSecurityServerId securityServerOwner,
            CurrentSecurityServerSignCertificates currentSecurityServerSignCertificates) {
        this.globalConfFacade = globalConfFacade;
        this.securityServerOwner = securityServerOwner;
        this.currentSecurityServerSignCertificates = currentSecurityServerSignCertificates;
    }

    /**
     *
     * @param clientType
     * @return
     * @throws OcspUtils.OcspStatusExtractionException
     */
    public Client convert(ClientType clientType) {
        Client client = new Client();
        client.setId(convertId(clientType.getIdentifier()));
        client.setInstanceId(clientType.getIdentifier().getXRoadInstance());
        client.setMemberClass(clientType.getIdentifier().getMemberClass());
        client.setMemberCode(clientType.getIdentifier().getMemberCode());
        client.setSubsystemCode(clientType.getIdentifier().getSubsystemCode());
        client.setMemberName(globalConfFacade.getMemberName(clientType.getIdentifier()));
        client.setOwner(clientType.getIdentifier().equals(securityServerOwner.getServerId().getOwner()));

        try {
            client.setHasValidLocalSignCert(ClientUtils.hasValidLocalSignCert(clientType.getIdentifier(),
                    currentSecurityServerSignCertificates.getSignCertificateInfos()));
        } catch (OcspUtils.OcspStatusExtractionException e) {
            throw new DeviationAwareRuntimeException(ERROR_OCSP_EXTRACT_MSG + " for client: "
                    + clientType.getIdentifier().toShortString(), e);
        }

        Optional<ClientStatus> status = ClientStatusMapping.map(clientType.getClientStatus());
        client.setStatus(status.orElse(null));
        Optional<ConnectionType> connectionTypeEnum =
                ConnectionTypeMapping.map(clientType.getIsAuthentication());
        client.setConnectionType(connectionTypeEnum.orElse(null));
        return client;
    }

    /**
     * convert a group of ClientType into a list of openapi Client class
     * @param clientTypes
     * @return
     */
    public List<Client> convert(Iterable<ClientType> clientTypes) {
        return Streams.stream(clientTypes)
                .map(this::convert)
                .collect(Collectors.toList());
    }

    /**
     * Convert ClientId into encoded member id
     * @return
     */
    public String convertId(ClientId clientId) {
        return convertId(clientId, false);
    }

    /**
     * Convert ClientId into encoded member id
     * @param clientId
     * @return
     */
    public String convertId(ClientId clientId, boolean includeType) {
        StringBuilder builder = new StringBuilder();
        if (includeType) {
            builder.append(clientId.getObjectType())
                    .append(ENCODED_ID_SEPARATOR);
        }
        builder.append(clientId.getXRoadInstance())
                .append(ENCODED_ID_SEPARATOR)
                .append(clientId.getMemberClass())
                .append(ENCODED_ID_SEPARATOR)
                .append(clientId.getMemberCode());
        if (StringUtils.isNotEmpty(clientId.getSubsystemCode())) {
            builder.append(ENCODED_ID_SEPARATOR)
                    .append(clientId.getSubsystemCode());
        }
        return builder.toString().trim();
    }

    /**
     * Convert encoded member id into ClientId
     * @param encodedId
     * @return ClientId
     * @throws BadRequestException if encoded id could not be decoded
     */
    public ClientId convertId(String encodedId) throws BadRequestException {
        if (!isEncodedClientId(encodedId)) {
            throw new BadRequestException("Invalid client id " + encodedId);
        }
        List<String> parts = Arrays.asList(encodedId.split(String.valueOf(ENCODED_ID_SEPARATOR)));
        String instance = parts.get(INSTANCE_INDEX);
        String memberClass = parts.get(MEMBER_CLASS_INDEX);
        String memberCode = parts.get(MEMBER_CODE_INDEX);
        String subsystemCode = null;
        if (parts.size() != (MEMBER_CODE_INDEX + 1)
                && parts.size() != (SUBSYSTEM_CODE_INDEX + 1)) {
            throw new BadRequestException("Invalid client id " + encodedId);
        }
        if (parts.size() == (SUBSYSTEM_CODE_INDEX + 1)) {
            subsystemCode = parts.get(SUBSYSTEM_CODE_INDEX);
        }
        return ClientId.create(instance, memberClass, memberCode, subsystemCode);
    }

    /**
     * Convert a list of encoded member ids to ClientIds
     * @param encodedIds
     * @return List of ClientIds
     * @throws BadRequestException if encoded id could not be decoded
     */
    public List<ClientId> convertIds(List<String> encodedIds) throws BadRequestException {
        return encodedIds.stream().map(this::convertId).collect(Collectors.toList());
    }

    /**
     * Convert MemberInfo into Client
     * @param memberInfo
     * @return Client
     */
    public Client convertMemberInfoToClient(MemberInfo memberInfo) {
        ClientId clientId = memberInfo.getId();
        Client client = new Client();
        client.setId(convertId(clientId));
        client.setMemberClass(clientId.getMemberClass());
        client.setMemberCode(clientId.getMemberCode());
        client.setSubsystemCode(clientId.getSubsystemCode());
        client.setMemberName(memberInfo.getName());
        return client;
    }

    /**
     * Convert MemberInfo list into Client list
     * @param memberInfos
     * @return List of Clients
     */
    public List<Client> convertMemberInfosToClients(List<MemberInfo> memberInfos) {
        return memberInfos.stream().map(this::convertMemberInfoToClient).collect(Collectors.toList());
    }

    public boolean isEncodedSubsystemId(String encodedId) {
        int separators = FormatUtils.countOccurences(encodedId, Converters.ENCODED_ID_SEPARATOR);
        return separators == SUBSYSTEM_CODE_INDEX;
    }

    public boolean isEncodedMemberId(String encodedId) {
        int separators = FormatUtils.countOccurences(encodedId, Converters.ENCODED_ID_SEPARATOR);
        return separators == MEMBER_CODE_INDEX;
    }

    public boolean isEncodedClientId(String encodedId) {
        return isEncodedMemberId(encodedId) || isEncodedSubsystemId(encodedId);
    }
}<|MERGE_RESOLUTION|>--- conflicted
+++ resolved
@@ -62,19 +62,11 @@
     // request scoped contains all certificates of type sign
     private final CurrentSecurityServerSignCertificates currentSecurityServerSignCertificates;
 
-<<<<<<< HEAD
     public static final int INSTANCE_INDEX = 0;
     public static final int MEMBER_CLASS_INDEX = 1;
     public static final int MEMBER_CODE_INDEX = 2;
     public static final int SUBSYSTEM_CODE_INDEX = 3;
     public static final String ERROR_OCSP_EXTRACT_MSG = "Failed to extract OCSP status for local signed certificate";
-
-=======
-    private static final int INSTANCE_INDEX = 0;
-    private static final int MEMBER_CLASS_INDEX = 1;
-    private static final int MEMBER_CODE_INDEX = 2;
-    private static final int SUBSYSTEM_CODE_INDEX = 3;
->>>>>>> 309e334b
 
     @Autowired
     public ClientConverter(GlobalConfFacade globalConfFacade,
