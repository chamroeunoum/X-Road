--- conflicted
+++ resolved
@@ -154,7 +154,6 @@
     }
 
     /**
-<<<<<<< HEAD
      * Delete one ServiceDescription
      * @throws NotFoundException if serviceDescriptions with given id was not found
      */
@@ -165,7 +164,9 @@
             throw new NotFoundException("Service description with id " + id + " not found");
         }
         serviceDescriptionRepository.delete(serviceDescriptionType);
-=======
+    }
+
+    /**
      * Add a new WSDL ServiceDescription
      * @param clientId
      * @param url
@@ -263,7 +264,6 @@
         serviceDescriptionType.setType(descriptionType);
         serviceDescriptionType.setUrl(url);
         return serviceDescriptionType;
->>>>>>> 1d4d197a
     }
 
     private ServiceType serviceInfoToServiceType(WsdlParser.ServiceInfo serviceInfo,
