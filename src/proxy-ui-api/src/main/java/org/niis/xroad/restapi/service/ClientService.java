/**
 * The MIT License
 * Copyright (c) 2018 Estonian Information System Authority (RIA),
 * Nordic Institute for Interoperability Solutions (NIIS), Population Register Centre (VRK)
 * Copyright (c) 2015-2017 Estonian Information System Authority (RIA), Population Register Centre (VRK)
 *
 * Permission is hereby granted, free of charge, to any person obtaining a copy
 * of this software and associated documentation files (the "Software"), to deal
 * in the Software without restriction, including without limitation the rights
 * to use, copy, modify, merge, publish, distribute, sublicense, and/or sell
 * copies of the Software, and to permit persons to whom the Software is
 * furnished to do so, subject to the following conditions:
 *
 * The above copyright notice and this permission notice shall be included in
 * all copies or substantial portions of the Software.
 *
 * THE SOFTWARE IS PROVIDED "AS IS", WITHOUT WARRANTY OF ANY KIND, EXPRESS OR
 * IMPLIED, INCLUDING BUT NOT LIMITED TO THE WARRANTIES OF MERCHANTABILITY,
 * FITNESS FOR A PARTICULAR PURPOSE AND NONINFRINGEMENT. IN NO EVENT SHALL THE
 * AUTHORS OR COPYRIGHT HOLDERS BE LIABLE FOR ANY CLAIM, DAMAGES OR OTHER
 * LIABILITY, WHETHER IN AN ACTION OF CONTRACT, TORT OR OTHERWISE, ARISING FROM,
 * OUT OF OR IN CONNECTION WITH THE SOFTWARE OR THE USE OR OTHER DEALINGS IN
 * THE SOFTWARE.
 */
package org.niis.xroad.restapi.service;

import ee.ria.xroad.common.conf.globalconf.MemberInfo;
import ee.ria.xroad.common.conf.serverconf.IsAuthentication;
import ee.ria.xroad.common.conf.serverconf.model.CertificateType;
import ee.ria.xroad.common.conf.serverconf.model.ClientType;
import ee.ria.xroad.common.identifier.ClientId;
import ee.ria.xroad.common.util.CryptoUtils;

import lombok.extern.slf4j.Slf4j;
import org.niis.xroad.restapi.converter.GlobalConfWrapper;
import org.niis.xroad.restapi.exceptions.ConflictException;
import org.niis.xroad.restapi.exceptions.ErrorCode;
import org.niis.xroad.restapi.exceptions.NotFoundException;
import org.niis.xroad.restapi.repository.ClientRepository;
import org.springframework.beans.factory.annotation.Autowired;
import org.springframework.security.access.prepost.PreAuthorize;
import org.springframework.stereotype.Service;
import org.springframework.transaction.annotation.Transactional;
import org.springframework.util.StringUtils;

import java.security.cert.CertificateEncodingException;
import java.security.cert.CertificateException;
import java.security.cert.X509Certificate;
import java.util.ArrayList;
import java.util.List;
import java.util.Optional;
import java.util.function.Predicate;
import java.util.stream.Collectors;

/**
 * client service
 */
@Slf4j
@Service
@Transactional
@PreAuthorize("denyAll")
public class ClientService {

    public static final String CLIENT_NOT_FOUND_ERROR_CODE = "client_not_found";
    public static final String CERTIFICATE_NOT_FOUND_ERROR_CODE = "certificate_not_found";

    private final ClientRepository clientRepository;
    private final GlobalConfWrapper globalConfWrapper;

    /**
     * ClientService constructor
     * @param clientRepository
     * @param globalConfWrapper
     */
    @Autowired
    public ClientService(ClientRepository clientRepository, GlobalConfWrapper globalConfWrapper) {
        this.clientRepository = clientRepository;
        this.globalConfWrapper = globalConfWrapper;
    }

    /**
     * return all clients that are registered on the instance
     * @return
     */
    @PreAuthorize("hasAuthority('VIEW_CLIENTS')")
    public List<ClientType> getAllLocalClients() {
        return clientRepository.getAllLocalClients();
    }

    /**
     * return all global clients
     * @return
     */
    @PreAuthorize("hasAuthority('VIEW_CLIENTS')")
    public List<MemberInfo> getAllGlobalClients() {
        return globalConfWrapper.getGlobalMembers();
    }

    /**
     * return one client
     * @param id
     */
    @PreAuthorize("hasAuthority('VIEW_CLIENT_DETAILS')")
    public ClientType getClient(ClientId id) {
        return clientRepository.getClient(id);
    }

    /**
     * Update connection type of an existing client
     * @param id
     * @param connectionType
     * @return
     * @throws org.niis.xroad.restapi.exceptions.NotFoundException if
     *                                                             client was not found
     * @throws IllegalArgumentException                            if connectionType was not supported value
     */
    @PreAuthorize("hasAuthority('EDIT_CLIENT_INTERNAL_CONNECTION_TYPE')")
    public ClientType updateConnectionType(ClientId id, String connectionType) {
        ClientType clientType = getClientType(id);
        // validate connectionType param by creating enum out of it
        IsAuthentication enumValue = IsAuthentication.valueOf(connectionType);
        clientType.setIsAuthentication(connectionType);
        clientRepository.saveOrUpdate(clientType);
        return clientType;
    }

    /**
     * Get a ClientType
     * @throws NotFoundException if not found
     */
    private ClientType getClientType(ClientId id) {
        ClientType clientType = clientRepository.getClient(id);
        if (clientType == null) {
            throw new NotFoundException(("client with id " + id + " not found"),
                    ErrorCode.of(CLIENT_NOT_FOUND_ERROR_CODE));
        }
        return clientType;
    }

    /**
     * @param id
     * @param certBytes either PEM or DER -encoded certificate
     * @return
     * @throws CertificateException if certBytes was not a valid PEM or DER encoded certificate
     * @throws ConflictException    if the certificate already exists
     */
    @PreAuthorize("hasAuthority('ADD_CLIENT_INTERNAL_CERT')")
    public ClientType addTlsCertificate(ClientId id, byte[] certBytes) throws CertificateException {
        X509Certificate x509Certificate;
        try {
            x509Certificate = CryptoUtils.readCertificate(certBytes);
        } catch (Exception e) {
            throw new CertificateException("cannot convert bytes to certificate", e);
        }
        String hash = calculateCertHexHash(x509Certificate);
        ClientType clientType = getClientType(id);
        clientType.getIsCert().stream()
                .filter(cert -> hash.equalsIgnoreCase(calculateCertHexHash(cert.getData())))
                .findAny()
                .ifPresent(a -> {
                    throw new ConflictException("certificate already exists");
                });
        CertificateType certificateType = new CertificateType();
        try {
            certificateType.setData(x509Certificate.getEncoded());
        } catch (CertificateEncodingException ex) {
            throw new RuntimeException(ex);
        }
        clientType.getIsCert().add(certificateType);
        clientRepository.saveOrUpdate(clientType);
        return clientType;
    }

    /**
     * Convenience / cleanness wrapper
     */
    private String calculateCertHexHash(X509Certificate cert) {
        try {
            return CryptoUtils.calculateCertHexHash(cert);
        } catch (Exception e) {
            throw new RuntimeException("hash calculation failed", e);
        }
    }

    /**
     * Convenience / cleanness wrapper
     */
    private String calculateCertHexHash(byte[] certBytes) {
        try {
            return CryptoUtils.calculateCertHexHash(certBytes);
        } catch (Exception e) {
            throw new RuntimeException("hash calculation failed", e);
        }
    }


    /**
     * Deletes one (and should be the only) certificate with
     * matching hash
     * @param id
     * @param certificateHash
     * @return
     * @throws NotFoundException if client of certificate was not found
     */
    @PreAuthorize("hasAuthority('DELETE_CLIENT_INTERNAL_CERT')")
    public ClientType deleteTlsCertificate(ClientId id, String certificateHash) {
        ClientType clientType = getClientType(id);
        CertificateType certificateType = clientType.getIsCert().stream()
                .filter(certificate -> calculateCertHexHash(certificate.getData()).equalsIgnoreCase(certificateHash))
                .findAny()
                .orElseThrow(() ->
                        new NotFoundException("certificate with hash " + certificateHash + " not found",
                                ErrorCode.of(CERTIFICATE_NOT_FOUND_ERROR_CODE)));
        clientType.getIsCert().remove(certificateType);
        clientRepository.saveOrUpdate(clientType);
        return clientType;
    }

    /**
     * Returns a single client tls certificate that has matching hash
     * @param id
     * @param certificateHash
     * @return
     */
    @PreAuthorize("hasAuthority('VIEW_CLIENT_INTERNAL_CERT_DETAILS')")
    public Optional<CertificateType> getTlsCertificate(ClientId id, String certificateHash) {
        ClientType clientType = getClientType(id);
        Optional<CertificateType> certificateType = clientType.getIsCert().stream()
                .filter(certificate -> calculateCertHexHash(certificate.getData()).equalsIgnoreCase(certificateHash))
                .findAny();
        return certificateType;
    }

    /**
     * Find clients in the local serverconf
     * @param name
     * @param instance
     * @param propertyClass
     * @param memberCode
     * @param subsystemCode
     * @param showMembers include members (without susbsystemCode) in the results
     * @return ClientType list
     */
    @PreAuthorize("hasAuthority('VIEW_CLIENTS')")
    public List<ClientType> findLocalClients(String name, String instance, String propertyClass, String memberCode,
            String subsystemCode, boolean showMembers) {
        List<Predicate<ClientType>> searchPredicates = buildLocalClientSearchPredicates(name, instance, propertyClass,
                memberCode, subsystemCode);
        return getAllLocalClients().stream()
                .filter(searchPredicates.stream().reduce(p -> true, Predicate::and))
                .filter(ct -> showMembers || ct.getIdentifier().getSubsystemCode() != null)
                .collect(Collectors.toList());
    }

    /**
     * Find clients in the globalconf. Will return MemberInfos because ClientTypes do not exist in globalconf
     * @param name
     * @param instance
     * @param propertyClass
     * @param memberCode
     * @param subsystemCode
     * @param showMembers include members (without susbsystemCode) in the results
     * @return ClientId list
     */
    @PreAuthorize("hasAuthority('VIEW_CLIENTS')")
    public List<MemberInfo> findGlobalClients(String name, String instance, String propertyClass, String memberCode,
            String subsystemCode, boolean showMembers) {
        List<Predicate<MemberInfo>> searchPredicates = buildGlobalClientSearchPredicates(name, instance, propertyClass,
                memberCode, subsystemCode);
        return getAllGlobalClients().stream()
                .filter(searchPredicates.stream().reduce(p -> true, Predicate::and))
                .filter(memberInfo -> showMembers || memberInfo.getId().getSubsystemCode() != null)
                .collect(Collectors.toList());
    }

    /**
     * Find client by ClientId
     * @param clientId
     * @return
     */
    @PreAuthorize("hasAuthority('VIEW_CLIENTS')")
    public Optional<MemberInfo> findByClientId(ClientId clientId) {
        return getAllGlobalClients()
                .stream()
                .filter(memberInfo -> memberInfo.getId().toShortString().trim().equals(clientId.toShortString().trim()))
                .findFirst();
    }

    /**
     * Find from all clients (local or global)
     * @param name
     * @param instance
     * @param memberClass
     * @param memberCode
     * @param subsystemCode
     * @param showMembers include members (without subsystemCode) in the results
     * @param internalSearch search only in the local clients
     * @return MemberInfo list
     */
    @PreAuthorize("hasAuthority('VIEW_CLIENTS')")
    public List<MemberInfo> findClients(String name, String instance, String memberClass, String memberCode,
            String subsystemCode, boolean showMembers, boolean internalSearch) {
        if (internalSearch) {
            return findLocalClients(name, instance, memberClass, memberCode, subsystemCode,
                    showMembers)
                    .stream()
                    .map(clientType -> new MemberInfo(clientType.getIdentifier(),
                            globalConfWrapper.getMemberName(clientType.getIdentifier())))
                    .collect(Collectors.toList());
        }
        // else find only from global clients (globalconf also includes registered local clients)
        return findGlobalClients(name, instance, memberClass, memberCode, subsystemCode, showMembers);
    }

    private List<Predicate<ClientType>> buildLocalClientSearchPredicates(String name, String instance,
            String memberClass, String memberCode, String subsystemCode) {
        List<Predicate<ClientType>> searchPredicates = new ArrayList<>();
        if (!StringUtils.isEmpty(name)) {
<<<<<<< HEAD
            searchPredicates.add(ct -> globalConfWrapper.getMemberName(ct.getIdentifier()).toLowerCase()
                    .contains(name.toLowerCase()));
=======
            searchPredicates.add(ct -> {
                String memberName = globalConfWrapper.getMemberName(ct.getIdentifier());
                return memberName != null && memberName.equalsIgnoreCase(name);
            });
>>>>>>> efd902f2
        }
        if (!StringUtils.isEmpty(instance)) {
            searchPredicates.add(ct -> ct.getIdentifier().getXRoadInstance().toLowerCase()
                    .contains(instance.toLowerCase()));
        }
        if (!StringUtils.isEmpty(memberClass)) {
            searchPredicates.add(ct -> ct.getIdentifier().getMemberClass().toLowerCase()
                    .contains(memberClass.toLowerCase()));
        }
        if (!StringUtils.isEmpty(memberCode)) {
            searchPredicates.add(ct -> ct.getIdentifier().getMemberCode().toLowerCase()
                    .contains(memberCode.toLowerCase()));
        }
        if (!StringUtils.isEmpty(subsystemCode)) {
            searchPredicates.add(ct -> ct.getIdentifier().getSubsystemCode() != null
                    && ct.getIdentifier().getSubsystemCode().toLowerCase().contains(subsystemCode.toLowerCase()));
        }
        return searchPredicates;
    }

    private List<Predicate<MemberInfo>> buildGlobalClientSearchPredicates(String name, String instance,
            String memberClass, String memberCode, String subsystemCode) {
        List<Predicate<MemberInfo>> searchPredicates = new ArrayList<>();
        if (!StringUtils.isEmpty(name)) {
            searchPredicates.add(memberInfo -> memberInfo.getName() != null
                    && memberInfo.getName().toLowerCase().contains(name.toLowerCase()));
        }
        if (!StringUtils.isEmpty(instance)) {
            searchPredicates.add(memberInfo -> memberInfo.getId().getXRoadInstance().toLowerCase()
                    .contains(instance.toLowerCase()));
        }
        if (!StringUtils.isEmpty(memberClass)) {
            searchPredicates.add(memberInfo -> memberInfo.getId().getMemberClass().toLowerCase()
                    .contains(memberClass.toLowerCase()));
        }
        if (!StringUtils.isEmpty(memberCode)) {
            searchPredicates.add(memberInfo -> memberInfo.getId().getMemberCode().toLowerCase()
                    .contains(memberCode.toLowerCase()));
        }
        if (!StringUtils.isEmpty(subsystemCode)) {
            searchPredicates.add(memberInfo -> memberInfo.getId().getSubsystemCode() != null
                    && memberInfo.getId().getSubsystemCode().toLowerCase().contains(subsystemCode.toLowerCase()));
        }
        return searchPredicates;
    }
}<|MERGE_RESOLUTION|>--- conflicted
+++ resolved
@@ -160,6 +160,7 @@
                 .ifPresent(a -> {
                     throw new ConflictException("certificate already exists");
                 });
+
         CertificateType certificateType = new CertificateType();
         try {
             certificateType.setData(x509Certificate.getEncoded());
@@ -211,6 +212,7 @@
                 .orElseThrow(() ->
                         new NotFoundException("certificate with hash " + certificateHash + " not found",
                                 ErrorCode.of(CERTIFICATE_NOT_FOUND_ERROR_CODE)));
+
         clientType.getIsCert().remove(certificateType);
         clientRepository.saveOrUpdate(clientType);
         return clientType;
@@ -316,15 +318,10 @@
             String memberClass, String memberCode, String subsystemCode) {
         List<Predicate<ClientType>> searchPredicates = new ArrayList<>();
         if (!StringUtils.isEmpty(name)) {
-<<<<<<< HEAD
-            searchPredicates.add(ct -> globalConfWrapper.getMemberName(ct.getIdentifier()).toLowerCase()
-                    .contains(name.toLowerCase()));
-=======
             searchPredicates.add(ct -> {
                 String memberName = globalConfWrapper.getMemberName(ct.getIdentifier());
-                return memberName != null && memberName.equalsIgnoreCase(name);
+                return memberName != null && memberName.toLowerCase().contains(name.toLowerCase());
             });
->>>>>>> efd902f2
         }
         if (!StringUtils.isEmpty(instance)) {
             searchPredicates.add(ct -> ct.getIdentifier().getXRoadInstance().toLowerCase()
