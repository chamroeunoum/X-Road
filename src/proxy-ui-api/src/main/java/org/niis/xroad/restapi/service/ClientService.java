/**
 * The MIT License
 * Copyright (c) 2018 Estonian Information System Authority (RIA),
 * Nordic Institute for Interoperability Solutions (NIIS), Population Register Centre (VRK)
 * Copyright (c) 2015-2017 Estonian Information System Authority (RIA), Population Register Centre (VRK)
 *
 * Permission is hereby granted, free of charge, to any person obtaining a copy
 * of this software and associated documentation files (the "Software"), to deal
 * in the Software without restriction, including without limitation the rights
 * to use, copy, modify, merge, publish, distribute, sublicense, and/or sell
 * copies of the Software, and to permit persons to whom the Software is
 * furnished to do so, subject to the following conditions:
 *
 * The above copyright notice and this permission notice shall be included in
 * all copies or substantial portions of the Software.
 *
 * THE SOFTWARE IS PROVIDED "AS IS", WITHOUT WARRANTY OF ANY KIND, EXPRESS OR
 * IMPLIED, INCLUDING BUT NOT LIMITED TO THE WARRANTIES OF MERCHANTABILITY,
 * FITNESS FOR A PARTICULAR PURPOSE AND NONINFRINGEMENT. IN NO EVENT SHALL THE
 * AUTHORS OR COPYRIGHT HOLDERS BE LIABLE FOR ANY CLAIM, DAMAGES OR OTHER
 * LIABILITY, WHETHER IN AN ACTION OF CONTRACT, TORT OR OTHERWISE, ARISING FROM,
 * OUT OF OR IN CONNECTION WITH THE SOFTWARE OR THE USE OR OTHER DEALINGS IN
 * THE SOFTWARE.
 */
package org.niis.xroad.restapi.service;

import ee.ria.xroad.common.conf.serverconf.IsAuthentication;
import ee.ria.xroad.common.conf.serverconf.model.CertificateType;
import ee.ria.xroad.common.conf.serverconf.model.ClientType;
import ee.ria.xroad.common.conf.serverconf.model.LocalGroupType;
import ee.ria.xroad.common.conf.serverconf.model.ServerConfType;
import ee.ria.xroad.common.conf.serverconf.model.ServiceDescriptionType;
import ee.ria.xroad.common.identifier.ClientId;
import ee.ria.xroad.common.util.CryptoUtils;

import lombok.extern.slf4j.Slf4j;
import org.hibernate.Hibernate;
<<<<<<< HEAD
import org.niis.xroad.restapi.exceptions.DeviationAwareRuntimeException;
=======
import org.niis.xroad.restapi.exceptions.ErrorDeviation;
import org.niis.xroad.restapi.exceptions.WarningDeviation;
>>>>>>> bedd13af
import org.niis.xroad.restapi.facade.GlobalConfFacade;
import org.niis.xroad.restapi.repository.ClientRepository;
import org.niis.xroad.restapi.repository.IdentifierRepository;
import org.springframework.beans.factory.annotation.Autowired;
import org.springframework.security.access.prepost.PreAuthorize;
import org.springframework.stereotype.Service;
import org.springframework.transaction.annotation.Transactional;
import org.springframework.util.StringUtils;

import java.security.cert.CertificateEncodingException;
import java.security.cert.CertificateException;
import java.security.cert.X509Certificate;
import java.util.ArrayList;
import java.util.HashMap;
import java.util.HashSet;
import java.util.List;
import java.util.Map;
import java.util.Optional;
import java.util.Set;
import java.util.function.Predicate;
import java.util.stream.Collectors;

/**
 * client service
 */
@Slf4j
@Service
@Transactional
@PreAuthorize("isAuthenticated()")
public class ClientService {

    public static final String WARNING_UNREGISTERED_MEMBER = "unregistered_member";

    private final ClientRepository clientRepository;
    private final GlobalConfService globalConfService;
    private final GlobalConfFacade globalConfFacade;
<<<<<<< HEAD
    private final ManagementRequestSenderService managementRequestSenderService;
=======
    private final ServerConfService serverConfService;
    private final IdentifierRepository identifierRepository;
>>>>>>> bedd13af

    /**
     * ClientService constructor
     */
    @Autowired
<<<<<<< HEAD
    public ClientService(ClientRepository clientRepository, GlobalConfFacade globalConfFacade,
            ManagementRequestSenderService managementRequestSenderService) {
        this.clientRepository = clientRepository;
        this.globalConfFacade = globalConfFacade;
        this.managementRequestSenderService = managementRequestSenderService;
=======
    public ClientService(ClientRepository clientRepository,
            GlobalConfFacade globalConfFacade,
            ServerConfService serverConfService,
            GlobalConfService globalConfService,
            IdentifierRepository identifierRepository) {
        this.clientRepository = clientRepository;
        this.globalConfFacade = globalConfFacade;
        this.serverConfService = serverConfService;
        this.globalConfService = globalConfService;
        this.identifierRepository = identifierRepository;
>>>>>>> bedd13af
    }

    /**
     * return all clients that exist on this security server
     * @return
     */
    public List<ClientType> getAllLocalClients() {
        return clientRepository.getAllLocalClients();
    }

    /**
     * return all members that exist on this security server.
     * There can only be 0, 1 or 2 members
     * @return
     */
    public List<ClientType> getAllLocalMembers() {
        return getAllLocalClients().stream()
                .filter(ct -> ct.getIdentifier().getSubsystemCode() == null)
                .collect(Collectors.toList());
    }

    /**
     * Return ClientId for all members who have clients on this instance.
     * For example if following clients exist:
     * - XRD:GOV:123 (owner member)
     * - XRD:GOV:123:SS1 (subsystem)
     * - XRD:COM:FOO:SS1 (subsystem)
     * method will return
     * - XRD:GOV:123 (owner member)
     * - XRD:COM:FOO (client subsystem's member)
     * @return
     */
    public Set<ClientId> getLocalClientMemberIds() {
        List<ClientType> allClients = getAllLocalClients();
        Set<ClientId> members = new HashSet<>();
        for (ClientType client : allClients) {
            ClientId id = client.getIdentifier();
            members.add(ClientId.create(id.getXRoadInstance(), id.getMemberClass(), id.getMemberCode()));
        }
        return members;
    }

    /**
     * return all global clients as ClientTypes
     * @return
     */
    public List<ClientType> getAllGlobalClients() {
        return globalConfFacade.getMembers()
                .stream()
                .map(memberInfo -> {
                    ClientType clientType = new ClientType();
                    clientType.setIdentifier(memberInfo.getId());
                    return clientType;
                })
                .collect(Collectors.toList());
    }

    /**
     * Return one client, or null if not found.
     * This method does NOT trigger load of lazy loaded properties.
     * Use {@code getLocalClientIsCerts}, {@code getLocalClientLocalGroups}, and
     * {@code getLocalClientServiceDescriptions} for that
     * @param id
     * @return the client, or null if matching client was not found
     */
    public ClientType getLocalClient(ClientId id) {
        ClientType clientType = clientRepository.getClient(id);
        return clientType;
    }

    /**
     * Returns clientType.getIsCert() that has been fetched with Hibernate.init.
     * @param id
     * @return list of CertificateTypes, or null if client does not exist
     */
    public List<CertificateType> getLocalClientIsCerts(ClientId id) {
        ClientType clientType = getLocalClient(id);
        if (clientType != null) {
            Hibernate.initialize(clientType.getIsCert());
            return clientType.getIsCert();
        }
        return null;
    }

    /**
     * Returns clientType.getServiceDescription() that has been fetched with Hibernate.init.
     * Also serviceDescription.services and serviceDescription.client.endpoints have been fetched.
     * @param id
     * @return list of ServiceDescriptionTypes, or null if client does not exist
     */
    public List<ServiceDescriptionType> getLocalClientServiceDescriptions(ClientId id) {
        ClientType clientType = getLocalClient(id);
        if (clientType != null) {
            for (ServiceDescriptionType serviceDescriptionType : clientType.getServiceDescription()) {
                Hibernate.initialize(serviceDescriptionType.getService());
            }
            Hibernate.initialize(clientType.getEndpoint());
            return clientType.getServiceDescription();
        }
        return null;
    }

    /**
     * Returns clientType.getLocalGroup() that has been fetched with Hibernate.init.
     * Also localGroup.groupMembers have been fetched.
     * @param id
     * @return list of LocalGroupTypes, or null if client does not exist
     */
    public List<LocalGroupType> getLocalClientLocalGroups(ClientId id) {
        ClientType clientType = getLocalClient(id);
        if (clientType != null) {
            for (LocalGroupType localGroupType : clientType.getLocalGroup()) {
                Hibernate.initialize(localGroupType.getGroupMember());
            }
            return clientType.getLocalGroup();
        }
        return null;
    }

    /**
     * Update connection type of an existing client
     * @param id
     * @param connectionType
     * @return
     * @throws IllegalArgumentException if connectionType was not supported value
     * @throws ClientNotFoundException if client was not found
     */
    public ClientType updateConnectionType(ClientId id, String connectionType) throws ClientNotFoundException {
        ClientType clientType = getLocalClientOrThrowNotFound(id);
        // validate connectionType param by creating enum out of it
        IsAuthentication enumValue = IsAuthentication.valueOf(connectionType);
        clientType.setIsAuthentication(connectionType);
        clientRepository.saveOrUpdate(clientType);
        return clientType;
    }

    /**
     * Get a local client, throw exception if not found
     * @throws ClientNotFoundException if not found
     */
    private ClientType getLocalClientOrThrowNotFound(ClientId id) throws ClientNotFoundException {
        ClientType clientType = getLocalClient(id);
        if (clientType == null) {
            throw new ClientNotFoundException("client with id " + id + " not found");
        }
        return clientType;
    }

    /**
     * @param id
     * @param certBytes either PEM or DER -encoded certificate
     * @return created CertificateType with id populated
     * @throws CertificateException if certBytes was not a valid PEM or DER encoded certificate
     * @throws CertificateAlreadyExistsException if certificate already exists
     * @throws ClientNotFoundException if client was not found
     */
    public CertificateType addTlsCertificate(ClientId id, byte[] certBytes)
            throws CertificateException, CertificateAlreadyExistsException, ClientNotFoundException {
        X509Certificate x509Certificate;
        try {
            x509Certificate = CryptoUtils.readCertificate(certBytes);
        } catch (Exception e) {
            throw new CertificateException("cannot convert bytes to certificate", e);
        }
        String hash = calculateCertHexHash(x509Certificate);
        ClientType clientType = getLocalClientOrThrowNotFound(id);
        Optional<CertificateType> duplicate = clientType.getIsCert().stream()
                .filter(cert -> hash.equalsIgnoreCase(calculateCertHexHash(cert.getData())))
                .findFirst();
        if (duplicate.isPresent()) {
            throw new CertificateAlreadyExistsException("certificate already exists");
        }

        CertificateType certificateType = new CertificateType();
        try {
            certificateType.setData(x509Certificate.getEncoded());
        } catch (CertificateEncodingException ex) {
            // client cannot do anything about this
            throw new RuntimeException(ex);
        }
        clientType.getIsCert().add(certificateType);
        clientRepository.saveOrUpdateAndFlush(clientType);
        return certificateType;
    }

    /**
     * Convenience / cleanness wrapper
     */
    private String calculateCertHexHash(X509Certificate cert) {
        try {
            return CryptoUtils.calculateCertHexHash(cert);
        } catch (Exception e) {
            throw new RuntimeException("hash calculation failed", e);
        }
    }

    /**
     * Convenience / cleanness wrapper
     */
    private String calculateCertHexHash(byte[] certBytes) {
        try {
            return CryptoUtils.calculateCertHexHash(certBytes);
        } catch (Exception e) {
            throw new RuntimeException("hash calculation failed", e);
        }
    }

    /**
     * Deletes one (and should be the only) certificate with
     * matching hash
     * @param id
     * @param certificateHash
     * @return
     * @throws ClientNotFoundException if client was not found
     * @throws CertificateNotFoundException if certificate was not found
     */
    public ClientType deleteTlsCertificate(ClientId id, String certificateHash)
            throws ClientNotFoundException, CertificateNotFoundException {
        ClientType clientType = getLocalClientOrThrowNotFound(id);
        Optional<CertificateType> certificateType = clientType.getIsCert().stream()
                .filter(certificate -> calculateCertHexHash(certificate.getData()).equalsIgnoreCase(certificateHash))
                .findAny();
        if (!certificateType.isPresent()) {
            throw new CertificateNotFoundException();
        }

        clientType.getIsCert().remove(certificateType.get());
        clientRepository.saveOrUpdate(clientType);
        return clientType;
    }

    /**
     * Returns a single client tls certificate that has matching hash
     * @param id
     * @param certificateHash
     * @return
     * @throws ClientNotFoundException if client was not found
     */
    public Optional<CertificateType> getTlsCertificate(ClientId id, String certificateHash)
            throws ClientNotFoundException {
        ClientType clientType = getLocalClientOrThrowNotFound(id);
        Optional<CertificateType> certificateType = clientType.getIsCert().stream()
                .filter(certificate -> calculateCertHexHash(certificate.getData()).equalsIgnoreCase(certificateHash))
                .findAny();
        return certificateType;
    }

    /**
     * Find clients in the local serverconf
     * @param name
     * @param instance
     * @param propertyClass
     * @param memberCode
     * @param subsystemCode
     * @param showMembers include members (without susbsystemCode) in the results
     * @return ClientType list
     */
    public List<ClientType> findLocalClients(String name, String instance, String propertyClass, String memberCode,
            String subsystemCode, boolean showMembers) {
        Predicate<ClientType> matchingSearchTerms = buildClientSearchPredicate(name, instance, propertyClass,
                memberCode, subsystemCode);
        return getAllLocalClients().stream()
                .filter(matchingSearchTerms)
                .filter(ct -> showMembers || ct.getIdentifier().getSubsystemCode() != null)
                .collect(Collectors.toList());
    }

    /**
     * Find clients in the globalconf and return them as new ClientTypes
     * @param name
     * @param instance
     * @param propertyClass
     * @param memberCode
     * @param subsystemCode
     * @param showMembers include members (without susbsystemCode) in the results
     * @return ClientType list
     */
    public List<ClientType> findGlobalClients(String name, String instance, String propertyClass, String memberCode,
            String subsystemCode, boolean showMembers) {
        Predicate<ClientType> matchingSearchTerms = buildClientSearchPredicate(name, instance, propertyClass,
                memberCode, subsystemCode);
        return getAllGlobalClients().stream()
                .filter(matchingSearchTerms)
                .filter(clientType -> showMembers || clientType.getIdentifier().getSubsystemCode() != null)
                .collect(Collectors.toList());
    }

    /**
     * Find client by ClientId
     * @param clientId
     * @return
     */
    public Optional<ClientType> findByClientId(ClientId clientId) {
        List<ClientType> localClients = getAllLocalClients();
        List<ClientType> globalClients = getAllGlobalClients();
        List<ClientType> distinctClients = mergeClientListsDistinctively(globalClients, localClients);
        return distinctClients.stream()
                .filter(clientType -> clientType.getIdentifier().toShortString().trim()
                        .equals(clientId.toShortString().trim()))
                .findFirst();
    }

    /**
     * Find from all clients (local or global)
     * @param name
     * @param instance
     * @param memberClass
     * @param memberCode
     * @param subsystemCode
     * @param showMembers include members (without subsystemCode) in the results
     * @param internalSearch search only in the local clients
     * @return ClientType list
     */
    public List<ClientType> findClients(String name, String instance, String memberClass, String memberCode,
            String subsystemCode, boolean showMembers, boolean internalSearch) {
        List<ClientType> localClients = findLocalClients(name, instance, memberClass, memberCode, subsystemCode,
                showMembers);
        if (internalSearch) {
            return localClients;
        }
        List<ClientType> globalClients = findGlobalClients(name, instance, memberClass, memberCode, subsystemCode,
                showMembers);
        return mergeClientListsDistinctively(globalClients, localClients);
    }

    /**
     * Registers a client
     * @param clientId client to register
     * @throws GlobalConfOutdatedException
     * @throws ClientNotFoundException
     */
    public void registerClient(ClientId clientId) throws GlobalConfOutdatedException, ClientNotFoundException {
        ClientType client = getClientType(clientId); // throws if client doesn't exist
        try {
            managementRequestSenderService.sendClientRegisterRequest(clientId);
            client.setClientStatus(ClientType.STATUS_REGINPROG);
            clientRepository.saveOrUpdate(client);
        } catch (ManagementRequestSendingFailedException e) {
            throw new DeviationAwareRuntimeException(e, e.getErrorDeviation());
        }
    }

    /**
     * Merge two client lists into one with only unique clients. The distinct clients in the latter list
     * {@code moreClients} are favoured in the case of duplicates.
     * @param clients list of clients
     * @param moreClients list of clients (these will override the ones in {@code clients} in the case of duplicates)
     * @return
     */
    private List<ClientType> mergeClientListsDistinctively(List<ClientType> clients, List<ClientType> moreClients) {
        Map<String, ClientType> uniqueClientMap = new HashMap<>();
        // add clients into the HashMap with client identifier string as the key
        clients.forEach(clientType -> uniqueClientMap.put(clientType.getIdentifier().toShortString(), clientType));
        /*
          add other clients into the HashMap with client identifier string as the key
          this conveniently overwrites all duplicate keys
         */
        moreClients.forEach(clientType -> uniqueClientMap.put(clientType.getIdentifier().toShortString(), clientType));
        return new ArrayList<>(uniqueClientMap.values());
    }

    private Predicate<ClientType> buildClientSearchPredicate(String name, String instance,
            String memberClass, String memberCode, String subsystemCode) {
        Predicate<ClientType> clientTypePredicate = clientType -> true;
        if (!StringUtils.isEmpty(name)) {
            clientTypePredicate = clientTypePredicate.and(ct -> {
                String memberName = globalConfFacade.getMemberName(ct.getIdentifier());
                return memberName != null && memberName.toLowerCase().contains(name.toLowerCase());
            });
        }
        if (!StringUtils.isEmpty(instance)) {
            clientTypePredicate = clientTypePredicate.and(ct -> ct.getIdentifier().getXRoadInstance().toLowerCase()
                    .contains(instance.toLowerCase()));
        }
        if (!StringUtils.isEmpty(memberClass)) {
            clientTypePredicate = clientTypePredicate.and(ct -> ct.getIdentifier().getMemberClass().toLowerCase()
                    .contains(memberClass.toLowerCase()));
        }
        if (!StringUtils.isEmpty(memberCode)) {
            clientTypePredicate = clientTypePredicate.and(ct -> ct.getIdentifier().getMemberCode().toLowerCase()
                    .contains(memberCode.toLowerCase()));
        }
        if (!StringUtils.isEmpty(subsystemCode)) {
            clientTypePredicate = clientTypePredicate.and(ct -> ct.getIdentifier().getSubsystemCode() != null
                    && ct.getIdentifier().getSubsystemCode().toLowerCase().contains(subsystemCode.toLowerCase()));
        }
        return clientTypePredicate;
    }

    /**
     * Add a new client to this security server. Can add either a member or a subsystem.
     * Member (added client, or member associated with the client subsystem) can either
     * be one already registered to global conf, or an unregistered one. Unregistered one
     * can only be added with ignoreWarnings = true.
     *
     * Client is added to this instance, it is not possible to add clients who would have
     * different instance_id from this security server's instance.
     *
     * To prevent against two threads both creating "first" additional members,
     * synchronize access to this method on controller layer
     * (synchronizing this method does not help since transaction start & commit
     * are outside of this method).
     *
     * @param memberClass member class of added client
     * @param memberCode member code of added client
     * @param subsystemCode subsystem code of added client (null if adding a member)
     * @param isAuthentication {@code IsAuthentication} value to set for the new client
     * @param ignoreWarnings if warning about unregistered member should be ignored
     * @return
     * @throws ClientAlreadyExistsException if client has already been added to security server
     * @throws AdditionalMemberAlreadyExistsException if tried to add a new member, and
     * security server already has owner member + one additional member
     * @throws UnhandledWarningsException if tried to add client associated with a member which
     * does not exist in global conf yet, and ignoreWarnings was false
     */
    public ClientType addLocalClient(String memberClass,
            String memberCode,
            String subsystemCode,
            IsAuthentication isAuthentication,
            boolean ignoreWarnings) throws ClientAlreadyExistsException,
            AdditionalMemberAlreadyExistsException, UnhandledWarningsException {

        ClientId clientId = ClientId.create(globalConfFacade.getInstanceIdentifier(),
                memberClass,
                memberCode,
                subsystemCode);

        ClientType existingLocalClient = getLocalClient(clientId);
        ClientId ownerId = serverConfService.getSecurityServerOwnerId();
        if (existingLocalClient != null) {
            throw new ClientAlreadyExistsException("client " + clientId + " already exists");
        }
        if (clientId.getSubsystemCode() == null) {
            // adding member - check that we dont already have owner + one additional member
            List<ClientType> existingMembers = getAllLocalMembers();
            Optional<ClientType> additionalMember = existingMembers.stream()
                    .filter(m -> !ownerId.equals(m.getIdentifier()))
                    .findFirst();
            if (additionalMember.isPresent()) {
                throw new AdditionalMemberAlreadyExistsException("additional member "
                        + additionalMember.get().getIdentifier() + " already exists");
            }
        }

        // check if the member associated with clientId exists in global conf
        ClientId memberId = clientId.getMemberId();
        if (globalConfFacade.getMemberName(memberId) == null) {
            // unregistered member
            if (!ignoreWarnings) {
                WarningDeviation warning = new WarningDeviation(WARNING_UNREGISTERED_MEMBER, memberId.toShortString());
                throw new UnhandledWarningsException(warning);
            }
        }

        boolean clientRegistered = globalConfService.isSecurityServerClientForThisInstance(clientId);
        ClientType client = new ClientType();
        client.setIdentifier(getPossiblyManagedEntity(clientId));
        if (clientRegistered) {
            client.setClientStatus(ClientType.STATUS_REGISTERED);
        } else {
            client.setClientStatus(ClientType.STATUS_SAVED);
        }
        client.setIsAuthentication(isAuthentication.name());
        ServerConfType serverConfType = serverConfService.getServerConf();
        client.setConf(serverConfType);
        serverConfType.getClient().add(client);

        clientRepository.saveOrUpdate(client);
        return client;
    }

    /**
     * If ClientId already exists in DB, return the managed instance.
     * Otherwise return transient instance that was given as parameter
     */
    private ClientId getPossiblyManagedEntity(ClientId transientClientId) {
        ClientId managedEntity = identifierRepository.getClientId(transientClientId);
        if (managedEntity != null) {
            return managedEntity;
        } else {
            return transientClientId;
        }
    }

    /**
     * Thrown when client that already exists in server conf was tried to add
     */
    public static class ClientAlreadyExistsException extends ServiceException {
        public static final String ERROR_CLIENT_ALREADY_EXISTS = "client_already_exists";
        public ClientAlreadyExistsException(String s) {
            super(s, new ErrorDeviation(ERROR_CLIENT_ALREADY_EXISTS));
        }
    }

    /**
     * Thrown when someone tries to add another member, and an additional member besides
     * the owner member already exists (there can only be owner member + one additional member)
     */
    public static class AdditionalMemberAlreadyExistsException extends ServiceException {
        public static final String ERROR_ADDITIONAL_MEMBER_ALREADY_EXISTS = "additional_member_already_exists";
        public AdditionalMemberAlreadyExistsException(String s) {
            super(s, new ErrorDeviation(ERROR_ADDITIONAL_MEMBER_ALREADY_EXISTS));
        }
    }

}<|MERGE_RESOLUTION|>--- conflicted
+++ resolved
@@ -35,12 +35,9 @@
 
 import lombok.extern.slf4j.Slf4j;
 import org.hibernate.Hibernate;
-<<<<<<< HEAD
 import org.niis.xroad.restapi.exceptions.DeviationAwareRuntimeException;
-=======
 import org.niis.xroad.restapi.exceptions.ErrorDeviation;
 import org.niis.xroad.restapi.exceptions.WarningDeviation;
->>>>>>> bedd13af
 import org.niis.xroad.restapi.facade.GlobalConfFacade;
 import org.niis.xroad.restapi.repository.ClientRepository;
 import org.niis.xroad.restapi.repository.IdentifierRepository;
@@ -77,35 +74,23 @@
     private final ClientRepository clientRepository;
     private final GlobalConfService globalConfService;
     private final GlobalConfFacade globalConfFacade;
-<<<<<<< HEAD
-    private final ManagementRequestSenderService managementRequestSenderService;
-=======
     private final ServerConfService serverConfService;
     private final IdentifierRepository identifierRepository;
->>>>>>> bedd13af
+    private final ManagementRequestSenderService managementRequestSenderService;
 
     /**
      * ClientService constructor
      */
     @Autowired
-<<<<<<< HEAD
     public ClientService(ClientRepository clientRepository, GlobalConfFacade globalConfFacade,
-            ManagementRequestSenderService managementRequestSenderService) {
-        this.clientRepository = clientRepository;
-        this.globalConfFacade = globalConfFacade;
-        this.managementRequestSenderService = managementRequestSenderService;
-=======
-    public ClientService(ClientRepository clientRepository,
-            GlobalConfFacade globalConfFacade,
-            ServerConfService serverConfService,
-            GlobalConfService globalConfService,
-            IdentifierRepository identifierRepository) {
+            ServerConfService serverConfService, GlobalConfService globalConfService,
+            IdentifierRepository identifierRepository, ManagementRequestSenderService managementRequestSenderService) {
         this.clientRepository = clientRepository;
         this.globalConfFacade = globalConfFacade;
         this.serverConfService = serverConfService;
         this.globalConfService = globalConfService;
         this.identifierRepository = identifierRepository;
->>>>>>> bedd13af
+        this.managementRequestSenderService = managementRequestSenderService;
     }
 
     /**
@@ -438,7 +423,7 @@
      * @throws ClientNotFoundException
      */
     public void registerClient(ClientId clientId) throws GlobalConfOutdatedException, ClientNotFoundException {
-        ClientType client = getClientType(clientId); // throws if client doesn't exist
+        ClientType client = getLocalClientOrThrowNotFound(clientId); // throws if client doesn't exist
         try {
             managementRequestSenderService.sendClientRegisterRequest(clientId);
             client.setClientStatus(ClientType.STATUS_REGINPROG);
@@ -508,7 +493,6 @@
      * synchronize access to this method on controller layer
      * (synchronizing this method does not help since transaction start & commit
      * are outside of this method).
-     *
      * @param memberClass member class of added client
      * @param memberCode member code of added client
      * @param subsystemCode subsystem code of added client (null if adding a member)
@@ -595,6 +579,7 @@
      */
     public static class ClientAlreadyExistsException extends ServiceException {
         public static final String ERROR_CLIENT_ALREADY_EXISTS = "client_already_exists";
+
         public ClientAlreadyExistsException(String s) {
             super(s, new ErrorDeviation(ERROR_CLIENT_ALREADY_EXISTS));
         }
@@ -606,6 +591,7 @@
      */
     public static class AdditionalMemberAlreadyExistsException extends ServiceException {
         public static final String ERROR_ADDITIONAL_MEMBER_ALREADY_EXISTS = "additional_member_already_exists";
+
         public AdditionalMemberAlreadyExistsException(String s) {
             super(s, new ErrorDeviation(ERROR_ADDITIONAL_MEMBER_ALREADY_EXISTS));
         }
