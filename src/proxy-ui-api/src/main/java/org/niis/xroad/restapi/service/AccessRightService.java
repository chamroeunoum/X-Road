--- conflicted
+++ resolved
@@ -142,10 +142,6 @@
      *
      * @param endpointId
      * @param subjectIds
-<<<<<<< HEAD
-=======
-     * @param localGroupIds
->>>>>>> 4419c8f4
      * @throws EndpointNotFoundException if endpoint by given id is not found
      * @throws ClientNotFoundException if client attached to endpoint is not found
      * @throws AccessRightNotFoundException if at least one access right expected is not found
@@ -622,11 +618,7 @@
      * Null or empty value is considered a match
      * @param subsystemCode search term for subsystemCode. Null or empty value is considered a match
      * @return A List of {@link ServiceClientDto serviceClientDtos} or an empty List if nothing is found
-<<<<<<< HEAD
-     * @throws ClientNotFoundException if client was not found
-=======
      * @throws ClientNotFoundException if client with given id was not found
->>>>>>> 4419c8f4
      */
     public List<ServiceClientDto> findAccessRightHolderCandidates(ClientId clientId,
             String memberNameOrGroupDescription,
