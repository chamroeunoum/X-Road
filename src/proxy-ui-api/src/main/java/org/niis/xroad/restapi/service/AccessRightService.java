--- conflicted
+++ resolved
@@ -94,8 +94,30 @@
         this.globalConfService = globalConfService;
         this.endpointRepository = endpointRepository;
         this.endpointService = endpointService;
-<<<<<<< HEAD
-=======
+    }
+
+    public List<AccessRightHolderDto> getAccessRightHoldersByClient(ClientId clientId)
+            throws ClientNotFoundException {
+        ClientType clientType = clientRepository.getClient(clientId);
+        if (clientType == null) {
+            throw new ClientNotFoundException("Client " + clientId.toShortString() + " not found");
+        }
+        // Filter just acls that are set to base endpoints so they are on service code level
+        List<AccessRightType> serviceCodeLevelAcls = clientType.getAcl().stream()
+                .filter(acl -> acl.getEndpoint().isBaseEndpoint())
+                .collect(Collectors.toList());
+        List<AccessRightType> distinctAccessRightTypes = distinctAccessRightTypeByXroadId(serviceCodeLevelAcls);
+        return mapAccessRightsToAccessRightHolders(clientType, distinctAccessRightTypes);
+    }
+
+    private List<AccessRightType> distinctAccessRightTypeByXroadId(List<AccessRightType> acls) {
+        HashMap<XRoadId, AccessRightType> uniqueServiceClientMap = new HashMap<>();
+        for (AccessRightType acl : acls) {
+            if (!uniqueServiceClientMap.containsKey(acl.getSubjectId())) {
+                uniqueServiceClientMap.put(acl.getSubjectId(), acl);
+            }
+        }
+        return new ArrayList(uniqueServiceClientMap.values());
     }
 
     /**
@@ -117,116 +139,6 @@
         ServiceType serviceType = serviceService.getServiceFromClient(clientType, fullServiceCode);
         EndpointType endpointType = endpointService.getServiceBaseEndpoint(serviceType);
 
-        List<AccessRightType> accessRightsByEndpoint = getAccessRightsByEndpoint(clientType, endpointType);
-        return mapAccessRightsToAccessRightHolders(clientType, accessRightsByEndpoint);
-    }
-
-    /**
-     * Get access right holders for Endpoint
-     *
-     * @param id
-     * @return
-     * @throws EndpointNotFoundException    if no endpoint is found with given id
-     * @throws ClientNotFoundException      if client attached to endpoint is not found
-     */
-    public List<AccessRightHolderDto> getAccessRightHoldersByEndpoint(Long id)
-            throws EndpointNotFoundException, ClientNotFoundException {
-
-        ClientType clientType = clientRepository.getClientByEndpointId(id);
-        EndpointType endpointType = endpointService.getEndpoint(id);
-
-        List<AccessRightType> accessRightsByEndpoint = getAccessRightsByEndpoint(clientType, endpointType);
-        return mapAccessRightsToAccessRightHolders(clientType, accessRightsByEndpoint);
-    }
-
-    private List<AccessRightType> getAccessRightsByEndpoint(ClientType clientType, EndpointType endpointType) {
-        return clientType.getAcl().stream()
-                .filter(accessRightType -> accessRightType.getEndpoint().getId().equals(endpointType.getId()))
-                .collect(Collectors.toList());
-    }
-
-
-
-    /**
-     * Get access rights for endpoint
-     *
-     * @param clientType
-     * @param accessRightTypes
-     * @return
-     */
-    private List<AccessRightHolderDto> mapAccessRightsToAccessRightHolders(ClientType clientType,
-            List<AccessRightType> accessRightTypes) {
-        Map<String, LocalGroupType> localGroupMap = new HashMap<>();
-        clientType.getLocalGroup().forEach(localGroupType -> localGroupMap.put(localGroupType.getGroupCode(),
-                localGroupType));
-
-        return accessRightTypes.stream()
-                .map((accessRightType -> accessRightTypeToDto(accessRightType, localGroupMap)))
-                .collect(Collectors.toList());
->>>>>>> 74008a24
-    }
-
-    public List<AccessRightHolderDto> getAccessRightHoldersByClient(ClientId clientId)
-            throws ClientNotFoundException {
-        ClientType clientType = clientRepository.getClient(clientId);
-
-        if (clientType == null) {
-            throw new ClientNotFoundException("Client " + clientId.toShortString() + " not found");
-        }
-
-        // Filter just acls that are set to base endpoints so they are on service code level
-        List<AccessRightType> serviceCodeLevelAcls = clientType.getAcl().stream()
-                .filter(acl -> acl.getEndpoint().isBaseEndpoint())
-                .collect(Collectors.toList());
-
-        List<AccessRightType> distinctAccessRightTypes = distinctAccessRightTypeByXroadId(serviceCodeLevelAcls);
-
-        return mapAccessRightsToAccessRightHolders(clientType, distinctAccessRightTypes);
-    }
-
-    private List<AccessRightType> distinctAccessRightTypeByXroadId(List<AccessRightType> acls) {
-        HashMap<XRoadId, AccessRightType> uniqueServiceClientMap = new HashMap<>();
-        for (AccessRightType acl : acls) {
-            if (!uniqueServiceClientMap.containsKey(acl.getSubjectId())) {
-                uniqueServiceClientMap.put(acl.getSubjectId(), acl);
-            }
-        }
-        return new ArrayList(uniqueServiceClientMap.values());
-    }
-
-    /**
-     * Remove AccessRights from a Service
-     * @param clientId
-     * @param fullServiceCode
-     * @param subjectIds
-     * @param localGroupIds
-     * @throws LocalGroupNotFoundException if tried to remove local group access right
-     * for a local group that does not exist
-     * @throws AccessRightNotFoundException if tried to remove access rights that did not exist for the service
-     * @throws ClientNotFoundException if client with given id was not found
-     * @throws ServiceNotFoundException if service with given fullServicecode was not found
-<<<<<<< HEAD
-     * @throws EndpointNotFoundException if base endpoint for this service is not found from the client
-     */
-    public List<AccessRightHolderDto> getAccessRightHoldersByService(ClientId clientId, String fullServiceCode)
-            throws ClientNotFoundException, ServiceNotFoundException, EndpointNotFoundException {
-=======
-     * @throws EndpointNotFoundException if the base endpoint for the service is not found
-     */
-    public void deleteSoapServiceAccessRights(ClientId clientId, String fullServiceCode, Set<XRoadId> subjectIds,
-                                              Set<Long> localGroupIds) throws LocalGroupNotFoundException,
-            ClientNotFoundException, AccessRightNotFoundException, ServiceNotFoundException,
-            EndpointNotFoundException {
->>>>>>> 74008a24
-        ClientType clientType = clientRepository.getClient(clientId);
-        if (clientType == null) {
-            throw new ClientNotFoundException("Client " + clientId.toShortString() + " not found");
-        }
-
-        ServiceType serviceType = serviceService.getServiceFromClient(clientType, fullServiceCode);
-        EndpointType endpointType = endpointService.getServiceBaseEndpoint(serviceType);
-
-<<<<<<< HEAD
         List<AccessRightType> accessRightsByEndpoint = getAccessRightsByEndpoint(clientType, endpointType);
         return mapAccessRightsToAccessRightHolders(clientType, accessRightsByEndpoint);
     }
@@ -297,18 +209,14 @@
             accessRightHolderDto.setLocalGroupDescription(localGroupType.getDescription());
         }
         return accessRightHolderDto;
-=======
-        deleteEndpointAccessRights(clientType, endpointType, subjectIds, localGroupIds);
->>>>>>> 74008a24
-    }
-
-    /**
-     * Remove access rights from endpoint
-     *
-     * @param endpointId
+    }
+
+    /**
+     * Remove AccessRights from a Service
+     * @param clientId
+     * @param fullServiceCode
      * @param subjectIds
      * @param localGroupIds
-<<<<<<< HEAD
      * @throws LocalGroupNotFoundException if tried to remove local group access right
      * for a local group that does not exist
      * @throws AccessRightNotFoundException if tried to remove access rights that did not exist for the service
@@ -342,13 +250,6 @@
      * @throws ClientNotFoundException                      if client attached to endpoint is not found
      * @throws AccessRightNotFoundException                 if at least one access right expected is not found
      */
-=======
-     * @throws LocalGroupNotFoundException                  if localgroups is not found
-     * @throws EndpointNotFoundException    if endpoint by given id is not found
-     * @throws ClientNotFoundException                      if client attached to endpoint is not found
-     * @throws AccessRightNotFoundException                 if at least one access right expected is not found
-     */
->>>>>>> 74008a24
     public void deleteEndpointAccessRights(Long endpointId, Set<XRoadId> subjectIds, Set<Long> localGroupIds)
             throws EndpointNotFoundException,
             ClientNotFoundException, AccessRightNotFoundException {
@@ -380,7 +281,6 @@
         }
         if (subjectIds != null) {
             subjectsToDelete.addAll(subjectIds);
-<<<<<<< HEAD
         }
 
         // Check all local groups are found in the access right list of the client
@@ -393,20 +293,6 @@
                     + " weren't found in the access rights list of the given client: " + clientType.getIdentifier());
         }
 
-=======
-        }
-
-        // Check all local groups are found in the access right list of the client
-        List<AccessRightType> accessRightsToBeRemoved = clientType.getAcl().stream()
-                .filter(acl -> acl.getEndpoint().getId().equals(endpointType.getId())
-                        && subjectsToDelete.contains(acl.getSubjectId()))
-                .collect(Collectors.toList());
-        if (accessRightsToBeRemoved.size() != subjectsToDelete.size()) {
-            throw new AccessRightNotFoundException("All local groups identifiers + " + subjectsToDelete.toString()
-                    + " weren't found in the access rights list of the given client: " + clientType.getIdentifier());
-        }
-
->>>>>>> 74008a24
         clientType.getAcl().removeAll(accessRightsToBeRemoved);
     }
 
@@ -469,7 +355,6 @@
         return addEndpointAccessRights(clientType, endpointType, subjectIds, localGroupIds);
 
     }
-<<<<<<< HEAD
 
     private List<AccessRightHolderDto> addEndpointAccessRights(ClientType clientType, EndpointType endpointType,
             Set<XRoadId> subjectIds, Set<Long> localGroupIds) throws IdentifierNotFoundException,
@@ -478,16 +363,6 @@
         // Combine subject ids and localgroup ids to a single list of XRoadIds
         Set<XRoadId> subjectIdsToBeAdded = mergeSubjectIdsWithLocalgroups(subjectIds, localGroupIds);
 
-=======
-
-    private List<AccessRightHolderDto> addEndpointAccessRights(ClientType clientType, EndpointType endpointType,
-            Set<XRoadId> subjectIds, Set<Long> localGroupIds) throws IdentifierNotFoundException,
-            AccessRightNotFoundException, DuplicateAccessRightException {
-
-        // Combine subject ids and localgroup ids to a single list of XRoadIds
-        Set<XRoadId> subjectIdsToBeAdded = mergeSubjectIdsWithLocalgroups(subjectIds, localGroupIds);
-
->>>>>>> 74008a24
         // Add access rights to endpoint
         addAccessRights(subjectIdsToBeAdded, clientType, endpointType);
 
@@ -562,7 +437,7 @@
      * @return
      */
     private Optional<EndpointType> getEndpoint(ClientType clientType, ServiceType serviceType, String endpointMethod,
-                                               String endpointPath) {
+            String endpointPath) {
         return clientType.getEndpoint().stream()
                 .filter(endpointType -> endpointType.getServiceCode().equals(serviceType.getServiceCode())
                         && endpointType.getMethod().equals(endpointMethod)
