--- conflicted
+++ resolved
@@ -84,11 +84,7 @@
     private final ClientRepository clientRepository;
     private final IdentifierService identifierService;
     private final EndpointService endpointService;
-<<<<<<< HEAD
-    private final LocalGroupService localGroupService;
     private final AuditDataHelper auditDataHelper;
-=======
->>>>>>> aa8a47b0
     private final ServiceDescriptionService serviceDescriptionService;
     private final ClientService clientService;
 
