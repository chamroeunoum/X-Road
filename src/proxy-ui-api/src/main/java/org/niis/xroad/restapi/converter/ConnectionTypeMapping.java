--- conflicted
+++ resolved
@@ -41,13 +41,8 @@
     SSLNOAUTH(IsAuthentication.SSLNOAUTH.name(), ConnectionType.HTTPS_NO_AUTH),
     SSLAUTH(IsAuthentication.SSLAUTH.name(), ConnectionType.HTTPS);
 
-<<<<<<< HEAD
-    private String isAuthentication; // ClientType isAuthentication values (from DB)
-    private ConnectionType connectionTypeEnum;
-=======
     private final String isAuthentication; // ClientType isAuthentication values (from DB)
-    private final Client.ConnectionTypeEnum connectionTypeEnum;
->>>>>>> 4ad847b2
+    private final ConnectionType connectionTypeEnum;
 
     ConnectionTypeMapping(String isAuthentication, ConnectionType connectionTypeEnum) {
         this.isAuthentication = isAuthentication;
@@ -59,18 +54,8 @@
      * @param isAuthentication
      * @return
      */
-<<<<<<< HEAD
     public static Optional<ConnectionType> map(String isAuthentication) {
-        Optional<ConnectionTypeMapping> mapping = getFor(isAuthentication);
-        if (mapping.isPresent()) {
-            return Optional.of(mapping.get().getConnectionTypeEnum());
-        } else {
-            return Optional.empty();
-        }
-=======
-    public static Optional<Client.ConnectionTypeEnum> map(String isAuthentication) {
         return getFor(isAuthentication).map(ConnectionTypeMapping::getConnectionTypeEnum);
->>>>>>> 4ad847b2
     }
 
     /**
@@ -78,18 +63,8 @@
      * @param connectionTypeEnum
      * @return
      */
-<<<<<<< HEAD
     public static Optional<String> map(ConnectionType connectionTypeEnum) {
-        Optional<ConnectionTypeMapping> mapping = getFor(connectionTypeEnum);
-        if (mapping.isPresent()) {
-            return Optional.of(mapping.get().getIsAuthentication());
-        } else {
-            return Optional.empty();
-        }
-=======
-    public static Optional<String> map(Client.ConnectionTypeEnum connectionTypeEnum) {
         return getFor(connectionTypeEnum).map(ConnectionTypeMapping::getIsAuthentication);
->>>>>>> 4ad847b2
     }
 
     /**
