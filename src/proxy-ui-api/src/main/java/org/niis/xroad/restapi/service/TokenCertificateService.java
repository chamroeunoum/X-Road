--- conflicted
+++ resolved
@@ -34,13 +34,10 @@
 import ee.ria.xroad.signer.protocol.dto.CertRequestInfo;
 import ee.ria.xroad.signer.protocol.dto.CertificateInfo;
 import ee.ria.xroad.signer.protocol.dto.KeyInfo;
-<<<<<<< HEAD
+import ee.ria.xroad.signer.protocol.dto.KeyUsageInfo;
 import ee.ria.xroad.signer.protocol.dto.TokenInfo;
 import ee.ria.xroad.signer.protocol.dto.TokenInfoAndKeyId;
-=======
-import ee.ria.xroad.signer.protocol.dto.KeyUsageInfo;
 import ee.ria.xroad.signer.protocol.message.GenerateCertRequest;
->>>>>>> d492d320
 
 import lombok.extern.slf4j.Slf4j;
 import org.niis.xroad.restapi.exceptions.ErrorDeviation;
@@ -55,15 +52,11 @@
 import org.springframework.transaction.annotation.Transactional;
 
 import java.security.cert.X509Certificate;
-<<<<<<< HEAD
 import java.util.EnumSet;
-import java.util.HashSet;
-import java.util.Optional;
-=======
 import java.util.HashSet;
 import java.util.List;
 import java.util.Map;
->>>>>>> d492d320
+import java.util.Optional;
 import java.util.Set;
 
 import static ee.ria.xroad.common.ErrorCodes.SIGNER_X;
@@ -96,23 +89,12 @@
     private final GlobalConfFacade globalConfFacade;
     private final SignerProxyFacade signerProxyFacade;
     private final ClientRepository clientRepository;
-<<<<<<< HEAD
-    private final KeyService keyService;
-    private final StateChangeActionHelper stateChangeActionHelper;
-    private final TokenService tokenService;
-
-
-    @Autowired
-    public TokenCertificateService(GlobalConfService globalConfService, GlobalConfFacade globalConfFacade,
-            SignerProxyFacade signerProxyFacade, ClientRepository clientRepository,
-            KeyService keyService,
-            StateChangeActionHelper stateChangeActionHelper,
-            TokenService tokenService) {
-=======
     private final ClientService clientService;
     private final CertificateAuthorityService certificateAuthorityService;
     private final KeyService keyService;
     private final DnFieldHelper dnFieldHelper;
+    private final StateChangeActionHelper stateChangeActionHelper;
+    private final TokenService tokenService;
 
     @Autowired
     public TokenCertificateService(SignerProxyFacade signerProxyFacade, ClientService clientService,
@@ -120,68 +102,20 @@
             KeyService keyService, DnFieldHelper dnFieldHelper,
             GlobalConfService globalConfService,
             GlobalConfFacade globalConfFacade,
-            ClientRepository clientRepository) {
+            ClientRepository clientRepository,
+            StateChangeActionHelper stateChangeActionHelper,
+            TokenService tokenService) {
+
         this.signerProxyFacade = signerProxyFacade;
         this.clientService = clientService;
         this.certificateAuthorityService = certificateAuthorityService;
         this.keyService = keyService;
         this.dnFieldHelper = dnFieldHelper;
->>>>>>> d492d320
         this.globalConfService = globalConfService;
         this.globalConfFacade = globalConfFacade;
         this.clientRepository = clientRepository;
-        this.keyService = keyService;
         this.tokenService = tokenService;
         this.stateChangeActionHelper = stateChangeActionHelper;
-    }
-
-    private static String signerFaultCode(String detail) {
-        return SIGNER_X + "." + detail;
-    }
-
-    static final Set<String> KEY_NOT_OPERATIONAL_FOR_CSR_FAULT_CODES;
-    static {
-        KEY_NOT_OPERATIONAL_FOR_CSR_FAULT_CODES = new HashSet<>();
-        KEY_NOT_OPERATIONAL_FOR_CSR_FAULT_CODES.add(signerFaultCode(X_KEY_NOT_AVAILABLE));
-        // unfortunately signer sends X_KEY_NOT_AVAILABLE as X_KEY_NOT_FOUND
-        KEY_NOT_OPERATIONAL_FOR_CSR_FAULT_CODES.add(signerFaultCode(X_KEY_NOT_FOUND));
-        KEY_NOT_OPERATIONAL_FOR_CSR_FAULT_CODES.add(signerFaultCode(X_TOKEN_NOT_ACTIVE));
-        KEY_NOT_OPERATIONAL_FOR_CSR_FAULT_CODES.add(signerFaultCode(X_TOKEN_NOT_INITIALIZED));
-        KEY_NOT_OPERATIONAL_FOR_CSR_FAULT_CODES.add(signerFaultCode(X_TOKEN_NOT_AVAILABLE));
-        KEY_NOT_OPERATIONAL_FOR_CSR_FAULT_CODES.add(signerFaultCode(X_TOKEN_READONLY));
-    }
-
-    static boolean isCausedByKeyNotOperational(CodedException e) {
-        return KEY_NOT_OPERATIONAL_FOR_CSR_FAULT_CODES.contains(e.getFaultCode());
-    }
-
-    /**
-     * Thrown if signer operation failed for unknown reason
-     */
-    public static class SignerOperationFailedException extends ServiceException {
-        public static final String ERROR_SIGNER_OPERATION_FAILED = "signer_operation_failed";
-
-        public SignerOperationFailedException(Throwable t, ErrorDeviation errorDeviation) {
-            super(t, errorDeviation);
-        }
-        public SignerOperationFailedException(Throwable t) {
-            super(t, new ErrorDeviation(ERROR_SIGNER_OPERATION_FAILED));
-        }
-        public SignerOperationFailedException(String s) {
-            super(s, new ErrorDeviation(ERROR_SIGNER_OPERATION_FAILED));
-        }
-    }
-
-    /**
-     * Thrown if signer operation failed due to key (or token that contains the key) not being in a state to do so.
-     * For example, when key or token is not active.
-     */
-    public static class KeyNotOperationalException extends ServiceException {
-        public static final String ERROR_KEY_NOT_OPERATIONAL = "key_not_operational";
-
-        public KeyNotOperationalException(Throwable t) {
-            super(t, new ErrorDeviation(ERROR_KEY_NOT_OPERATIONAL));
-        }
     }
 
     /**
@@ -265,6 +199,23 @@
 
     static boolean isCausedByKeyNotOperational(CodedException e) {
         return KEY_NOT_OPERATIONAL_FOR_CSR_FAULT_CODES.contains(e.getFaultCode());
+    }
+
+    /**
+     * Thrown if signer operation failed for unknown reason
+     */
+    public static class SignerOperationFailedException extends ServiceException {
+        public static final String ERROR_SIGNER_OPERATION_FAILED = "signer_operation_failed";
+
+        public SignerOperationFailedException(Throwable t, ErrorDeviation errorDeviation) {
+            super(t, errorDeviation);
+        }
+        public SignerOperationFailedException(Throwable t) {
+            super(t, new ErrorDeviation(ERROR_SIGNER_OPERATION_FAILED));
+        }
+        public SignerOperationFailedException(String s) {
+            super(s, new ErrorDeviation(ERROR_SIGNER_OPERATION_FAILED));
+        }
     }
 
     /**
