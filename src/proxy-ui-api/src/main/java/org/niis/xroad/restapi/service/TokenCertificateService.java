/**
 * The MIT License
 * Copyright (c) 2018 Estonian Information System Authority (RIA),
 * Nordic Institute for Interoperability Solutions (NIIS), Population Register Centre (VRK)
 * Copyright (c) 2015-2017 Estonian Information System Authority (RIA), Population Register Centre (VRK)
 *
 * Permission is hereby granted, free of charge, to any person obtaining a copy
 * of this software and associated documentation files (the "Software"), to deal
 * in the Software without restriction, including without limitation the rights
 * to use, copy, modify, merge, publish, distribute, sublicense, and/or sell
 * copies of the Software, and to permit persons to whom the Software is
 * furnished to do so, subject to the following conditions:
 *
 * The above copyright notice and this permission notice shall be included in
 * all copies or substantial portions of the Software.
 *
 * THE SOFTWARE IS PROVIDED "AS IS", WITHOUT WARRANTY OF ANY KIND, EXPRESS OR
 * IMPLIED, INCLUDING BUT NOT LIMITED TO THE WARRANTIES OF MERCHANTABILITY,
 * FITNESS FOR A PARTICULAR PURPOSE AND NONINFRINGEMENT. IN NO EVENT SHALL THE
 * AUTHORS OR COPYRIGHT HOLDERS BE LIABLE FOR ANY CLAIM, DAMAGES OR OTHER
 * LIABILITY, WHETHER IN AN ACTION OF CONTRACT, TORT OR OTHERWISE, ARISING FROM,
 * OUT OF OR IN CONNECTION WITH THE SOFTWARE OR THE USE OR OTHER DEALINGS IN
 * THE SOFTWARE.
 */
package org.niis.xroad.restapi.service;

import ee.ria.xroad.common.CodedException;
import ee.ria.xroad.common.certificateprofile.impl.SignCertificateProfileInfoParameters;
import ee.ria.xroad.common.identifier.ClientId;
import ee.ria.xroad.common.util.CertUtils;
import ee.ria.xroad.common.util.CryptoUtils;
import ee.ria.xroad.signer.protocol.dto.CertificateInfo;

import lombok.extern.slf4j.Slf4j;
import org.niis.xroad.restapi.exceptions.ErrorDeviation;
import org.niis.xroad.restapi.facade.GlobalConfFacade;
import org.niis.xroad.restapi.facade.SignerProxyFacade;
import org.niis.xroad.restapi.repository.ClientRepository;
import org.niis.xroad.restapi.util.FormatUtils;
import org.springframework.beans.factory.annotation.Autowired;
import org.springframework.security.access.AccessDeniedException;
import org.springframework.security.access.prepost.PreAuthorize;
import org.springframework.stereotype.Service;
import org.springframework.transaction.annotation.Transactional;

import java.security.cert.X509Certificate;

import static ee.ria.xroad.common.ErrorCodes.SIGNER_X;
import static ee.ria.xroad.common.ErrorCodes.X_CERT_EXISTS;
import static ee.ria.xroad.common.ErrorCodes.X_CERT_NOT_FOUND;
import static ee.ria.xroad.common.ErrorCodes.X_CSR_NOT_FOUND;
import static ee.ria.xroad.common.ErrorCodes.X_INCORRECT_CERTIFICATE;
import static ee.ria.xroad.common.ErrorCodes.X_WRONG_CERT_USAGE;
import static org.niis.xroad.restapi.service.KeyService.isCausedByKeyNotFound;
import static org.niis.xroad.restapi.service.SecurityHelper.verifyAuthority;

/**
 * token certificate service
 */
@Slf4j
@Service
@Transactional
@PreAuthorize("isAuthenticated()")
public class TokenCertificateService {
    private static final String DUMMY_MEMBER = "dummy";

    private final GlobalConfService globalConfService;
    private final GlobalConfFacade globalConfFacade;
    private final SignerProxyFacade signerProxyFacade;
    private final ClientRepository clientRepository;

    @Autowired
    public TokenCertificateService(GlobalConfService globalConfService, GlobalConfFacade globalConfFacade,
            SignerProxyFacade signerProxyFacade, ClientRepository clientRepository) {
        this.globalConfService = globalConfService;
        this.globalConfFacade = globalConfFacade;
        this.signerProxyFacade = signerProxyFacade;
        this.clientRepository = clientRepository;
    }

    /**
     * Find an existing cert from a token by it's hash
     * @param hash cert hash of an existing cert. Will be transformed to lowercase
     * @return
     * @throws CertificateNotFoundException
     */
    public CertificateInfo getCertificateInfo(String hash) throws CertificateNotFoundException {
        CertificateInfo certificateInfo = null;
        try {
            certificateInfo = signerProxyFacade.getCertForHash(hash.toLowerCase()); // lowercase needed in Signer
        } catch (CodedException e) {
            if (isCausedByCertNotFound(e)) {
                throw new CertificateNotFoundException("Certificate with hash " + hash + " not found");
            } else {
                throw e;
            }
        } catch (Exception e) {
            throw new RuntimeException("error getting certificate", e);
        }
        return certificateInfo;
    }

    /**
     * Find an existing cert from a token (e.g. HSM) by cert hash and import it to keyconf.xml. This enables the cert
     * to be used for signing messages.
     * @param hash cert hash of an existing cert
     * @return CertificateType
     * @throws CertificateNotFoundException
     * @throws InvalidCertificateException other general import failure
     * @throws GlobalConfService.GlobalConfOutdatedException
     * @throws KeyNotFoundException
     * @throws CertificateAlreadyExistsException
     * @throws WrongCertificateUsageException
     * @throws ClientNotFoundException
     * @throws CsrNotFoundException
     * @throws AuthCertificateNotSupportedException if trying to import an auth cert from a token
     */
    public CertificateInfo importCertificateFromToken(String hash) throws CertificateNotFoundException,
            InvalidCertificateException, GlobalConfService.GlobalConfOutdatedException, KeyNotFoundException,
            CertificateAlreadyExistsException, WrongCertificateUsageException, ClientNotFoundException,
            CsrNotFoundException, AuthCertificateNotSupportedException {
        CertificateInfo certificateInfo = getCertificateInfo(hash);
        return importCertificate(certificateInfo.getCertificateBytes(), true);
    }

    /**
     * Import a cert that is found from a token by it's bytes
     * @param certificateBytes
     * @param isFromToken whether the token was read from a token or not
     * @return CertificateType
     * @throws GlobalConfService.GlobalConfOutdatedException
     * @throws KeyNotFoundException
     * @throws InvalidCertificateException other general import failure
     * @throws CertificateAlreadyExistsException
     * @throws WrongCertificateUsageException
     * @throws AuthCertificateNotSupportedException if trying to import an auth cert from a token
     */
    private CertificateInfo importCertificate(byte[] certificateBytes, boolean isFromToken)
            throws GlobalConfService.GlobalConfOutdatedException, KeyNotFoundException, InvalidCertificateException,
            CertificateAlreadyExistsException, WrongCertificateUsageException, CsrNotFoundException,
            AuthCertificateNotSupportedException, ClientNotFoundException {
        globalConfService.verifyGlobalConfValidity();
        X509Certificate x509Certificate = null;
        CertificateInfo certificateInfo = null;
        try {
            x509Certificate = CryptoUtils.readCertificate(certificateBytes);
        } catch (Exception e) {
            throw new InvalidCertificateException("cannot convert bytes to certificate", e);
        }
        try {
            String certificateState;
            ClientId clientId = null;
<<<<<<< HEAD
            boolean isAuthCert = CertUtils.isAuthCert(x509Certificate);
            if (isAuthCert) {
                if (!hasPermissionOrRole("IMPORT_AUTH_CERT")) {
                    throw new AccessDeniedException("Missing permission: IMPORT_AUTH_CERT");
                }
                if (isFromToken) {
                    throw new AuthCertificateNotSupportedException("auth cert cannot be imported from a token");
                }
=======
            if (CertUtils.isAuthCert(x509Certificate)) {
                verifyAuthority("IMPORT_AUTH_CERT");
>>>>>>> 4702848e
                certificateState = CertificateInfo.STATUS_SAVED;
            } else {
                verifyAuthority("IMPORT_SIGN_CERT");
                String xroadInstance = globalConfFacade.getInstanceIdentifier();
                clientId = getClientIdForSigningCert(xroadInstance, x509Certificate);
                boolean clientExists = clientRepository.clientExists(clientId, true);
                if (!clientExists) {
                    throw new ClientNotFoundException("client " + clientId.toShortString() + " not found",
                            FormatUtils.xRoadIdToEncodedId(clientId));
                }
                certificateState = CertificateInfo.STATUS_REGISTERED;
            }
            byte[] certBytes = x509Certificate.getEncoded();
            signerProxyFacade.importCert(certBytes, certificateState, clientId);
            String hash = CryptoUtils.calculateCertHexHash(certBytes);
            certificateInfo = getCertificateInfo(hash);
        } catch (ClientNotFoundException | AccessDeniedException | AuthCertificateNotSupportedException e) {
            throw e;
        } catch (CodedException e) {
            translateCodedExceptions(e);
        } catch (Exception e) {
            // something went really wrong
            throw new RuntimeException("error importing certificate", e);
        }
        return certificateInfo;
    }

    /**
     * Import a cert from given bytes. If importing an existing cert from a token use
     * {@link #importCertificateFromToken(String hash)}
     * @param certificateBytes
     * @return CertificateType
     * @throws GlobalConfService.GlobalConfOutdatedException
     * @throws ClientNotFoundException
     * @throws KeyNotFoundException
     * @throws InvalidCertificateException other general import failure
     * @throws CertificateAlreadyExistsException
     * @throws WrongCertificateUsageException
     * @throws AuthCertificateNotSupportedException if trying to import an auth cert from a token
     */
    public CertificateInfo importCertificate(byte[] certificateBytes) throws InvalidCertificateException,
            GlobalConfService.GlobalConfOutdatedException, KeyNotFoundException, CertificateAlreadyExistsException,
            WrongCertificateUsageException, ClientNotFoundException, CsrNotFoundException,
            AuthCertificateNotSupportedException {
        return importCertificate(certificateBytes, false);
    }

    /**
     * Returns the given certificate owner's client ID.
     * @param instanceIdentifier instance identifier of the owner
     * @param cert the certificate
     * @return certificate owner's client ID
     * @throws InvalidCertificateException if any errors occur
     */
    private ClientId getClientIdForSigningCert(String instanceIdentifier, X509Certificate cert)
            throws InvalidCertificateException {
        ClientId dummyClientId = ClientId.create(instanceIdentifier, DUMMY_MEMBER, DUMMY_MEMBER);
        SignCertificateProfileInfoParameters signCertificateProfileInfoParameters =
                new SignCertificateProfileInfoParameters(dummyClientId, DUMMY_MEMBER);
        ClientId certificateSubject;
        try {
            certificateSubject = globalConfFacade.getSubjectName(signCertificateProfileInfoParameters, cert);
        } catch (Exception e) {
            throw new InvalidCertificateException("Cannot read member identifier from signing certificate", e);
        }
        return certificateSubject;
    }

    /**
     * Helper to translate caught {@link CodedException CodedExceptions}
     * @param e
     * @throws CertificateAlreadyExistsException
     * @throws InvalidCertificateException
     * @throws WrongCertificateUsageException
     * @throws CsrNotFoundException
     * @throws KeyNotFoundException
     */
    private void translateCodedExceptions(CodedException e) throws CertificateAlreadyExistsException,
            InvalidCertificateException, WrongCertificateUsageException, CsrNotFoundException, KeyNotFoundException {
        if (isCausedByDuplicateCertificate(e)) {
            throw new CertificateAlreadyExistsException(e);
        } else if (isCausedByIncorrectCertificate(e)) {
            throw new InvalidCertificateException(e);
        } else if (isCausedByCertificateWrongUsage(e)) {
            throw new WrongCertificateUsageException(e);
        } else if (isCausedByCsrNotFound(e)) {
            throw new CsrNotFoundException(e);
        } else if (isCausedByKeyNotFound(e)) {
            throw new KeyNotFoundException(e);
        } else {
            throw e;
        }
    }

    static boolean isCausedByDuplicateCertificate(CodedException e) {
        return DUPLICATE_CERT_FAULT_CODE.equals(e.getFaultCode());
    }

    static boolean isCausedByIncorrectCertificate(CodedException e) {
        return INCORRECT_CERT_FAULT_CODE.equals(e.getFaultCode());
    }

    static boolean isCausedByCertificateWrongUsage(CodedException e) {
        return CERT_WRONG_USAGE_FAULT_CODE.equals(e.getFaultCode());
    }

    static boolean isCausedByCsrNotFound(CodedException e) {
        return CSR_NOT_FOUND_FAULT_CODE.equals(e.getFaultCode());
    }

    static boolean isCausedByCertNotFound(CodedException e) {
        return CERT_NOT_FOUND_FAULT_CODE.equals(e.getFaultCode());
    }

    static final String DUPLICATE_CERT_FAULT_CODE = SIGNER_X + "." + X_CERT_EXISTS;
    static final String INCORRECT_CERT_FAULT_CODE = SIGNER_X + "." + X_INCORRECT_CERTIFICATE;
    static final String CERT_WRONG_USAGE_FAULT_CODE = SIGNER_X + "." + X_WRONG_CERT_USAGE;
    static final String CSR_NOT_FOUND_FAULT_CODE = SIGNER_X + "." + X_CSR_NOT_FOUND;
    static final String CERT_NOT_FOUND_FAULT_CODE = SIGNER_X + "." + X_CERT_NOT_FOUND;

    /**
     * General error that happens when importing a cert. Usually a wrong file type
     */
    public static class InvalidCertificateException extends ServiceException {
        public static final String INVALID_CERT = "invalid_cert";

        public InvalidCertificateException(Throwable t) {
            super(t, new ErrorDeviation(INVALID_CERT));
        }

        public InvalidCertificateException(String msg, Throwable t) {
            super(msg, t, new ErrorDeviation(INVALID_CERT));
        }
    }

    /**
     * Cert usage info is wrong (e.g. cert is both auth and sign or neither)
     */
    public static class WrongCertificateUsageException extends ServiceException {
        public static final String ERROR_CERTIFICATE_WRONG_USAGE = "cert_wrong_usage";

        public WrongCertificateUsageException(Throwable t) {
            super(t, new ErrorDeviation(ERROR_CERTIFICATE_WRONG_USAGE));
        }
    }

    /**
     * Certificate sign request not found
     */
    public static class CsrNotFoundException extends ServiceException {
        public static final String ERROR_CSR_NOT_FOUND = "csr_not_found";

        public CsrNotFoundException(Throwable t) {
            super(t, new ErrorDeviation(ERROR_CSR_NOT_FOUND));
        }
    }

    /**
     * Probably a rare case of when importing an auth cert from an HSM
     */
    public static class AuthCertificateNotSupportedException extends ServiceException {
        public static final String AUTH_CERT_NOT_SUPPORTED = "auth_cert_not_supported";

        public AuthCertificateNotSupportedException(String msg) {
            super(msg, new ErrorDeviation(AUTH_CERT_NOT_SUPPORTED));
        }
    }
}<|MERGE_RESOLUTION|>--- conflicted
+++ resolved
@@ -150,19 +150,12 @@
         try {
             String certificateState;
             ClientId clientId = null;
-<<<<<<< HEAD
             boolean isAuthCert = CertUtils.isAuthCert(x509Certificate);
             if (isAuthCert) {
-                if (!hasPermissionOrRole("IMPORT_AUTH_CERT")) {
-                    throw new AccessDeniedException("Missing permission: IMPORT_AUTH_CERT");
-                }
+                verifyAuthority("IMPORT_AUTH_CERT");
                 if (isFromToken) {
                     throw new AuthCertificateNotSupportedException("auth cert cannot be imported from a token");
                 }
-=======
-            if (CertUtils.isAuthCert(x509Certificate)) {
-                verifyAuthority("IMPORT_AUTH_CERT");
->>>>>>> 4702848e
                 certificateState = CertificateInfo.STATUS_SAVED;
             } else {
                 verifyAuthority("IMPORT_SIGN_CERT");
