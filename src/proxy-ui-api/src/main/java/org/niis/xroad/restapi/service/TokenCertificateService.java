--- conflicted
+++ resolved
@@ -85,15 +85,8 @@
     private final GlobalConfFacade globalConfFacade;
     private final SignerProxyFacade signerProxyFacade;
     private final ClientRepository clientRepository;
-<<<<<<< HEAD
     private final ManagementRequestService managementRequestService;
     private final ServerConfService serverConfService;
-
-    @Autowired
-    public TokenCertificateService(GlobalConfService globalConfService, GlobalConfFacade globalConfFacade,
-            SignerProxyFacade signerProxyFacade, ClientRepository clientRepository,
-            ManagementRequestService managementRequestService, ServerConfService serverConfService) {
-=======
     private final ClientService clientService;
     private final CertificateAuthorityService certificateAuthorityService;
     private final KeyService keyService;
@@ -105,13 +98,13 @@
             KeyService keyService, DnFieldHelper dnFieldHelper,
             GlobalConfService globalConfService,
             GlobalConfFacade globalConfFacade,
-            ClientRepository clientRepository) {
+            ClientRepository clientRepository,
+            ManagementRequestService managementRequestService, ServerConfService serverConfService) {
         this.signerProxyFacade = signerProxyFacade;
         this.clientService = clientService;
         this.certificateAuthorityService = certificateAuthorityService;
         this.keyService = keyService;
         this.dnFieldHelper = dnFieldHelper;
->>>>>>> d492d320
         this.globalConfService = globalConfService;
         this.globalConfFacade = globalConfFacade;
         this.clientRepository = clientRepository;
@@ -185,7 +178,9 @@
     private static String signerFaultCode(String detail) {
         return SIGNER_X + "." + detail;
     }
+
     static final Set<String> KEY_NOT_OPERATIONAL_FOR_CSR_FAULT_CODES;
+
     static {
         KEY_NOT_OPERATIONAL_FOR_CSR_FAULT_CODES = new HashSet<>();
         KEY_NOT_OPERATIONAL_FOR_CSR_FAULT_CODES.add(signerFaultCode(X_KEY_NOT_AVAILABLE));
@@ -211,9 +206,11 @@
         public CsrCreationFailureException(Throwable t, ErrorDeviation errorDeviation) {
             super(t, errorDeviation);
         }
+
         public CsrCreationFailureException(Throwable t) {
             super(t, new ErrorDeviation(ERROR_INVALID_DN_PARAMETER));
         }
+
         public CsrCreationFailureException(String s) {
             super(s, new ErrorDeviation(ERROR_INVALID_DN_PARAMETER));
         }
@@ -390,12 +387,9 @@
      * @param hash certificate hash
      * @param securityServerAddress IP address or DNS name of the security server
      * @throws CertificateNotFoundException
-     * @throws ServerConfService.MalformedServerConfException
-     * @throws ManagementRequestService.ManagementRequestException
      * @throws GlobalConfService.GlobalConfOutdatedException
      */
     public void registerAuthCert(String hash, String securityServerAddress) throws CertificateNotFoundException,
-            ServerConfService.MalformedServerConfException,
             GlobalConfService.GlobalConfOutdatedException {
         CertificateInfo certificateInfo = getCertificateInfo(hash);
         SecurityServerId securityServerId = serverConfService.getSecurityServerId();
@@ -419,11 +413,9 @@
      * Send the authentication certificate deletion request to central server
      * @param hash certificate hash
      * @throws CertificateNotFoundException
-     * @throws ServerConfService.MalformedServerConfException
      * @throws GlobalConfService.GlobalConfOutdatedException
      */
     public void unregisterAuthCert(String hash) throws CertificateNotFoundException,
-            ServerConfService.MalformedServerConfException,
             GlobalConfService.GlobalConfOutdatedException {
         CertificateInfo certificateInfo = getCertificateInfo(hash);
         SecurityServerId securityServerId = serverConfService.getSecurityServerId();
