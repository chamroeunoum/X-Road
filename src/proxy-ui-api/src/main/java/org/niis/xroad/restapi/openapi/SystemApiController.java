/**
 * The MIT License
 * Copyright (c) 2018 Estonian Information System Authority (RIA),
 * Nordic Institute for Interoperability Solutions (NIIS), Population Register Centre (VRK)
 * Copyright (c) 2015-2017 Estonian Information System Authority (RIA), Population Register Centre (VRK)
 *
 * Permission is hereby granted, free of charge, to any person obtaining a copy
 * of this software and associated documentation files (the "Software"), to deal
 * in the Software without restriction, including without limitation the rights
 * to use, copy, modify, merge, publish, distribute, sublicense, and/or sell
 * copies of the Software, and to permit persons to whom the Software is
 * furnished to do so, subject to the following conditions:
 *
 * The above copyright notice and this permission notice shall be included in
 * all copies or substantial portions of the Software.
 *
 * THE SOFTWARE IS PROVIDED "AS IS", WITHOUT WARRANTY OF ANY KIND, EXPRESS OR
 * IMPLIED, INCLUDING BUT NOT LIMITED TO THE WARRANTIES OF MERCHANTABILITY,
 * FITNESS FOR A PARTICULAR PURPOSE AND NONINFRINGEMENT. IN NO EVENT SHALL THE
 * AUTHORS OR COPYRIGHT HOLDERS BE LIABLE FOR ANY CLAIM, DAMAGES OR OTHER
 * LIABILITY, WHETHER IN AN ACTION OF CONTRACT, TORT OR OTHERWISE, ARISING FROM,
 * OUT OF OR IN CONNECTION WITH THE SOFTWARE OR THE USE OR OTHER DEALINGS IN
 * THE SOFTWARE.
 */
package org.niis.xroad.restapi.openapi;

import ee.ria.xroad.common.conf.serverconf.model.TspType;

import lombok.extern.slf4j.Slf4j;
import org.niis.xroad.restapi.config.audit.AuditDataHelper;
import org.niis.xroad.restapi.config.audit.AuditEventMethod;
import org.niis.xroad.restapi.converter.AnchorConverter;
import org.niis.xroad.restapi.converter.CertificateDetailsConverter;
import org.niis.xroad.restapi.converter.TimestampingServiceConverter;
import org.niis.xroad.restapi.converter.VersionConverter;
import org.niis.xroad.restapi.dto.AnchorFile;
import org.niis.xroad.restapi.exceptions.ErrorDeviation;
import org.niis.xroad.restapi.openapi.model.Anchor;
import org.niis.xroad.restapi.openapi.model.CertificateDetails;
import org.niis.xroad.restapi.openapi.model.DistinguishedName;
import org.niis.xroad.restapi.openapi.model.TimestampingService;
import org.niis.xroad.restapi.openapi.model.Version;
import org.niis.xroad.restapi.service.AnchorNotFoundException;
import org.niis.xroad.restapi.service.ConfigurationDownloadException;
import org.niis.xroad.restapi.service.ConfigurationVerifier;
import org.niis.xroad.restapi.service.InternalTlsCertificateService;
import org.niis.xroad.restapi.service.InvalidCertificateException;
import org.niis.xroad.restapi.service.InvalidDistinguishedNameException;
import org.niis.xroad.restapi.service.SystemService;
import org.niis.xroad.restapi.service.TimestampingServiceNotFoundException;
import org.niis.xroad.restapi.service.VersionService;
import org.niis.xroad.restapi.util.ResourceUtils;
import org.springframework.beans.factory.annotation.Autowired;
import org.springframework.core.io.Resource;
import org.springframework.http.HttpStatus;
import org.springframework.http.ResponseEntity;
import org.springframework.security.access.prepost.PreAuthorize;
import org.springframework.stereotype.Controller;
import org.springframework.web.bind.annotation.RequestMapping;

import java.security.cert.X509Certificate;
import java.util.List;

import static org.niis.xroad.restapi.config.audit.RestApiAuditEvent.ADD_TSP;
import static org.niis.xroad.restapi.config.audit.RestApiAuditEvent.DELETE_TSP;
import static org.niis.xroad.restapi.config.audit.RestApiAuditEvent.GENERATE_INTERNAL_CERT_REQ;
import static org.niis.xroad.restapi.config.audit.RestApiAuditEvent.GENERATE_INTERNAL_SSL;
import static org.niis.xroad.restapi.config.audit.RestApiAuditEvent.IMPORT_PROXY_INTERNAL_CERT;
import static org.niis.xroad.restapi.config.audit.RestApiAuditEvent.UPLOAD_ANCHOR;
import static org.niis.xroad.restapi.config.audit.RestApiAuditProperty.CERT_FILE_NAME;

/**
 * system api controller
 */
@Controller
@RequestMapping("/api")
@Slf4j
@PreAuthorize("denyAll")
public class SystemApiController implements SystemApi {
    public static final String INTERNAL_KEY_CERT_INTERRUPTED = "internal_key_cert_interrupted";
    public static final String ANCHOR_FILE_NOT_FOUND = "anchor_file_not_found";

    private final InternalTlsCertificateService internalTlsCertificateService;
    private final CertificateDetailsConverter certificateDetailsConverter;
    private final TimestampingServiceConverter timestampingServiceConverter;
    private final AnchorConverter anchorConverter;
    private final SystemService systemService;
    private final VersionService versionService;
    private final VersionConverter versionConverter;
    private final CsrFilenameCreator csrFilenameCreator;
    private final AuditDataHelper auditDataHelper;

    /**
     * Constructor
     */
    @Autowired
    public SystemApiController(InternalTlsCertificateService internalTlsCertificateService,
            CertificateDetailsConverter certificateDetailsConverter, SystemService systemService,
            TimestampingServiceConverter timestampingServiceConverter, AnchorConverter anchorConverter,
            VersionService versionService, VersionConverter versionConverter, CsrFilenameCreator csrFilenameCreator,
            AuditDataHelper auditDataHelper) {
        this.internalTlsCertificateService = internalTlsCertificateService;
        this.certificateDetailsConverter = certificateDetailsConverter;
        this.systemService = systemService;
        this.timestampingServiceConverter = timestampingServiceConverter;
        this.anchorConverter = anchorConverter;
        this.versionService = versionService;
        this.versionConverter = versionConverter;
        this.csrFilenameCreator = csrFilenameCreator;
        this.auditDataHelper = auditDataHelper;
    }

    @Override
    @PreAuthorize("hasAuthority('EXPORT_PROXY_INTERNAL_CERT')")
    public ResponseEntity<Resource> downloadSystemCertificate() {
        String filename = "certs.tar.gz";
        byte[] certificateTar = internalTlsCertificateService.exportInternalTlsCertificate();
        return ApiUtil.createAttachmentResourceResponse(certificateTar, filename);
    }

    @Override
    @PreAuthorize("hasAnyAuthority('VIEW_PROXY_INTERNAL_CERT', 'VIEW_INTERNAL_SSL_CERT')")
    public ResponseEntity<CertificateDetails> getSystemCertificate() {
        X509Certificate x509Certificate = internalTlsCertificateService.getInternalTlsCertificate();
        CertificateDetails certificate = certificateDetailsConverter.convert(x509Certificate);
        return new ResponseEntity<>(certificate, HttpStatus.OK);
    }

    @Override
    @PreAuthorize("hasAuthority('VIEW_VERSION')")
    public ResponseEntity<Version> systemVersion() {
        String softwareVersion = versionService.getVersion();
        Version version = versionConverter.convert(softwareVersion);
        return new ResponseEntity<>(version, HttpStatus.OK);
    }

    @Override
    @PreAuthorize("hasAuthority('GENERATE_INTERNAL_SSL')")
    @AuditEventMethod(event = GENERATE_INTERNAL_SSL)
    public ResponseEntity<Void> generateSystemTlsKeyAndCertificate() {
        try {
            internalTlsCertificateService.generateInternalTlsKeyAndCertificate();
        } catch (InterruptedException e) {
            throw new InternalServerErrorException(new ErrorDeviation(INTERNAL_KEY_CERT_INTERRUPTED));
        }
        return ApiUtil.createCreatedResponse("/api/system/certificate", null);
    }

    @Override
    @PreAuthorize("hasAuthority('VIEW_TSPS')")
    public ResponseEntity<List<TimestampingService>> getConfiguredTimestampingServices() {
        List<TimestampingService> timestampingServices;
        List<TspType> tsps = systemService.getConfiguredTimestampingServices();
        timestampingServices = timestampingServiceConverter.convert(tsps);

        return new ResponseEntity<>(timestampingServices, HttpStatus.OK);
    }

    @Override
    @PreAuthorize("hasAuthority('ADD_TSP')")
    @AuditEventMethod(event = ADD_TSP)
    public ResponseEntity<TimestampingService> addConfiguredTimestampingService(
            TimestampingService timestampingServiceToAdd) {
        try {
            systemService.addConfiguredTimestampingService(timestampingServiceConverter
                    .convert(timestampingServiceToAdd));
        } catch (SystemService.DuplicateConfiguredTimestampingServiceException e) {
            throw new ConflictException(e);
        } catch (TimestampingServiceNotFoundException e) {
            throw new BadRequestException(e);
        }
        return new ResponseEntity<>(timestampingServiceToAdd, HttpStatus.CREATED);
    }

    @Override
    @PreAuthorize("hasAuthority('DELETE_TSP')")
    @AuditEventMethod(event = DELETE_TSP)
    public ResponseEntity<Void> deleteConfiguredTimestampingService(TimestampingService timestampingService) {
        try {
            systemService.deleteConfiguredTimestampingService(timestampingServiceConverter
                    .convert(timestampingService));
        } catch (TimestampingServiceNotFoundException e) {
            throw new BadRequestException(e);
        }

        return new ResponseEntity<>(HttpStatus.NO_CONTENT);
    }

    @Override
    @PreAuthorize("hasAuthority('GENERATE_INTERNAL_CERT_REQ')")
    @AuditEventMethod(event = GENERATE_INTERNAL_CERT_REQ)
    public ResponseEntity<Resource> generateSystemCertificateRequest(DistinguishedName distinguishedName) {
        byte[] csrBytes = null;
        try {
            csrBytes = systemService.generateInternalCsr(distinguishedName.getName());
        } catch (InvalidDistinguishedNameException e) {
            throw new BadRequestException(e);
        }
        return ApiUtil.createAttachmentResourceResponse(csrBytes, csrFilenameCreator.createInternalCsrFilename());
    }

    @Override
    @PreAuthorize("hasAuthority('IMPORT_PROXY_INTERNAL_CERT')")
    @AuditEventMethod(event = IMPORT_PROXY_INTERNAL_CERT)
    public ResponseEntity<CertificateDetails> importSystemCertificate(Resource certificateResource) {
        // there's no filename since we only get a binary application/octet-stream.
        // Have audit log anyway (null behaves as no-op) in case different content type is added later
        String filename = certificateResource.getFilename();
        auditDataHelper.put(CERT_FILE_NAME, filename);

        byte[] certificateBytes = ResourceUtils.springResourceToBytesOrThrowBadRequest(certificateResource);
        X509Certificate x509Certificate = null;
        try {
            x509Certificate = internalTlsCertificateService.importInternalTlsCertificate(certificateBytes);
        } catch (InvalidCertificateException e) {
            throw new BadRequestException(e);
        }
        CertificateDetails certificateDetails = certificateDetailsConverter.convert(x509Certificate);
        return new ResponseEntity<>(certificateDetails, HttpStatus.OK);
    }

    @Override
    @PreAuthorize("hasAuthority('VIEW_ANCHOR')")
    public ResponseEntity<Anchor> getAnchor() {
        try {
            AnchorFile anchorFile = systemService.getAnchorFile();
            return new ResponseEntity<>(anchorConverter.convert(anchorFile), HttpStatus.OK);
        } catch (AnchorNotFoundException e) {
            throw new InternalServerErrorException(new ErrorDeviation(ANCHOR_FILE_NOT_FOUND));
        }
    }

    @Override
    @PreAuthorize("hasAuthority('DOWNLOAD_ANCHOR')")
    public ResponseEntity<Resource> downloadAnchor() {
        try {
            return ApiUtil.createAttachmentResourceResponse(systemService.readAnchorFile(),
                    systemService.getAnchorFilenameForDownload());
        } catch (AnchorNotFoundException e) {
            throw new InternalServerErrorException(new ErrorDeviation(ANCHOR_FILE_NOT_FOUND));
        }
    }

    @Override
    @PreAuthorize("hasAuthority('UPLOAD_ANCHOR')")
<<<<<<< HEAD
    @AuditEventMethod(event = UPLOAD_ANCHOR)
    public ResponseEntity<Void> uploadAnchor(Resource anchorResource) {
=======
    public ResponseEntity<Void> replaceAnchor(Resource anchorResource) {
>>>>>>> 9451ccbb
        byte[] anchorBytes = ResourceUtils.springResourceToBytesOrThrowBadRequest(anchorResource);
        try {
            systemService.replaceAnchor(anchorBytes);
        } catch (SystemService.InvalidAnchorInstanceException | SystemService.MalformedAnchorException e) {
            throw new BadRequestException(e);
        } catch (SystemService.AnchorUploadException | ConfigurationDownloadException
                | ConfigurationVerifier.ConfigurationVerificationException e) {
            throw new InternalServerErrorException(e);
        }
        return ApiUtil.createCreatedResponse("/api/system/anchor", null);
    }

    @Override
    @PreAuthorize("hasAuthority('UPLOAD_ANCHOR')")
    public ResponseEntity<Anchor> previewAnchor(Boolean verifyInstance, Resource anchorResource) {
        byte[] anchorBytes = ResourceUtils.springResourceToBytesOrThrowBadRequest(anchorResource);
        AnchorFile anchorFile = null;
        try {
            anchorFile = systemService.getAnchorFileFromBytes(anchorBytes, verifyInstance);
        } catch (SystemService.InvalidAnchorInstanceException | SystemService.MalformedAnchorException e) {
            throw new BadRequestException(e);
        }
        return new ResponseEntity<>(anchorConverter.convert(anchorFile), HttpStatus.OK);
    }

    /**
     * For uploading an initial configuration anchor. The difference between this and {@link #uploadAnchor(Resource)}
     * is that the anchor's instance does not get verified
     * @param anchorResource
     * @return
     */
    @Override
    @PreAuthorize("hasAuthority('INIT_CONFIG')")
    public ResponseEntity<Void> uploadInitialAnchor(Resource anchorResource) {
        byte[] anchorBytes = ResourceUtils.springResourceToBytesOrThrowBadRequest(anchorResource);
        try {
            systemService.uploadInitialAnchor(anchorBytes);
        } catch (SystemService.InvalidAnchorInstanceException | SystemService.MalformedAnchorException e) {
            throw new BadRequestException(e);
        } catch (SystemService.AnchorUploadException | ConfigurationDownloadException
                | ConfigurationVerifier.ConfigurationVerificationException e) {
            throw new InternalServerErrorException(e);
        } catch (SystemService.AnchorAlreadyExistsException e) {
            throw new ConflictException(e);
        }
        return ApiUtil.createCreatedResponse("/api/system/anchor", null);
    }
}<|MERGE_RESOLUTION|>--- conflicted
+++ resolved
@@ -243,12 +243,8 @@
 
     @Override
     @PreAuthorize("hasAuthority('UPLOAD_ANCHOR')")
-<<<<<<< HEAD
     @AuditEventMethod(event = UPLOAD_ANCHOR)
-    public ResponseEntity<Void> uploadAnchor(Resource anchorResource) {
-=======
     public ResponseEntity<Void> replaceAnchor(Resource anchorResource) {
->>>>>>> 9451ccbb
         byte[] anchorBytes = ResourceUtils.springResourceToBytesOrThrowBadRequest(anchorResource);
         try {
             systemService.replaceAnchor(anchorBytes);
