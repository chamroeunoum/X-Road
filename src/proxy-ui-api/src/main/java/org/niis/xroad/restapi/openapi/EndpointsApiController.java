/**
 * The MIT License
 * Copyright (c) 2018 Estonian Information System Authority (RIA),
 * Nordic Institute for Interoperability Solutions (NIIS), Population Register Centre (VRK)
 * Copyright (c) 2015-2017 Estonian Information System Authority (RIA), Population Register Centre (VRK)
 *
 * Permission is hereby granted, free of charge, to any person obtaining a copy
 * of this software and associated documentation files (the "Software"), to deal
 * in the Software without restriction, including without limitation the rights
 * to use, copy, modify, merge, publish, distribute, sublicense, and/or sell
 * copies of the Software, and to permit persons to whom the Software is
 * furnished to do so, subject to the following conditions:
 *
 * The above copyright notice and this permission notice shall be included in
 * all copies or substantial portions of the Software.
 *
 * THE SOFTWARE IS PROVIDED "AS IS", WITHOUT WARRANTY OF ANY KIND, EXPRESS OR
 * IMPLIED, INCLUDING BUT NOT LIMITED TO THE WARRANTIES OF MERCHANTABILITY,
 * FITNESS FOR A PARTICULAR PURPOSE AND NONINFRINGEMENT. IN NO EVENT SHALL THE
 * AUTHORS OR COPYRIGHT HOLDERS BE LIABLE FOR ANY CLAIM, DAMAGES OR OTHER
 * LIABILITY, WHETHER IN AN ACTION OF CONTRACT, TORT OR OTHERWISE, ARISING FROM,
 * OUT OF OR IN CONNECTION WITH THE SOFTWARE OR THE USE OR OTHER DEALINGS IN
 * THE SOFTWARE.
 */
package org.niis.xroad.restapi.openapi;

import ee.ria.xroad.common.identifier.XRoadId;

import lombok.extern.slf4j.Slf4j;
import org.niis.xroad.restapi.converter.EndpointConverter;
import org.niis.xroad.restapi.converter.ServiceClientConverter;
import org.niis.xroad.restapi.converter.SubjectConverter;
import org.niis.xroad.restapi.converter.SubjectHelper;
import org.niis.xroad.restapi.dto.AccessRightHolderDto;
import org.niis.xroad.restapi.openapi.model.Endpoint;
<<<<<<< HEAD
import org.niis.xroad.restapi.openapi.model.EndpointUpdate;
=======
import org.niis.xroad.restapi.openapi.model.ServiceClient;
import org.niis.xroad.restapi.openapi.model.Subjects;
import org.niis.xroad.restapi.service.AccessRightService;
>>>>>>> b8636623
import org.niis.xroad.restapi.service.ClientNotFoundException;
import org.niis.xroad.restapi.service.EndpointNotFoundException;
import org.niis.xroad.restapi.service.EndpointService;
import org.niis.xroad.restapi.service.IdentifierNotFoundException;
import org.springframework.beans.factory.annotation.Autowired;
import org.springframework.http.HttpStatus;
import org.springframework.http.ResponseEntity;
import org.springframework.security.access.prepost.PreAuthorize;
import org.springframework.stereotype.Controller;
import org.springframework.web.bind.annotation.RequestMapping;

import java.util.HashSet;
import java.util.List;
import java.util.Set;

import static org.niis.xroad.restapi.util.FormatUtils.parseLongIdOrThrowNotFound;

/**
 * Endpoints api
 */
@Controller
@RequestMapping("/api")
@Slf4j
@PreAuthorize("denyAll")
public class EndpointsApiController implements EndpointsApi {

    private final EndpointService endpointService;
    private final EndpointConverter endpointConverter;
    private final AccessRightService accessRightService;
    private final ServiceClientConverter serviceClientConverter;
    private final SubjectConverter subjectConverter;
    private final SubjectHelper subjectHelper;

    private static final String NOT_FOUND_ERROR_MSG = "Endpoint not found with id";


    @Autowired
    public EndpointsApiController(
            EndpointService endpointService,
            EndpointConverter endpointConverter,
            AccessRightService accessRightService,
            ServiceClientConverter serviceClientConverter,
            SubjectConverter subjectConverter,
            SubjectHelper subjectHelper) {
        this.endpointService = endpointService;
        this.endpointConverter = endpointConverter;
        this.accessRightService = accessRightService;
        this.serviceClientConverter = serviceClientConverter;
        this.subjectConverter = subjectConverter;
        this.subjectHelper = subjectHelper;
    }

    @Override
    @PreAuthorize("hasAuthority('VIEW_ENDPOINT')")
    public ResponseEntity<Endpoint> getEndpoint(String id) {
        Long endpointId = parseLongIdOrThrowNotFound(id);
        Endpoint endpoint;
        try {
            endpoint = endpointConverter.convert(endpointService.getEndpoint(endpointId));
        } catch (EndpointNotFoundException e) {
            throw new ResourceNotFoundException(NOT_FOUND_ERROR_MSG + " " + id);
        }
        return new ResponseEntity(endpoint, HttpStatus.OK);
    }

    @Override
    @PreAuthorize("hasAuthority('DELETE_ENDPOINT')")
    public ResponseEntity<Void> deleteEndpoint(String id) {
        Long endpointId = parseLongIdOrThrowNotFound(id);
        try {
            endpointService.deleteEndpoint(endpointId);
        } catch (EndpointNotFoundException e) {
            throw new ResourceNotFoundException(e);
        } catch (ClientNotFoundException e) {
            throw new ConflictException("Client not found for the given endpoint with id: " + id);
        } catch (EndpointService.IllegalGeneratedEndpointRemoveException e) {
            throw new BadRequestException("Removing is not allowed for generated endpoint " + id);
        }
        return new ResponseEntity<>(HttpStatus.NO_CONTENT);
    }

    @Override
    @PreAuthorize("hasAuthority('EDIT_OPENAPI3_ENDPOINT')")
    public ResponseEntity<Endpoint> updateEndpoint(String id, EndpointUpdate endpointUpdate) {
        Long endpointId = parseLongIdOrThrowNotFound(id);
        Endpoint ep;
        try {
<<<<<<< HEAD
            String method = endpointUpdate.getMethod() == null ? null : endpointUpdate.getMethod().toString();
            ep = endpointConverter.convert(endpointService.updateEndpoint(endpointId,
                    method, endpointUpdate.getPath()));
        } catch (EndpointService.EndpointNotFoundException e) {
            throw new ResourceNotFoundException(NOT_FOUND_ERROR_MSG + " " + id);
=======
            ep = endpointConverter.convert(endpointService.updateEndpoint(endpointId, endpoint));
        } catch (EndpointNotFoundException e) {
            throw new ResourceNotFoundException(e);
>>>>>>> b8636623
        } catch (EndpointService.IllegalGeneratedEndpointUpdateException e) {
            throw new BadRequestException("Updating is not allowed for generated endpoint " + id);
        }

        return new ResponseEntity<>(ep, HttpStatus.OK);
    }

    @Override
    @PreAuthorize("hasAuthority('VIEW_ENDPOINT_ACL')")
    public ResponseEntity<List<ServiceClient>> getEndpointAccessRights(String id) {
        Long endpointId = parseLongIdOrThrowNotFound(id);
        List<AccessRightHolderDto> accessRightHoldersByEndpoint;
        try {
            accessRightHoldersByEndpoint = accessRightService.getAccessRightHoldersByEndpoint(endpointId);
        } catch (EndpointNotFoundException e) {
            throw new ResourceNotFoundException(NOT_FOUND_ERROR_MSG + " " + id);
        } catch (ClientNotFoundException e) {
            throw new ConflictException(e);
        }
        List<ServiceClient> serviceClients = serviceClientConverter
                .convertAccessRightHolderDtos(accessRightHoldersByEndpoint);
        return new ResponseEntity<>(serviceClients, HttpStatus.OK);
    }

    @Override
    @PreAuthorize("hasAuthority('EDIT_ENDPOINT_ACL')")
    public ResponseEntity<List<ServiceClient>> addEndpointAccessRights(String id, Subjects subjects) {
        Long endpointId = parseLongIdOrThrowNotFound(id);
        Set<Long> localGroupIds = subjectHelper.getLocalGroupIds(subjects);
        List<XRoadId> xRoadIds = subjectHelper.getXRoadIdsButSkipLocalGroups(subjects);
        List<AccessRightHolderDto> accessRightHoldersByEndpoint = null;

        try {
            accessRightHoldersByEndpoint = accessRightService.addEndpointAccessRights(endpointId,
                    new HashSet<>(xRoadIds), localGroupIds);
        } catch (EndpointNotFoundException | AccessRightService.AccessRightNotFoundException e) {
            throw new ResourceNotFoundException(e);
        } catch (ClientNotFoundException | AccessRightService.DuplicateAccessRightException  e) {
            throw new ConflictException(e);
        } catch (IdentifierNotFoundException e) {
            throw new BadRequestException(e);
        }

        List<ServiceClient> serviceClients = serviceClientConverter
                .convertAccessRightHolderDtos(accessRightHoldersByEndpoint);
        return new ResponseEntity<>(serviceClients, HttpStatus.CREATED);
    }

    @Override
    @PreAuthorize("hasAuthority('EDIT_ENDPOINT_ACL')")
    public ResponseEntity<Void> deleteEndpointAccessRights(String id, Subjects subjects) {
        Long endpointId = parseLongIdOrThrowNotFound(id);
        Set<Long> localGroupIds = subjectHelper.getLocalGroupIds(subjects);
        HashSet<XRoadId> xRoadIds = new HashSet<>(subjectHelper.getXRoadIdsButSkipLocalGroups(subjects));
        try {
            accessRightService.deleteEndpointAccessRights(endpointId, xRoadIds, localGroupIds);
        } catch (EndpointNotFoundException | AccessRightService.AccessRightNotFoundException e) {
            throw new ResourceNotFoundException(e);
        } catch (ClientNotFoundException e) {
            throw new ConflictException(e);
        }

        return new ResponseEntity<>(HttpStatus.NO_CONTENT);
    }


}<|MERGE_RESOLUTION|>--- conflicted
+++ resolved
@@ -33,13 +33,10 @@
 import org.niis.xroad.restapi.converter.SubjectHelper;
 import org.niis.xroad.restapi.dto.AccessRightHolderDto;
 import org.niis.xroad.restapi.openapi.model.Endpoint;
-<<<<<<< HEAD
 import org.niis.xroad.restapi.openapi.model.EndpointUpdate;
-=======
 import org.niis.xroad.restapi.openapi.model.ServiceClient;
 import org.niis.xroad.restapi.openapi.model.Subjects;
 import org.niis.xroad.restapi.service.AccessRightService;
->>>>>>> b8636623
 import org.niis.xroad.restapi.service.ClientNotFoundException;
 import org.niis.xroad.restapi.service.EndpointNotFoundException;
 import org.niis.xroad.restapi.service.EndpointService;
@@ -74,7 +71,6 @@
     private final SubjectHelper subjectHelper;
 
     private static final String NOT_FOUND_ERROR_MSG = "Endpoint not found with id";
-
 
     @Autowired
     public EndpointsApiController(
@@ -127,17 +123,11 @@
         Long endpointId = parseLongIdOrThrowNotFound(id);
         Endpoint ep;
         try {
-<<<<<<< HEAD
             String method = endpointUpdate.getMethod() == null ? null : endpointUpdate.getMethod().toString();
             ep = endpointConverter.convert(endpointService.updateEndpoint(endpointId,
                     method, endpointUpdate.getPath()));
-        } catch (EndpointService.EndpointNotFoundException e) {
+        } catch (EndpointNotFoundException e) {
             throw new ResourceNotFoundException(NOT_FOUND_ERROR_MSG + " " + id);
-=======
-            ep = endpointConverter.convert(endpointService.updateEndpoint(endpointId, endpoint));
-        } catch (EndpointNotFoundException e) {
-            throw new ResourceNotFoundException(e);
->>>>>>> b8636623
         } catch (EndpointService.IllegalGeneratedEndpointUpdateException e) {
             throw new BadRequestException("Updating is not allowed for generated endpoint " + id);
         }
