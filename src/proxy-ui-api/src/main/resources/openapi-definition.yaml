---
openapi: 3.0.0
servers:
  - description: X-Road API Design
    url: https://virtserver.swaggerhub.com/Gofore/X-Road/1.0.0
info:
  description: X-Road UI Based API
<<<<<<< HEAD
  version: "1.0.16"
=======
  version: "1.0.15"
>>>>>>> 5fce1a83
  title: X-Road UI Based API
  contact:
    email: lauri.koutaniemi@gofore.com
  license:
    name: MIT
    url: https://opensource.org/licenses/MIT
tags:
  - name: security server
    description: <br>Security Server API design
  - name: central server
    description: <br>Central Server API design
paths:
  /backups:
    get: # ok
      tags:
        - security server
      summary: get security server backups
      operationId: getBackups
      description: Administrator views the backups for the security server.
      responses:
        '200':
          description: list of security server backups
          content:
            application/json:
              schema:
                type: array
                description: array of backup objects
                uniqueItems: true
                items:
                  $ref: '#/components/schemas/Backup'
        '400':
          description: request was invalid
        '401':
          description: authentication credentials are missing
        '403':
          description: request has been refused
        '404':
          description: resource requested does not exists
        '406':
          description: request specified an invalid format
        '500':
          description: internal server error
    post: # ok
      tags:
        - security server
      summary: add new backup for the security server
      operationId: addBackup
      description: Adds security server backup to the system
      responses:
        '201':
          description: item created
          content:
            application/json:
              schema:
                $ref: '#/components/schemas/Backup'
        '202':
          description: item accepted
        '400':
          description: request was invalid
        '401':
          description: authentication credentials are missing
        '403':
          description: request has been refused
        '404':
          description: resource requested does not exists
        '406':
          description: request specified an invalid format
        '409':
          description: an existing item already exists
        '500':
          description: internal server error
  /backups/upload:
    post: # ok
      tags:
        - security server
      summary: upload new backup for the security server
      operationId: uploadBackup
      description: Uploads new security server backup to the system
      requestBody:
        description: backup to add
        content:
          application/octet-stream:
            schema:
              type: string
              format: binary
              description: backup file
      responses:
        '201':
          description: item created
          content:
            application/json:
              schema:
                $ref: '#/components/schemas/Backup'
        '202':
          description: item accepted
        '400':
          description: request was invalid
        '401':
          description: authentication credentials are missing
        '403':
          description: request has been refused
        '404':
          description: resource requested does not exists
        '406':
          description: request specified an invalid format
        '409':
          description: an existing item already exists
        '500':
          description: internal server error
  /backups/{filename}:
    delete: # ok
      tags:
        - security server
      summary: delete security server backup
      operationId: deleteBackup
      description: Administrator deletes the backup of the security server.
      parameters:
        - in: path
          name: filename
          description: filename of the backup
          required: true
          schema:
            type: string
            format: filename
            minLength: 1
            maxLength: 255
      responses:
        '204':
          description: deletion was successful
        '400':
          description: request was invalid
        '401':
          description: authentication credentials are missing
        '403':
          description: request has been refused
        '404':
          description: resource requested does not exists
        '500':
          description: internal server error
  /backups/{filename}/restore:
    put: # ok
      tags:
        - security server
      summary: restore security server configuration from backup
      operationId: restoreBackup
      description: Administrator restores the security server configuration from backup.
      parameters:
        - in: path
          name: filename
          description: filename of the backup
          required: true
          schema:
            type: string
            format: filename
            minLength: 1
            maxLength: 255
      responses:
        '202':
          description: item accepted
        '204':
          description: request was successful
        '400':
          description: request was invalid
        '401':
          description: authentication credentials are missing
        '403':
          description: request has been refused
        '404':
          description: resource requested does not exists
        '406':
          description: request specified an invalid format
        '500':
          description: internal server error
  /backups/{filename}/download:
    get: # ok
      tags:
        - security server
      summary: download security server backup
      operationId: downloadBackup
      description: Administrator downloads the backup of the security server.
      parameters:
        - in: path
          name: filename
          description: filename of the backup
          required: true
          schema:
            type: string
            format: filename
            minLength: 1
            maxLength: 255
      responses:
        '200':
          description: backup file downloaded
          content:
            application/octet-stream:
              schema:
                type: string
                format: binary
                description: backup file
        '400':
          description: request was invalid
        '401':
          description: authentication credentials are missing
        '403':
          description: request has been refused
        '404':
          description: resource requested does not exists
        '406':
          description: request specified an invalid format
        '500':
          description: internal server error
  /certificates/{hash}:
    get: # ok
      tags:
        - security server
      summary: get certificate information
      operationId: getCertificate
      description: Administrator views certificate details.
      parameters:
        - in: path
          name: hash
          description: SHA-1 hash of the certificate
          required: true
          schema:
            type: string
            format: text
            minLength: 1
            maxLength: 255
      responses:
        '200':
          description: certificate details
          content:
            application/json:
              schema:
                $ref: '#/components/schemas/CertificateDetails'
        '400':
          description: request was invalid
        '401':
          description: authentication credentials are missing
        '403':
          description: request has been refused
        '404':
          description: resource requested does not exists
        '406':
          description: request specified an invalid format
        '500':
          description: internal server error
    delete: # ok
      tags:
        - security server
      summary: delete certificate
      operationId: deleteCertificate
      description: Administrator deletes the certificate.
      parameters:
        - in: path
          name: hash
          description: SHA-1 hash of the certificate
          required: true
          schema:
            type: string
            format: text
            minLength: 1
            maxLength: 255
      responses:
        '204':
          description: deletion was successful
        '400':
          description: request was invalid
        '401':
          description: authentication credentials are missing
        '403':
          description: request has been refused
        '404':
          description: resource requested does not exists
        '500':
          description: internal server error
  /certificates/{hash}/activate:
    put: # ok
      tags:
        - security server
      summary: activate certificate
      operationId: activateCertificate
      description: Administrator activates selected certificate.
      parameters:
        - in: path
          name: hash
          description: SHA-1 hash of the certificate
          required: true
          schema:
            type: string
            format: text
            minLength: 1
            maxLength: 255
      responses:
        '204':
          description: request was successful
        '400':
          description: request was invalid
        '401':
          description: authentication credentials are missing
        '403':
          description: request has been refused
        '404':
          description: resource requested does not exists
        '406':
          description: request specified an invalid format
        '500':
          description: internal server error
  /certificates/{hash}/deactivate:
    put: # ok
      tags:
        - security server
      summary: deactivate certificate
      operationId: deactivateCertificate
      description: Administrator deactivates selected certificate.
      parameters:
        - in: path
          name: hash
          description: SHA-1 hash of the certificate
          required: true
          schema:
            type: string
            format: text
            minLength: 1
            maxLength: 255
      responses:
        '204':
          description: certificate was deactivated
        '400':
          description: request was invalid
        '401':
          description: authentication credentials are missing
        '403':
          description: request has been refused
        '404':
          description: resource requested does not exists
        '406':
          description: request specified an invalid format
        '500':
          description: internal server error
  /certificates/{hash}/register:
    put: # ok
      tags:
        - security server
      summary: register certificate
      operationId: registerCertificate
      description: Administrator registers selected certificate.
      parameters:
        - in: path
          name: hash
          description: SHA-1 hash of the certificate
          required: true
          schema:
            type: string
            format: text
            minLength: 1
            maxLength: 255
      responses:
        '204':
          description: request was successful
        '400':
          description: request was invalid
        '401':
          description: authentication credentials are missing
        '403':
          description: request has been refused
        '404':
          description: resource requested does not exists
        '406':
          description: request specified an invalid format
        '500':
          description: internal server error
  /certificates/{hash}/unregister:
    put: # ok
      tags:
        - security server
      summary: unregister certificate
      operationId: unregisterCertificate
      description: Administrator unregisters selected certificate.
      parameters:
        - in: path
          name: hash
          description: SHA-1 hash of the certificate
          required: true
          schema:
            type: string
            format: text
            minLength: 1
            maxLength: 255
      responses:
        '204':
          description: request was successful
        '400':
          description: request was invalid
        '401':
          description: authentication credentials are missing
        '403':
          description: request has been refused
        '404':
          description: resource requested does not exists
        '406':
          description: request specified an invalid format
        '500':
          description: internal server error
  /clients:
    get: # ok
      tags:
        - security server
      summary: find security server clients
      operationId: findClients
      description: Administrator views the clients of the security server.
      parameters:
        - in: query
          name: name
          description: pass an optional search string (name) for looking up clients
          required: false
          schema:
            type: string
            format: text
            minLength: 0
            maxLength: 255
        - in: query
          name: instance
          description: pass an optional search string (instance) for looking up clients
          required: false
          schema:
            type: string
            format: text
            minLength: 0
            maxLength: 255
        - in: query
          name: member_class
          description: pass an optional search string (member_class) for looking up clients
          required: false
          schema:
            type: string
            format: text
            minLength: 0
            maxLength: 255
        - in: query
          name: member_code
          description: pass an optional search string (member_code) for looking up clients
          required: false
          schema:
            type: string
            format: text
            minLength: 0
            maxLength: 255
        - in: query
          name: subsystem_code
          description: pass an optional search string (subsystem_code) for looking up clients
          required: false
          schema:
            type: string
            format: text
            minLength: 0
            maxLength: 255
        - in: query
          name: show_members
          description: to include members for search results
          required: false
          schema:
            type: boolean
            default: true
        - in: query
          name: internal_search
          description: to search only clients inside security server
          required: false
          schema:
            type: boolean
            default: true
      responses:
        '200':
          description: list of clients
          content:
            application/json:
              schema:
                type: array
                uniqueItems: true
                description: array of client objects
                items:
                  $ref: '#/components/schemas/Client'
        '400':
          description: request was invalid
        '401':
          description: authentication credentials are missing
        '403':
          description: request has been refused
        '404':
          description: resource requested does not exists
        '406':
          description: request specified an invalid format
        '500':
          description: internal server error
    post: # ok
      tags:
        - security server
      summary: Add new client for the security server.
      operationId: addClient
      description: >
        Adds new client to the system.
        Note that with this endpoint it is possible to add an unregistered member as a client.
        Attempt to add an unregistered member with ClientAdd.ignore_warnings = false causes the operation to fail with a warning in response's ErrorInfo object.
        Attempt to add an unregistered member with ClientAdd.ignore_warnings = true succeeds.
      requestBody:
        description: client to add
        content:
          application/json:
            schema:
              $ref: '#/components/schemas/ClientAdd'
      responses:
        '201':
          description: new client created
          content:
            application/json:
              schema:
                $ref: '#/components/schemas/Client'
        '400':
          description: there are warnings or errors related to the service description
          content:
            application/json:
              schema:
                type: array
                uniqueItems: true
                items:
                  $ref: '#/components/schemas/ErrorInfo'
        '401':
          description: authentication credentials are missing
        '403':
          description: request has been refused
        '404':
          description: resource requested does not exists
        '406':
          description: request specified an invalid format
        '409':
          description: an existing item already exists
        '500':
          description: internal server error
  /clients/{id}:
    get: # ok
      tags:
        - security server
      summary: get security server client information
      operationId: getClient
      description: Administrator views the client details of the security server.
      parameters:
        - in: path
          name: id
          description: id of the client
          required: true
          schema:
            type: string
            format: text
            minLength: 1
            maxLength: 1023
      responses:
        '200':
          description: client object
          content:
            application/json:
              schema:
                $ref: '#/components/schemas/Client'
        '400':
          description: request was invalid
        '401':
          description: authentication credentials are missing
        '403':
          description: request has been refused
        '404':
          description: resource requested does not exists
        '406':
          description: request specified an invalid format
        '500':
          description: internal server error
    patch: # ok
      tags:
        - security server
      summary: update security server client information
      operationId: updateClient
      description: Administrator updates the client information.
      parameters:
        - in: path
          name: id
          description: id of the client
          required: true
          schema:
            type: string
            format: text
            minLength: 1
            maxLength: 1023
      requestBody:
        content:
          application/json:
            schema:
              title: ConnectionTypeWrapper
              type: object
              description: connection type
              properties:
                connection_type:
                  $ref: '#/components/schemas/ConnectionType'
      responses:
        '200':
          description: client modified
          content:
            application/json:
              schema:
                $ref: '#/components/schemas/Client'
        '400':
          description: request was invalid
        '401':
          description: authentication credentials are missing
        '403':
          description: request has been refused
        '404':
          description: resource requested does not exists
        '406':
          description: request specified an invalid format
        '500':
          description: internal server error
    delete: # ok
      tags:
        - security server
      summary: delete security server client
      operationId: deleteClient
      description: Administrator deletes the client of the security server.
      parameters:
        - in: path
          name: id
          description: id of the client
          required: true
          schema:
            type: string
            format: text
            minLength: 1
            maxLength: 1023
      responses:
        '204':
          description: client deletion was successful
        '400':
          description: request was invalid
        '401':
          description: authentication credentials are missing
        '403':
          description: request has been refused
        '404':
          description: resource requested does not exists
        '500':
          description: internal server error
  /clients/{id}/local-groups:
    get: # ok
      tags:
        - security server
      summary: get local groups for the selected client
      operationId: getClientGroups
      description: Administrator views the local groups for the client.
      parameters:
        - in: path
          name: id
          description: id of the client
          required: true
          schema:
            type: string
            format: text
            minLength: 1
            maxLength: 1023
      responses:
        '200':
          description: list of local groups
          content:
            application/json:
              schema:
                type: array
                uniqueItems: true
                description: array of local group objects
                items:
                  $ref: '#/components/schemas/LocalGroup'
        '400':
          description: request was invalid
        '401':
          description: authentication credentials are missing
        '403':
          description: request has been refused
        '404':
          description: resource requested does not exists
        '406':
          description: request specified an invalid format
        '500':
          description: internal server error
    post: # ok
      tags:
        - security server
      summary: add new local group for the security server client
      operationId: addClientGroup
      description: Administrator adds a new local group for the client.
      parameters:
        - in: path
          name: id
          description: id of the client
          required: true
          schema:
            type: string
            format: text
            minLength: 1
            maxLength: 1023
      requestBody:
        description: group to add
        content:
          application/json:
            schema:
              $ref: '#/components/schemas/LocalGroup'
      responses:
        '201':
          description: local group created
          content:
            application/json:
              schema:
                $ref: '#/components/schemas/LocalGroup'
        '400':
          description: request was invalid
        '401':
          description: authentication credentials are missing
        '403':
          description: request has been refused
        '404':
          description: resource requested does not exists
        '406':
          description: request specified an invalid format
        '409':
          description: an existing item already exists
        '500':
          description: internal server error
  /clients/{id}/register:
    put: # ok
      tags:
        - security server
      summary: register security server client
      operationId: registerClient
      description: Administrator registers client.
      parameters:
        - in: path
          name: id
          description: id of the client
          required: true
          schema:
            type: string
            format: text
            minLength: 1
            maxLength: 1023
      responses:
        '204':
          description: client was registered
        '400':
          description: request was invalid
        '401':
          description: authentication credentials are missing
        '403':
          description: request has been refused
        '404':
          description: resource requested does not exists
        '406':
          description: request specified an invalid format
        '500':
          description: internal server error
  /clients/{id}/service-clients:
    get: # ok
      tags:
        - security server
      summary: get service clients for the selected client
      operationId: getClientServiceClients
      description: Administrator views the service clients for the client.
      parameters:
        - in: path
          name: id
          description: id of the client
          required: true
          schema:
            type: string
            format: text
            minLength: 1
            maxLength: 1023
      responses:
        '200':
          description: list of service clients
          content:
            application/json:
              schema:
                type: array
                uniqueItems: true
                description: array of service client objects
                items:
                  $ref: '#/components/schemas/ServiceClient'
        '400':
          description: request was invalid
        '401':
          description: authentication credentials are missing
        '403':
          description: request has been refused
        '404':
          description: resource requested does not exists
        '406':
          description: request specified an invalid format
        '500':
          description: internal server error
    post: # ok
      tags:
        - security server
      summary: add new service client for the security server client
      operationId: addClientServiceClient
      description: Administrator adds a new service client for the client.
      parameters:
        - in: path
          name: id
          description: id of the client
          required: true
          schema:
            type: string
            format: text
            minLength: 1
            maxLength: 1023
      requestBody:
        content:
          application/json:
            schema:
              title: ServiceClientId
              type: object
              properties:
                id:
                  type: string
                  format: text
                  description: id of the service client
                  minLength: 1
                  maxLength: 1279
      responses:
        '201':
          description: service client added
          content:
            application/json:
              schema:
                $ref: '#/components/schemas/ServiceClient'
        '400':
          description: request was invalid
        '401':
          description: authentication credentials are missing
        '403':
          description: request has been refused
        '404':
          description: resource requested does not exists
        '406':
          description: request specified an invalid format
        '409':
          description: an existing item already exists
        '500':
          description: internal server error
  /clients/{id}/sign-certificates:
    get: # ok
      tags:
        - security server
      summary: get security server client certificates information
      operationId: getClientSignCertificates
      description: Administrator views the certificates for the client.
      parameters:
        - in: path
          name: id
          description: id of the client
          required: true
          schema:
            type: string
            format: text
            minLength: 1
            maxLength: 1023
      responses:
        '200':
          description: list of certificates
          content:
            application/json:
              schema:
                type: array
                uniqueItems: true
                description: array of certificate (details) objects
                items:
                  $ref: '#/components/schemas/TokenCertificate'
        '400':
          description: request was invalid
        '401':
          description: authentication credentials are missing
        '403':
          description: request has been refused
        '404':
          description: resource requested does not exists
        '406':
          description: request specified an invalid format
        '500':
          description: internal server error
  /clients/{id}/tls-certificates:
    get: # ok
      tags:
        - security server
      summary: get security server client TLS certificates information
      operationId: getClientTlsCertificates
      description: Administrator views the TLS certificates for the client.
      parameters:
        - in: path
          name: id
          description: id of the client
          required: true
          schema:
            type: string
            format: text
            minLength: 1
            maxLength: 1023
      responses:
        '200':
          description: list of tls certificates
          content:
            application/json:
              schema:
                type: array
                uniqueItems: true
                description: array of certificate (details) objects
                items:
                  $ref: '#/components/schemas/CertificateDetails'
        '400':
          description: request was invalid
        '401':
          description: authentication credentials are missing
        '403':
          description: request has been refused
        '404':
          description: resource requested does not exists
        '406':
          description: request specified an invalid format
        '500':
          description: internal server error
    post: # ok
      tags:
        - security server
      summary: add new certificate for the security server client
      operationId: addClientTlsCertificate
      description: Administrator adds a new certificate for the client.
      parameters:
        - in: path
          name: id
          description: id of the client
          required: true
          schema:
            type: string
            format: text
            minLength: 1
            maxLength: 1023
      requestBody:
        description: certificate to add
        content:
          application/octet-stream:
            schema:
              type: string
              format: binary
              description: certificate file
      responses:
        '201':
          description: certificate added
          content:
            application/json:
              schema:
                $ref: '#/components/schemas/CertificateDetails'
        '400':
          description: request was invalid
        '401':
          description: authentication credentials are missing
        '403':
          description: request has been refused
        '404':
          description: resource requested does not exists
        '406':
          description: request specified an invalid format
        '409':
          description: an existing item already exists
        '500':
          description: internal server error
  /clients/{id}/tls-certificates/{hash}:
    get: # ok
      tags:
        - security server
      summary: get TLS certificate
      operationId: getClientTlsCertificate
      description: Administrator gets the TLS certificate for the selected client.
      parameters:
        - in: path
          name: id
          description: id of the client
          required: true
          schema:
            type: string
            format: text
            minLength: 1
            maxLength: 1023
        - in: path
          name: hash
          description: SHA-1 hash of the certificate
          required: true
          schema:
            type: string
            format: text
            minLength: 1
            maxLength: 255
      responses:
        '200':
          description: certificate details
          content:
            application/json:
              schema:
                $ref: '#/components/schemas/CertificateDetails'
        '400':
          description: request was invalid
        '401':
          description: authentication credentials are missing
        '403':
          description: request has been refused
        '404':
          description: resource requested does not exists
        '406':
          description: request specified an invalid format
        '500':
          description: internal server error
    delete: # ok
      tags:
        - security server
      summary: delete certificate
      operationId: deleteClientTlsCertificate
      description: Administrator deletes the certificate from selected client.
      parameters:
        - in: path
          name: id
          description: id of the client
          required: true
          schema:
            type: string
            format: text
            minLength: 1
            maxLength: 1023
        - in: path
          name: hash
          description: SHA-1 hash of the certificate
          required: true
          schema:
            type: string
            format: text
            minLength: 1
            maxLength: 255
      responses:
        '204':
          description: certificate deletion was successful
        '400':
          description: request was invalid
        '401':
          description: authentication credentials are missing
        '403':
          description: request has been refused
        '404':
          description: resource requested does not exists
        '500':
          description: internal server error
  /clients/{id}/unregister:
    put: # ok
      tags:
        - security server
      summary: unregister security server client
      operationId: unregisterClient
      description: Administrator unregisters client.
      parameters:
        - in: path
          name: id
          description: id of the client
          required: true
          schema:
            type: string
            format: text
            minLength: 1
            maxLength: 1023
      responses:
        '204':
          description: unregister was successful
        '400':
          description: request was invalid
        '401':
          description: authentication credentials are missing
        '403':
          description: request has been refused
        '404':
          description: resource requested does not exists
        '406':
          description: request specified an invalid format
        '500':
          description: internal server error
  /clients/{id}/service-descriptions:
    get: # ok
      tags:
        - security server
      summary: get security server client service descriptions
      operationId: getClientServiceDescriptions
      description: Administrator views the service descriptions for the client.
      parameters:
        - in: path
          name: id
          description: id of the client
          required: true
          schema:
            type: string
            format: text
            minLength: 1
            maxLength: 1023
      responses:
        '200':
          description: list of service descriptions
          content:
            application/json:
              schema:
                type: array
                uniqueItems: true
                description: array of service description objects
                items:
                  $ref: '#/components/schemas/ServiceDescription'
        '400':
          description: request was invalid
        '401':
          description: authentication credentials are missing
        '403':
          description: request has been refused
        '404':
          description: resource requested does not exists
        '406':
          description: request specified an invalid format
        '500':
          description: internal server error
    post: # ok
      tags:
        - security server
      summary: add new service description for the security server client
      operationId: addClientServiceDescription
      description: Administrator adds a new service description for the client.
      parameters:
        - in: path
          name: id
          description: id of the client
          required: true
          schema:
            type: string
            format: text
            minLength: 1
            maxLength: 1023
      requestBody:
        content:
          application/json:
            schema:
              $ref: '#/components/schemas/ServiceDescriptionAdd'
      responses:
        '201':
          description: service description created
          content:
            application/json:
              schema:
                $ref: '#/components/schemas/ServiceDescription'
        '400':
          description: there are warnings or errors related to the service description
          content:
            application/json:
              schema:
                type: array
                uniqueItems: true
                items:
                  $ref: '#/components/schemas/ErrorInfo'
        '401':
          description: authentication credentials are missing
        '403':
          description: request has been refused
        '404':
          description: resource requested does not exists
        '406':
          description: request specified an invalid format
        '409':
          description: an existing item already exists
        '500':
          description: internal server error
  /clients/{id}/subjects:
    get: # ok
      tags:
        - security server
      summary: find access right subjects
      operationId: findSubjects
      description: Administrator views the clients, globalgroups and localgroups of the security server as access right subjects
      parameters:
        - in: path
          name: id
          description: id of the client
          required: true
          schema:
            type: string
            format: text
            minLength: 1
            maxLength: 1023
        - in: query
          name: member_name_group_description
          description: pass an optional search string (name) for looking up subjects - name of a member or description of a group
          example: NIIS | Some group description
          required: false
          schema:
            type: string
            format: text
            minLength: 0
            maxLength: 255
        - in: query
          name: subject_type
          description: pass an optional search string (subject_type) for looking up subjects
          required: false
          schema:
            $ref: '#/components/schemas/SubjectType'
        - in: query
          name: instance
          description: pass an optional search string (instance) for looking up subjects - full instance id should be used
          example: GOV
          required: false
          schema:
            type: string
            format: text
            minLength: 0
            maxLength: 255
        - in: query
          name: member_class
          description: pass an optional search string (member_class) for looking up subjects
          required: false
          schema:
            type: string
            format: text
            minLength: 0
            maxLength: 255
        - in: query
          name: member_group_code
          description: pass an optional search string (member_group_code) for looking up subjects - member_code of a member or group_code of a group
          example: 1234 | Example group code
          required: false
          schema:
            type: string
            format: text
            minLength: 0
            maxLength: 255
        - in: query
          name: subsystem_code
          description: pass an optional search string (subsystem_code) for looking up subjects
          example: Subsystem1
          required: false
          schema:
            type: string
            format: text
            minLength: 0
            maxLength: 255
      responses:
        '200':
          description: list of subjects
          content:
            application/json:
              schema:
                type: array
                uniqueItems: true
                description: array of Subjects
                items:
                  $ref: '#/components/schemas/Subject'
        '400':
          description: request was invalid
        '401':
          description: authentication credentials are missing
        '403':
          description: request has been refused
        '404':
          description: resource requested does not exists
        '406':
          description: request specified an invalid format
        '500':
          description: internal server error
  /local-groups/{group_id}:
    get: # ok
      tags:
        - security server
      summary: get local group information
      operationId: getGroup
      description: Administrator views local group details.
      parameters:
        - in: path
          name: group_id
          description: id of the local group
          required: true
          schema:
            type: string
            format: text
            minLength: 1
            maxLength: 255
      responses:
        '200':
          description: group object
          content:
            application/json:
              schema:
                $ref: '#/components/schemas/LocalGroup'
        '400':
          description: request was invalid
        '401':
          description: authentication credentials are missing
        '403':
          description: request has been refused
        '404':
          description: resource requested does not exists
        '406':
          description: request specified an invalid format
        '500':
          description: internal server error
    put: # ok
      tags:
        - security server
      summary: update local group information
      operationId: updateGroup
      description: Administrator updates the local group information.
      parameters:
        - in: path
          name: group_id
          description: id of the local group
          required: true
          schema:
            type: string
            format: text
            minLength: 1
            maxLength: 255
        - in: query
          name: description
          description: local group description
          required: false
          schema:
            type: string
            format: text
            minLength: 1
            maxLength: 255
      responses:
        '200':
          description: local group modified
          content:
            application/json:
              schema:
                $ref: '#/components/schemas/LocalGroup'
        '400':
          description: request was invalid
        '401':
          description: authentication credentials are missing
        '403':
          description: request has been refused
        '404':
          description: resource requested does not exists
        '406':
          description: request specified an invalid format
        '500':
          description: internal server error
    delete: # ok
      tags:
        - security server
      summary: delete local group
      operationId: deleteGroup
      description: Administrator deletes the local group.
      parameters:
        - in: path
          name: group_id
          description: id of the local group
          required: true
          schema:
            type: string
            format: text
            minLength: 1
            maxLength: 255
      responses:
        '204':
          description: local group deletion was successful
        '400':
          description: request was invalid
        '401':
          description: authentication credentials are missing
        '403':
          description: request has been refused
        '404':
          description: resource requested does not exists
        '500':
          description: internal server error
  /local-groups/{group_id}/members:
    post: # ok
      tags:
        - security server
      summary: add new member for the local group
      operationId: addGroupMember
      description: Administrator adds a new member for the local group.
      parameters:
        - in: path
          name: group_id
          description: id of the local group
          required: true
          schema:
            type: string
            format: text
            minLength: 1
            maxLength: 1023
      requestBody:
        content:
          application/json:
            schema:
              $ref: '#/components/schemas/Members'
      responses:
        '201':
          description: new members added
          content:
            application/json:
              schema:
                $ref: '#/components/schemas/Members'
        '400':
          description: request was invalid
        '401':
          description: authentication credentials are missing
        '403':
          description: request has been refused
        '404':
          description: resource requested does not exists
        '406':
          description: request specified an invalid format
        '409':
          description: an existing item already exists
        '500':
          description: internal server error
  /local-groups/{group_id}/members/delete:
    post: # ok
      tags:
        - security server
      summary: delete member from local group
      operationId: deleteGroupMember
      description: Administrator deletes the member from local group.
      parameters:
        - in: path
          name: group_id
          description: id of the local group
          required: true
          schema:
            type: string
            format: text
            minLength: 1
            maxLength: 255
      requestBody:
        content:
          application/json:
            schema:
              $ref: '#/components/schemas/Members'
      responses:
        '204':
          description: members deleted
        '400':
          description: request was invalid
        '401':
          description: authentication credentials are missing
        '403':
          description: request has been refused
        '404':
          description: resource requested does not exists
        '406':
          description: request specified an invalid format
        '409':
          description: an existing item already exists
        '500':
          description: internal server error
  /keys/{id}:
    get: # ok
      tags:
        - security server
      summary: get information for the selected key in selected token
      operationId: getKey
      description: Administrator views key details.
      parameters:
        - in: path
          name: id
          description: id of the key
          required: true
          schema:
            type: string
            format: text
            minLength: 1
            maxLength: 255
      responses:
        '200':
          description: key object
          content:
            application/json:
              schema:
                $ref: '#/components/schemas/Key'
        '400':
          description: request was invalid
        '401':
          description: authentication credentials are missing
        '403':
          description: request has been refused
        '404':
          description: resource requested does not exists
        '406':
          description: request specified an invalid format
        '500':
          description: internal server error
    patch: # ok
      tags:
        - security server
      summary: update key information
      operationId: updateKey
      description: Administrator updates the key information.
      parameters:
        - in: path
          name: id
          description: id of the key
          required: true
          schema:
            type: string
            format: text
            minLength: 1
            maxLength: 255
      requestBody:
        content:
          application/json:
            schema:
              title: KeyName
              type: object
              required:
                - name
              properties:
                name:
                  type: string
                  description: Friendly name of a key
                  format: text
                  minLength: 1
                  maxLength: 255
              example:
                name: my-key-0
      responses:
        '200':
          description: key modified
          content:
            application/json:
              schema:
                $ref: '#/components/schemas/Key'
        '400':
          description: request was invalid
        '401':
          description: authentication credentials are missing
        '403':
          description: request has been refused
        '404':
          description: resource requested does not exists
        '406':
          description: request specified an invalid format
        '500':
          description: internal server error
    delete: # ok
      tags:
        - security server
      summary: delete key
      operationId: deleteKey
      description: Administrator deletes the key.
      parameters:
        - in: path
          name: id
          description: id of the key
          required: true
          schema:
            type: string
            format: text
            minLength: 1
            maxLength: 255
      responses:
        '204':
          description: key deletion was successful
        '400':
          description: request was invalid
        '401':
          description: authentication credentials are missing
        '403':
          description: request has been refused
        '404':
          description: resource requested does not exists
        '500':
          description: internal server error
  /keys/{id}/certificates:
    post: # ok
      tags:
        - security server
      summary: add new certificate for selected key
      operationId: addCertificate
      description: Adds certificate to the system
      parameters:
        - in: path
          name: id
          description: id of the key
          required: true
          schema:
            type: string
            format: text
            minLength: 1
            maxLength: 255
      requestBody:
        description: certificate to add
        content:
          application/octet-stream:
            schema:
              type: string
              format: binary
              description: certificate file
      responses:
        '201':
          description: certificate created
          content:
            application/json:
              schema:
                $ref: '#/components/schemas/CertificateDetails'
        '400':
          description: request was invalid
        '401':
          description: authentication credentials are missing
        '403':
          description: request has been refused
        '404':
          description: resource requested does not exists
        '406':
          description: request specified an invalid format
        '409':
          description: an existing item already exists
        '500':
          description: internal server error
  /keys/{id}/generate-csr:
    put: # ok
      tags:
        - security server
      summary: generate csr for the selected key
      operationId: genrerateCsr
      description: Administrator generates csr for the key.
      parameters:
        - in: path
          name: id
          description: id of the key
          required: true
          schema:
            type: string
            format: text
            minLength: 1
            maxLength: 255
        - in: query
          name: key_usage
          description: inteded usage for the key (signing or authentication)
          required: false
          schema:
            $ref: '#/components/schemas/KeyUsageType'
        - in: query
          name: approved_ca
          description: approved certification service
          required: false
          schema:
            type: string
            format: text
            minLength: 1
            maxLength: 255
        - in: query
          name: csr_format
          description: format of the certificate signing request (PEM or DER)
          required: false
          schema:
            $ref: '#/components/schemas/CsrFormat'
        - in: query
          name: member_id
          description: security server client the certificate will be issued for (only for signing certificates)
          required: false
          schema:
            type: string
            format: text
            minLength: 1
            maxLength: 255
      responses:
        '201':
          description: CSR created
          content:
            application/pkcs10:
              schema:
                type: string
                format: binary
                description: csr file
        '400':
          description: request was invalid
        '401':
          description: authentication credentials are missing
        '403':
          description: request has been refused
        '404':
          description: resource requested does not exists
        '406':
          description: request specified an invalid format
        '500':
          description: internal server error
  /keys/{id}/delete-csr:
    put: # ok
      tags:
        - security server
      summary: delete csr from the selected key
      operationId: deleteCsr
      description: Administrator deletes csr from the key.
      parameters:
        - in: path
          name: id
          description: id of the key
          required: true
          schema:
            type: string
            format: text
            minLength: 1
            maxLength: 255
        - in: query
          name: csr_id
          description: id of the csr
          required: true
          schema:
            type: string
            format: text
            minLength: 1
            maxLength: 255
      responses:
        '204':
          description: csr deletion was successful
        '400':
          description: request was invalid
        '401':
          description: authentication credentials are missing
        '403':
          description: request has been refused
        '404':
          description: resource requested does not exists
        '406':
          description: request specified an invalid format
        '500':
          description: internal server error
  /member-classes:
    get: # ok
      tags:
        - security server
      summary: get list of known member classes
      operationId: getMemberClasses
      description: Administrator lists member classes.
      parameters:
        - in: query
          name: current_instance
          description: if true, return member classes for this instance.
            if false (default), return member classes for all instances
          required: false
          schema:
            default: false
            type: boolean
      responses:
        '200':
          description: key object
          content:
            application/json:
              schema:
                type: array
                description: array of member classes
                uniqueItems: true
                items:
                  type: string
                  format: text
                  minLength: 1
                  maxLength: 255
        '400':
          description: request was invalid
        '401':
          description: authentication credentials are missing
        '403':
          description: request has been refused
        '404':
          description: resource requested does not exists
        '406':
          description: request specified an invalid format
        '500':
          description: internal server error
  /member-classes/{id}:
    get: # ok
      tags:
        - security server
      summary: get list of known member classes for a given instance
      operationId: getMemberClassesForInstance
      description: Administrator lists member classes for a given instance.
      parameters:
        - in: path
          name: id
          description: instance id
          required: true
          schema:
            type: string
            format: text
            minLength: 1
            maxLength: 255
      responses:
        '200':
          description: key object
          content:
            application/json:
              schema:
                type: array
                description: array of member classes
                uniqueItems: true
                items:
                  type: string
                  format: text
                  minLength: 1
                  maxLength: 255
        '400':
          description: request was invalid
        '401':
          description: authentication credentials are missing
        '403':
          description: request has been refused
        '404':
          description: resource requested does not exists
        '406':
          description: request specified an invalid format
        '500':
          description: internal server error
  /language:
    put: # ok
      tags:
        - security server
      summary: change language
      operationId: language
      description: Administrator changes the language for the UI.
      parameters:
        - in: path
          name: code
          description: code of the language (language code)
          required: true
          schema:
            type: string
            format: text
            minLength: 2
            maxLength: 2
      responses:
        '200':
          description: language changed
          content:
            application/json:
              schema:
                $ref: '#/components/schemas/Language'
        '400':
          description: request was invalid
        '401':
          description: authentication credentials are missing
        '403':
          description: request has been refused
        '404':
          description: resource requested does not exists
        '406':
          description: request specified an invalid format
        '500':
          description: internal server error
  /user:
    get: # ok
      tags:
        - security server
      summary: get user data for the logged user
      operationId: user
      description: Administrator gets user data from backend.
      responses:
        '200':
          description: user details
          content:
            application/json:
              schema:
                $ref: '#/components/schemas/User'
        '400':
          description: request was invalid
        '401':
          description: authentication credentials are missing
        '403':
          description: request has been refused
        '404':
          description: resource requested does not exists
        '406':
          description: request specified an invalid format
        '500':
          description: internal server error
  /security-servers/{id}:
    get: # ok
      tags:
        - security server
      summary: get security server information
      operationId: getSecurityServer
      description: SS administrator views the details of a security server.
      parameters:
        - in: path
          name: id
          description: id of the security server
          required: true
          schema:
            type: string
            format: text
            description: <instance_id>:<member_class>:<member_code>:<security_server_code>
            example: FI:GOV:123:sserver1
      responses:
        '200':
          description: ok
          content:
            application/json:
              schema:
                $ref: '#/components/schemas/SecurityServer'
        '400':
          description: request was invalid
        '401':
          description: authentication credentials are missing
        '403':
          description: request has been refused
        '404':
          description: resource requested does not exists
        '406':
          description: request specified an invalid format
        '500':
          description: internal server error
  /services/{id}:
    get: # ok
      tags:
        - security server
      summary: get service
      operationId: getService
      description: Administrator views selected service.
      parameters:
        - in: path
          name: id
          description: id of the service
          required: true
          schema:
            type: string
            example: CS:ORG:Client:myService.v1
            format: text
            minLength: 1
            maxLength: 1535
      responses:
        '200':
          description: ok
          content:
            application/json:
              schema:
                $ref: '#/components/schemas/Service'
        '400':
          description: request was invalid
        '401':
          description: authentication credentials are missing
        '403':
          description: request has been refused
        '404':
          description: resource requested does not exists
        '406':
          description: request specified an invalid format
        '500':
          description: internal server error
    patch: # ok
      tags:
        - security server
      summary: update service
      operationId: updateService
      description: Administrator updates the service.
      parameters:
        - in: path
          name: id
          description: id of the service
          required: true
          schema:
            type: string
            example: CS:ORG:Client:myService.v1
            format: text
            minLength: 1
            maxLength: 1535
      requestBody:
        content:
          application/json:
            schema:
              $ref: '#/components/schemas/ServiceUpdate'
      responses:
        '200':
          description: service modified
          content:
            application/json:
              schema:
                $ref: '#/components/schemas/Service'
        '400':
          description: request was invalid
        '401':
          description: authentication credentials are missing
        '403':
          description: request has been refused
        '404':
          description: resource requested does not exists
        '406':
          description: request specified an invalid format
        '500':
          description: internal server error
  /services/{id}/access-rights:
    get: # ok
      tags:
        - security server
      summary: get access rights for the selected service
      operationId: getServiceAccessRights
      description: Administrator views service access rights.
      parameters:
        - in: path
          name: id
          description: id of the service
          required: true
          schema:
            type: string
            example: CS:ORG:Client:myService.v1
            format: text
            minLength: 1
            maxLength: 255
      responses:
        '200':
          description: list of service client and access rights
          content:
            application/json:
              schema:
                type: array
                uniqueItems: true
                description: array of service client objects
                items:
                  $ref: '#/components/schemas/ServiceClient'
        '400':
          description: request was invalid
        '401':
          description: authentication credentials are missing
        '403':
          description: request has been refused
        '404':
          description: resource requested does not exists
        '406':
          description: request specified an invalid format
        '500':
          description: internal server error
    post:
      tags:
        - security server
      summary: add new access right for the selected service
      operationId: addServiceAccessRight
      description: Adds access right to the service
      parameters:
        - in: path
          name: id
          description: id of the service
          required: true
          schema:
            type: string
            format: text
            minLength: 1
            maxLength: 255
      requestBody:
        content:
          application/json:
            schema:
              $ref: '#/components/schemas/Subjects'
      responses:
        '201':
          description: access rights added
          content:
            application/json:
              schema:
                type: array
                uniqueItems: true
                description: array of added service client objects
                items:
                  $ref: '#/components/schemas/ServiceClient'
        '400':
          description: request was invalid
        '401':
          description: authentication credentials are missing
        '403':
          description: request has been refused
        '404':
          description: resource requested does not exists
        '406':
          description: request specified an invalid format
        '409':
          description: an existing item already exists
        '500':
          description: internal server error
  /services/{id}/access-rights/delete:
    post: # ok
      tags:
        - security server
      summary: remove access right
      operationId: deleteServiceAccessRight
      description: Administrator removes access right from selected service.
      parameters:
        - in: path
          name: id
          description: id of the service
          required: true
          schema:
            type: string
            format: text
            minLength: 1
            maxLength: 255
      requestBody:
        content:
          application/json:
            schema:
              $ref: '#/components/schemas/Subjects'
      responses:
        '204':
          description: access right(s) deletion was successful
        '400':
          description: request was invalid
        '401':
          description: authentication credentials are missing
        '403':
          description: request has been refused
        '404':
          description: resource requested does not exists
        '500':
          description: internal server error
  /service-clients/{id}/access-rights:
    get: # ok
      tags:
        - security server
      summary: get access rights for the selected service client.
      operationId: getServiceClientAccessRights
      description: Administrator views service client's access rights.
      parameters:
        - in: path
          name: id
          description: id of the service client
          required: true
          schema:
            type: string
            format: text
            minLength: 1
            maxLength: 1279
      responses:
        '200':
          description: list of access rights
          content:
            application/json:
              schema:
                type: array
                uniqueItems: true
                description: array of access right objects
                items:
                  $ref: '#/components/schemas/AccessRight'
        '400':
          description: request was invalid
        '401':
          description: authentication credentials are missing
        '403':
          description: request has been refused
        '404':
          description: resource requested does not exists
        '406':
          description: request specified an invalid format
        '500':
          description: internal server error
    post: # ok
      tags:
        - security server
      summary: add new access right for selected service client
      operationId: addServiceClientAccessRight
      description: Adds access right to the service client.
      parameters:
        - in: path
          name: id
          description: id of the service client
          required: true
          schema:
            type: string
            format: text
            minLength: 1
            maxLength: 1279
      requestBody:
        content:
          application/json:
            schema:
              $ref: '#/components/schemas/Subjects'
      responses:
        '201':
          description: access right(s) added
          content:
            application/json:
              schema:
                type: array
                uniqueItems: true
                description: array of added access right objects
                items:
                  $ref: '#/components/schemas/AccessRight'
        '400':
          description: request was invalid
        '401':
          description: authentication credentials are missing
        '403':
          description: request has been refused
        '404':
          description: resource requested does not exists
        '406':
          description: request specified an invalid format
        '409':
          description: an existing item already exists
        '500':
          description: internal server error
  /service-clients/{id}/access-rights/delete:
    post: # ok
      tags:
        - security server
      summary: remove access right
      operationId: deleteServiceClientAccessRight
      description: Administrator removes access right from selected service client.
      parameters:
        - in: path
          name: id
          description: id of the service client
          required: true
          schema:
            type: string
            format: text
            minLength: 1
            maxLength: 1279
      requestBody:
        description: list of access rights to be deleted
        content:
          application/json:
            schema:
              $ref: '#/components/schemas/Subjects'
      responses:
        '204':
          description: access right(s) deleted
        '400':
          description: request was invalid
        '401':
          description: authentication credentials are missing
        '403':
          description: request has been refused
        '404':
          description: resource requested does not exists
        '406':
          description: request specified an invalid format
        '409':
          description: an existing item already exists
        '500':
          description: internal server error
  /service-descriptions/{id}:
    get: # ok
      tags:
        - security server
      summary: get service description with provided id
      operationId: getServiceDescription
      description: Administrator views a service description with a certain id.
      parameters:
        - in: path
          name: id
          description: id of the service description
          required: true
          schema:
            type: string
            format: text
            minLength: 1
            maxLength: 255
      responses:
        '200':
          description: wanted service description
          content:
            application/json:
              schema:
                $ref: '#/components/schemas/ServiceDescription'
        '400':
          description: request was invalid
        '401':
          description: authentication credentials are missing
        '403':
          description: request has been refused
        '404':
          description: resource requested does not exists
        '406':
          description: request specified an invalid format
        '500':
          description: internal server error
    patch: # ok
      tags:
        - security server
      summary: update url or service code for the selected service description
      operationId: updateServiceDescription
      description: Administrator updates the selected service description.
      parameters:
        - in: path
          name: id
          description: id of the service description
          required: true
          schema:
            type: string
            format: text
            minLength: 1
            maxLength: 255
      requestBody:
        content:
          application/json:
            schema:
              $ref: '#/components/schemas/ServiceDescriptionUpdate'
      responses:
        '200':
          description: service description modified
          content:
            application/json:
              schema:
                $ref: '#/components/schemas/ServiceDescription'
        '400':
          description: there are warnings or errors related to the service description
          content:
            application/json:
              schema:
                type: array
                uniqueItems: true
                items:
                  $ref: '#/components/schemas/ErrorInfo'
        '401':
          description: authentication credentials are missing
        '403':
          description: request has been refused
        '404':
          description: resource requested does not exists
        '406':
          description: request specified an invalid format
        '500':
          description: internal server error
    delete: # ok
      tags:
        - security server
      summary: delete service description
      operationId: deleteServiceDescription
      description: Administrator deletes the service description.
      parameters:
        - in: path
          name: id
          description: id of the service description
          required: true
          schema:
            type: string
            format: text
            minLength: 1
            maxLength: 255
      responses:
        '204':
          description: service description deletion was successful
        '400':
          description: request was invalid
        '401':
          description: authentication credentials are missing
        '403':
          description: request has been refused
        '404':
          description: resource requested does not exists
        '500':
          description: internal server error
  /service-descriptions/{id}/disable:
    put: # ok
      tags:
        - security server
      summary: disable selected service description
      operationId: disableServiceDescription
      description: Administrator disables service description.
      parameters:
        - in: path
          name: id
          description: id of the service description
          required: true
          schema:
            type: string
            format: text
            minLength: 1
            maxLength: 255
      requestBody:
        required: false
        content:
          application/json:
            schema:
              title: ServiceDescriptionDisabledNotice
              type: object
              properties:
                disabled_notice:
                  type: string
                  format: text
                  description: disabled service notice
                  minLength: 0
                  maxLength: 255
      responses:
        '204':
          description: service description disabled
        '400':
          description: request was invalid
        '401':
          description: authentication credentials are missing
        '403':
          description: request has been refused
        '404':
          description: resource requested does not exists
        '406':
          description: request specified an invalid format
        '500':
          description: internal server error
  /service-descriptions/{id}/enable:
    put: # ok
      tags:
        - security server
      summary: enable selected service description
      operationId: enableServiceDescription
      description: Administrator enables service description.
      parameters:
        - in: path
          name: id
          description: id of the service description
          required: true
          schema:
            type: string
            format: text
            minLength: 1
            maxLength: 255
      responses:
        '204':
          description: service description enabled
        '400':
          description: request was invalid
        '401':
          description: authentication credentials are missing
        '403':
          description: request has been refused
        '404':
          description: resource requested does not exists
        '406':
          description: request specified an invalid format
        '500':
          description: internal server error
  /service-descriptions/{id}/refresh:
    put: # ok
      tags:
        - security server
      summary: refresh selected service description
      operationId: refreshServiceDescription
      description: Administrator refreshes service description.
      parameters:
        - in: path
          name: id
          description: id of the service description
          required: true
          schema:
            type: string
            format: text
            minLength: 1
            maxLength: 255
      requestBody:
        content:
          application/json:
            schema:
              title: IgnoreWarnings
              type: object
              properties:
                ignore_warnings:
                  type: boolean
                  default: false
                  description: if true, any ignorable warnings are ignored. if false (or missing),
                    any warnings cause request to fail
      responses:
        '200':
          description: service description refreshed
          content:
            application/json:
              schema:
                $ref: '#/components/schemas/ServiceDescription'
        '400':
          description: there are warnings or errors related to the service description
          content:
            application/json:
              schema:
                type: array
                uniqueItems: true
                items:
                  $ref: '#/components/schemas/ErrorInfo'
        '401':
          description: authentication credentials are missing
        '403':
          description: request has been refused
        '404':
          description: resource requested does not exists
        '406':
          description: request specified an invalid format
        '500':
          description: internal server error
  /service-descriptions/{id}/services:
    get: # ok
      tags:
        - security server
      summary: get services for the selected service description
      operationId: getServiceDescriptionServices
      description: Administrator views the services for the selected service description.
      parameters:
        - in: path
          name: id
          description: id of the service description
          required: true
          schema:
            type: string
            format: text
            minLength: 1
            maxLength: 255
      responses:
        '200':
          description: list of services
          content:
            application/json:
              schema:
                type: array
                uniqueItems: true
                description: array of service objects
                items:
                  $ref: '#/components/schemas/Service'
        '400':
          description: request was invalid
        '401':
          description: authentication credentials are missing
        '403':
          description: request has been refused
        '404':
          description: resource requested does not exists
        '406':
          description: request specified an invalid format
        '500':
          description: internal server error
  /system: # ok
    get:
      tags:
        - security server
      summary: get system information
      operationId: getSystem
      description: Administrator views the system information.
      responses:
        '200':
          description: system information
          content:
            application/json:
              schema:
                $ref: '#/components/schemas/System'
        '400':
          description: request was invalid
        '401':
          description: authentication credentials are missing
        '403':
          description: request has been refused
        '404':
          description: resource requested does not exists
        '406':
          description: request specified an invalid format
        '500':
          description: internal server error
  /system/anchor:
    get: # ok
      tags:
        - security server
      summary: view the configuration anchor information
      operationId: getAnchor
      description: Administrator views the configuration anchor information.
      responses:
        '200':
          description: anchor information
          content:
            application/json:
              schema:
                $ref: '#/components/schemas/Anchor'
        '400':
          description: request was invalid
        '401':
          description: authentication credentials are missing
        '403':
          description: request has been refused
        '404':
          description: resource requested does not exists
        '406':
          description: request specified an invalid format
        '500':
          description: internal server error
    post: # ok
      tags:
        - security server
      summary: upload a configuration anchor file
      operationId: uploadAnchor
      description: Administrator uploads configuration anchor file
      requestBody:
        description: configuration anchor
        content:
          application/xml:
            schema:
              type: string
              format: ascii
              description: configuration anchor file
              minLength: 1
              maxLength: 1000000
      responses:
        '201':
          description: configuration anchor uploaded
          content:
            application/json:
              schema:
                $ref: '#/components/schemas/Anchor'
        '400':
          description: request was invalid
        '401':
          description: authentication credentials are missing
        '403':
          description: request has been refused
        '404':
          description: resource requested does not exists
        '406':
          description: request specified an invalid format
        '409':
          description: an existing item already exists
        '500':
          description: internal server error
  /system/anchor/download:
    get: # ok
      tags:
        - security server
      summary: download configuration anchor information
      operationId: downloadAnchor
      description: Administrator downloads the configuration anchor information.
      responses:
        '200':
          description: configuration anchor
          content:
            application/xml:
              schema:
                type: string
                format: ascii
                description: configuration anchor file
        '400':
          description: request was invalid
        '401':
          description: authentication credentials are missing
        '403':
          description: request has been refused
        '404':
          description: resource requested does not exists
        '406':
          description: request specified an invalid format
        '500':
          description: internal server error
  /system/certificate:
    get: # ok
      tags:
        - security server
      summary: view the security server certificate information
      operationId: getSystemCertificate
      description: Administrator views the security server TLS certificate information.
      responses:
        '200':
          description: certificate information
          content:
            application/json:
              schema:
                $ref: '#/components/schemas/CertificateDetails'
        '400':
          description: request was invalid
        '401':
          description: authentication credentials are missing
        '403':
          description: request has been refused
        '404':
          description: resource requested does not exists
        '406':
          description: request specified an invalid format
        '500':
          description: internal server error
  /system/certificate/export:
    get: # ok
      tags:
        - security server
      summary: download the security server certificate as gzip compressed tar archive
      operationId: downloadSystemCertificate
      description: Administrator downloads the security server TLS certificate.
      responses:
        '200':
          description: information fetched successfully
          content:
            application/gzip:
              schema:
                type: string
                format: binary
                description: certificate file
        '400':
          description: request was invalid
        '401':
          description: authentication credentials are missing
        '403':
          description: request has been refused
        '404':
          description: resource requested does not exists
        '406':
          description: request specified an invalid format
        '500':
          description: internal server error
  /system/certificate/generate-tls-key:
    put: # ok
      tags:
        - security server
      summary: generate new TLS key
      operationId: generateSystemCertificateTlsKey
      description: Administrator generates new tls key.
      responses:
        '204':
          description: tls key generated
        '400':
          description: request was invalid
        '401':
          description: authentication credentials are missing
        '403':
          description: request has been refused
        '404':
          description: resource requested does not exists
        '406':
          description: request specified an invalid format
        '500':
          description: internal server error
  /system/certificate/generate-csr:
    put: # ok
      tags:
        - security server
      summary: generate new certificate request
      operationId: generateSystemCertificateRequest
      description: Administrator generates new certificate request.
      responses:
        '204':
          description: certificate request generated
        '400':
          description: request was invalid
        '401':
          description: authentication credentials are missing
        '403':
          description: request has been refused
        '404':
          description: resource requested does not exists
        '406':
          description: request specified an invalid format
        '500':
          description: internal server error
  /system/certificate/import:
    post: # ok
      tags:
        - security server
      summary: import new internal TLS certificate.
      operationId: importSystemCertificate
      description: Administrator imports new internal TLS certificate
      requestBody:
        description: certificate to add
        content:
          application/octet-stream:
            schema:
              type: string
              format: binary
              description: certificate file
      responses:
        '201':
          description: tls certificate imported
          content:
            application/json:
              schema:
                $ref: '#/components/schemas/CertificateDetails'
        '400':
          description: request was invalid
        '401':
          description: authentication credentials are missing
        '403':
          description: request has been refused
        '404':
          description: resource requested does not exists
        '406':
          description: request specified an invalid format
        '409':
          description: an existing item already exists
        '500':
          description: internal server error
  /system/timestamping-services:
    get: # ok
      tags:
        - security server
      summary: view the timestamping services
      operationId: getTimestampingServices
      description: Administrator views the timestamping services.
      responses:
        '200':
          description: list of timestamping services
          content:
            application/json:
              schema:
                type: array
                uniqueItems: true
                description: array of timestamping service objects
                items:
                  $ref: '#/components/schemas/TimestampingService'
        '400':
          description: request was invalid
        '401':
          description: authentication credentials are missing
        '403':
          description: request has been refused
        '404':
          description: resource requested does not exists
        '406':
          description: request specified an invalid format
        '500':
          description: internal server error
    post: # ok
      tags:
        - security server
      summary: add a timestamping service
      operationId: addTimestampingService
      description: Administrator selects new timestamping service
      requestBody:
        description: Timestamping service to add
        content:
          application/json:
            schema:
              $ref: '#/components/schemas/TimestampingService'
      responses:
        '201':
          description: timestamping service created
          content:
            application/json:
              schema:
                $ref: '#/components/schemas/TimestampingService'
        '400':
          description: request was invalid
        '401':
          description: authentication credentials are missing
        '403':
          description: request has been refused
        '404':
          description: resource requested does not exists
        '406':
          description: request specified an invalid format
        '409':
          description: an existing item already exists
        '500':
          description: internal server error
  /system/timestamping-services/{url}:
    delete: # ok
      tags:
        - security server
      summary: delete timestamping service
      operationId: deleteTimestampingService
      description: Administrator removes timestamping service.
      parameters:
        - in: path
          name: url
          description: url of the timestamping service
          required: true
          schema:
            type: string
            format: text
            minLength: 1
            maxLength: 255
      responses:
        '204':
          description: timestamping service deletion was successful
        '400':
          description: request was invalid
        '401':
          description: authentication credentials are missing
        '403':
          description: request has been refused
        '404':
          description: resource requested does not exists
        '500':
          description: internal server error
  /system/version:
    get: # ok
      tags:
        - security server
      summary: get information for the system version
      operationId: systemVersion
      description: Administrator views key details.
      responses:
        '200':
          description: system version information
          content:
            application/json:
              schema:
                $ref: '#/components/schemas/Version'
        '400':
          description: request was invalid
        '401':
          description: authentication credentials are missing
        '403':
          description: request has been refused
        '404':
          description: resource requested does not exists
        '406':
          description: request specified an invalid format
        '500':
          description: internal server error
  /tokens:
    get: # ok
      tags:
        - security server
      summary: get security server tokens
      operationId: getTokens
      description: Administrator views tokens of the security server.
      responses:
        '200':
          description: list of tokens
          content:
            application/json:
              schema:
                type: array
                uniqueItems: true
                description: array of token objects
                items:
                  $ref: '#/components/schemas/Token'
        '400':
          description: request was invalid
        '401':
          description: authentication credentials are missing
        '403':
          description: request has been refused
        '404':
          description: resource requested does not exists
        '406':
          description: request specified an invalid format
        '500':
          description: internal server error
  /tokens/{id}:
    get: # ok
      tags:
        - security server
      summary: get security server token information
      operationId: getToken
      description: Administrator views the token details of the security server.
      parameters:
        - in: path
          name: id
          description: id of the token
          required: true
          schema:
            type: string
            format: text
            minLength: 1
            maxLength: 255
      responses:
        '200':
          description: token object
          content:
            application/json:
              schema:
                $ref: '#/components/schemas/Token'
        '400':
          description: request was invalid
        '401':
          description: authentication credentials are missing
        '403':
          description: request has been refused
        '404':
          description: resource requested does not exists
        '406':
          description: request specified an invalid format
        '500':
          description: internal server error
    patch: # ok
      tags:
        - security server
      summary: update security server token information
      operationId: updateToken
      description: Administrator updates the token information.
      parameters:
        - in: path
          name: id
          description: id of the token
          required: true
          schema:
            type: string
            format: text
            minLength: 1
            maxLength: 255
      requestBody:
        content:
          application/json:
            schema:
              title: TokenName
              type: object
              required:
                - name
              properties:
                name:
                  type: string
                  description: friendly name of the token
                  format: text
                  minLength: 1
                  maxLength: 255
              example:
                name: my-token-0
      responses:
        '200':
          description: token modified
          content:
            application/json:
              schema:
                $ref: '#/components/schemas/Token'
        '400':
          description: request was invalid
        '401':
          description: authentication credentials are missing
        '403':
          description: request has been refused
        '404':
          description: resource requested does not exists
        '406':
          description: request specified an invalid format
        '500':
          description: internal server error
  /tokens/{id}/keys:
    post: # ok
      tags:
        - security server
      summary: add new key
      operationId: addKey
      description: Adds key for selected token.
      parameters:
        - in: path
          name: id
          description: id of the token
          required: true
          schema:
            type: string
            format: text
            minLength: 1
            maxLength: 255
      requestBody:
        content:
          application/json:
            schema:
              title: KeyLabel
              type: object
              properties:
                label:
                  type: string
                  format: text
                  description: label for the new key
                  minLength: 1
                  maxLength: 255
              example:
                label: My new key
      responses:
        '201':
          description: key created for the token
          content:
            application/json:
              schema:
                $ref: '#/components/schemas/Key'
        '400':
          description: request was invalid
        '401':
          description: authentication credentials are missing
        '403':
          description: request has been refused
        '404':
          description: resource requested does not exists
        '406':
          description: request specified an invalid format
        '409':
          description: an existing item already exists or token not logged in
        '500':
          description: internal server error
  /tokens/{id}/login:
    put: # ok
      tags:
        - security server
      summary: login to token
      operationId: loginToken
      description: Login to token
      parameters:
        - in: path
          name: id
          description: id of the token
          required: true
          schema:
            type: string
            format: text
            minLength: 1
      requestBody:
        content:
          application/json:
            schema:
              title: TokenPassword
              type: object
              properties:
                password:
                  type: string
                  format: text
                  description: password for logging in to the token
                  minLength: 1
              example:
                password: sm3!!ycat
      responses:
        '200':
          description: logged in
          content:
            application/json:
              schema:
                $ref: '#/components/schemas/Token'
        '400':
          description: request was invalid
        '401':
          description: authentication credentials are missing
        '403':
          description: request has been refused
        '404':
          description: resource requested does not exists
        '406':
          description: request specified an invalid format
        '500':
          description: internal server error
  /tokens/{id}/logout:
    put: # ok
      tags:
        - security server
      summary: logout from token
      operationId: logoutToken
      description: Administrator logs out from token.
      parameters:
        - in: path
          name: id
          description: id of the token
          required: true
          schema:
            type: string
            format: text
            minLength: 1
      responses:
        '200':
          description: logged out
          content:
            application/json:
              schema:
                $ref: '#/components/schemas/Token'
        '400':
          description: request was invalid
        '401':
          description: authentication credentials are missing
        '403':
          description: request has been refused
        '404':
          description: resource requested does not exists
        '406':
          description: request specified an invalid format
        '500':
          description: internal server error
  /xroad-instances:
    get: # ok
      tags:
        - security server
      summary: get list of known xroad instance identifiers
      operationId: getXroadInstances
      description: Administrator lists xroad instance identifiers
      responses:
        '200':
          description: xroad instance identifiers
          content:
            application/json:
              schema:
                type: array
                description: array of xroad instance identifiers
                uniqueItems: true
                items:
                  type: string
                  format: text
                  minLength: 1
                  maxLength: 255
        '400':
          description: request was invalid
        '401':
          description: authentication credentials are missing
        '403':
          description: request has been refused
        '404':
          description: resource requested does not exists
        '406':
          description: request specified an invalid format
        '500':
          description: internal server error
components:
  securitySchemes:
    ApiKeyAuth:
      type: apiKey
      in: header
      name: Authorization
      description: X-Road-ApiKey token=<api key>
      # https://github.com/nordic-institute/X-Road-REST-UI/blob/XRDDEV-237/doc/Manuals/ug-ss_x-road_6_security_server_user_guide.md#1911-creating-new-api-keys
  schemas:
    AccessRight: # ok
      type: object
      description: access right for clients and services
      required:
        - id
        - client_id
        - service_code
        - service_title
      properties:
        id:
          type: string
          format: text
          description: access right id
          example: 123
          minLength: 1
          maxLength: 255
          readOnly: true
        client_id:
          type: string
          format: text
          description: <instance_id>:<member_class>:<member_code>:<subsystem>(optional)
          example: FI:GOV:123:ABC
          minLength: 1
          maxLength: 255
        service_code:
          type: string
          format: text
          description: service code
          example: clientDeletion
          minLength: 1
          maxLength: 255
        service_title:
          type: string
          format: text
          description: service title
          example: client deletion
          minLength: 1
          maxLength: 255
    Anchor: # ok
      type: object
      description: security server anchor
      required:
        - hash
        - created_at
      properties:
        hash:
          type: string
          format: hash
          description: anchor hash
          example: 42:34:C3:22:55:42:34:C3:22:55:42:34:C3:22:55:42:34:C3:22:55:42:34:C3:22:55:42:34:C3
          minLength: 1
          maxLength: 255
        created_at:
          type: string
          format: date-time
          description: anchor created at
          example: '2018-12-15T00:00:00.001Z'
          minLength: 24
          maxLength: 24
    Backup: # ok
      type: object
      description: security server backup
      required:
        - filename
        - created_at
      properties:
        filename:
          type: string
          format: filename
          description: backup filename
          example: configuration_backup_20181224.tar
          minLength: 1
          maxLength: 255
        created_at:
          type: string
          format: date-time
          description: backup created at
          example: '2018-12-15T00:00:00.001Z'
          minLength: 24
          maxLength: 24
    TokenCertificateSigningRequest: # ok
      type: object
      description: CSR for certificate that is stored in a Token
      required:
        - id
        - owner_id
      properties:
        id:
          type: string
          format: text
          description: CSR id
          example: 0123456789ABCDEF0123456789ABCDEF0123456789ABCDEF
          readOnly: true
        owner_id:
          type: string
          format: text
          description: client id of the owner member, <instance_id>:<member_class>:<member_code>
          example: FI:GOV:123
          minLength: 1
          maxLength: 767
          readOnly: true
    TokenCertificate: # ok
      type: object
      description: certificate that is stored in a Token (auth or sign cert)
      required:
        - ocsp_status
        - owner_id
        - active
        - saved_to_configuration
        - certificate_details
        - status
      properties:
        ocsp_status:
          $ref: '#/components/schemas/CertificateOcspStatus'
        owner_id:
          type: string
          format: text
          description: client id of the owner member, <instance_id>:<member_class>:<member_code>
          example: FI:GOV:123
          minLength: 1
          maxLength: 767
          readOnly: true
        active:
          type: boolean
          description: if the certificate is active
          example: true
        saved_to_configuration:
          type: boolean
          description: if the certificate is saved to configuration
          example: true
        certificate_details:
          $ref: '#/components/schemas/CertificateDetails'
        status:
          $ref: '#/components/schemas/CertificateStatus'
    CertificateDetails: # ok
      type: object
      description: certificate details for any kind of certificate (TLS, auth, sign)
      required:
        - issuer_distinguished_name
        - issuer_common_name
        - subject_distinguished_name
        - subject_common_name
        - not_before
        - not_after
        - serial
        - version
        - signature_algorithm
        - signature
        - public_key_algorithm
        - rsa_public_key_modulus
        - rsa_public_key_exponent
        - hash
        - key_usages
      properties:
        issuer_distinguished_name:
          type: string
          format: text
          description: certificate issuer distinguished name
          example: issuer123
          minLength: 1
          maxLength: 255
        issuer_common_name:
          type: string
          format: text
          description: certificate issuer common name
          example: domain.com
          minLength: 1
          maxLength: 255
        subject_distinguished_name:
          type: string
          format: text
          description: certificate subject distinguished name
          example: subject123
          minLength: 1
          maxLength: 255
        subject_common_name:
          type: string
          format: text
          description: certificate subject common name
          example: domain.com
          minLength: 1
          maxLength: 255
        not_before:
          type: string
          format: date-time
          description: certificate validity not before
          example: '2018-12-15T00:00:00.001Z'
          minLength: 24
          maxLength: 24
        not_after:
          type: string
          format: date-time
          description: certificate validity not after
          example: '2018-12-15T00:00:00.001Z'
          minLength: 24
          maxLength: 24
        serial:
          type: string
          format: text
          description: serial number
          example: '123456789'
          minLength: 1
          maxLength: 255
        version:
          type: integer
          format: int32
          example: 3
          description: version
        signature_algorithm:
          type: string
          format: sha-256
          description: certificate signature algorithm
          example: sha256WithRSAEncryption
          minLength: 1
          maxLength: 255
        signature:
          type: string
          format: text
          description: hex encoded certificate signature
          example: '30af2fdc1780...'
          minLength: 1
          maxLength: 255
        public_key_algorithm:
          type: string
          format: sha-256
          description: certificate public key algorithm
          example: 'sha256WithRSAEncryption'
          minLength: 1
          maxLength: 255
        rsa_public_key_modulus:
          type: string
          format: hex
          description: hex encoded RSA public key modulus (if RSA key)
          example: c44421d601...
          minLength: 1
          maxLength: 1000
        rsa_public_key_exponent:
          type: integer
          format: int32
          description: RSA public key exponent (if RSA key) as an integer
          example: 65537
        hash:
          type: string
          format: text
          description: certificate SHA-1 hash
          example: 1234567890ABCDEF
          minLength: 1
          maxLength: 255
        key_usages:
          type: array
          description: certificate key usage array
          uniqueItems: true
          items:
            $ref: '#/components/schemas/KeyUsage'
    CertificateAuthority: # ok
      type: object
      description: certificate authority
      required:
        - name
        - response
        - expires_at
      properties:
        name:
          type: string
          format: text
          description: distinguished name
          example: /C=FI/O=X-Road Test/OU=X-Road Test CA OU/CN=X-Road Test CA CN
          minLength: 1
          maxLength: 255
        response:
          type: string
          format: text
          description: certificate authority response
          example: N/A
          minLength: 1
          maxLength: 1000
        expires_at:
          type: string
          format: date-time
          description: certificate authority expires at
          example: '2099-12-15T00:00:00.001Z'
          minLength: 24
          maxLength: 24
    CertificateStatus: # ok
      type: string
      format: enum
      description: certificate status
      example: IN_USE
      enum:
        - SAVED
        - REGISTRATION_IN_PROGRESS
        - REGISTERED
        - DELETION_IN_PROGRESS
        - GLOBAL_ERROR
    CertificateOcspStatus: # ok
      type: string
      format: enum
      description: certificate status
      example: IN_USE
      enum:
        - DISABLED
        - EXPIRED
        - OCSP_RESPONSE_UNKNOWN
        - OCSP_RESPONSE_GOOD
        - OCSP_RESPONSE_SUSPENDED
        - OCSP_RESPONSE_REVOKED
    Client: # ok
      type: object
      description: x-road client
      required:
        - member_class
        - member_code
        - subsystem_code
      properties:
        id:
          type: string
          format: text
          description: <instance_id>:<member_class>:<member_code>:<subsystem>(optional)
          example: FI:GOV:123:ABC
          minLength: 1
          maxLength: 1023
          readOnly: true
        member_name:
          type: string
          format: text
          description: member name
          example: FI
          minLength: 1
          maxLength: 255
        member_class:
          type: string
          format: text
          description: member class
          example: GOV
          minLength: 1
          maxLength: 255
        member_code:
          type: string
          format: text
          description: member code
          example: 123
          minLength: 1
          maxLength: 255
        subsystem_code:
          type: string
          format: text
          description: subsystem code
          example: ABC
          minLength: 1
          maxLength: 255
        connection_type:
          $ref: '#/components/schemas/ConnectionType'
        status:
          $ref: '#/components/schemas/ClientStatus'
    ClientAdd: # ok
      type: object
      description: request to add client. Carries a Client and ignore warnings parameter
      required:
        - client
      properties:
        client:
          $ref: '#/components/schemas/Client'
        ignore_warnings:
          type: boolean
          default: false
          description: if true, any ignorable warnings are ignored. if false (or missing),
            any warnings cause request to fail
    ClientStatus: # ok
      type: string
      format: enum
      description: client status
      example: REGISTERED
      enum:
        - REGISTERED
        - SAVED
        - GLOBAL_ERROR
        - REGISTRATION_IN_PROGRESS
        - DELETION_IN_PROGRESS
    ConfigurationStatus: # ok
      type: string
      format: enum
      description: configuration status
      example: SUCCESS
      enum:
        - SUCCESS # Everything ok
        - CONFCLIENT_STATUS_FAILED # Global configuration client status query failed
        - ERROR_CODE_INTERNAL # Internal error occurred."
        - ERROR_CODE_INVALID_SIGNATURE_VALUE # Invalid signature value."
        - ERROR_CODE_EXPIRED_CONF # The downloaded global configuration has expired."
        - ERROR_CODE_CANNOT_DOWNLOAD_CONF # Unable to download global configuration. Check network connection to global configuration provider."
        - ERROR_CODE_MISSING_PRIVATE_PARAM # The downloaded global configuration did not contain private parameters
    CodeWithMetadata:
      type: object
      description: object that contains a code identifier and possibly collection of
        associated metadata. Used to relay error and warning information.
      required:
        - code
      properties:
        code:
          type: string
          format: text
          description: identifier of the item (for example errorcode)
          example: adding_services
        metadata:
          type: array
          description: array containing metadata associated with the item. For example names of services
            were attempted to add, but failed
          uniqueItems: true
          items:
            type: string
            format: text
    ConnectionType: # ok
      type: string
      format: enum
      description: connection type
      example: HTTP
      default: HTTP
      enum:
        - HTTP
        - HTTPS
        - HTTPS_NO_AUTH
    CsrFormat: # ok
      type: string
      format: enum
      description: csr format
      example: PEM
      default: PEM
      enum:
        - PEM
        - DER
    ErrorInfo:
      type: object
      description: object returned in error cases
      required:
        - status
      properties:
        status:
          type: integer
          format: int32
          description: http status code
          example: 400
        error:
          $ref: '#/components/schemas/CodeWithMetadata'
        warnings:
          type: array
          description: warnings that could be ignored
          uniqueItems: true
          items:
            $ref: '#/components/schemas/CodeWithMetadata'
    GlobalConfiguration: # ok
      type: object
      description: global configuration
      required:
        - status
        - updated_at
        - next_update_at
      properties:
        status:
          $ref: '#/components/schemas/ConfigurationStatus'
        updated_at:
          type: string
          format: date-time
          description: last time updated
          example: '2018-12-15T00:00:00.001Z'
          minLength: 24
          maxLength: 24
        next_update_at:
          type: string
          format: date-time
          description: last time updated
          example: '2018-12-15T00:00:00.001Z'
          minLength: 24
          maxLength: 24
    LocalGroup: # ok
      type: object
      description: group
      required:
        - code
        - description
      properties:
        id:
          type: string
          format: text
          description: unique identifier
          example: 123
          readOnly: true
        code:
          type: string
          format: text
          description: group code
          example: groupcode
          minLength: 1
          maxLength: 255
        description:
          type: string
          format: text
          description: group description
          example: description
          minLength: 1
          maxLength: 255
        member_count:
          type: integer
          format: uint
          description: member count
          example: 10
          minimum: 0
          maximum: 1000000
        updated_at:
          type: string
          format: date-time
          description: last time updated
          example: '2018-12-15T00:00:00.001Z'
          minLength: 24
          maxLength: 24
        members:
          type: array
          description: group members
          uniqueItems: true
          items:
            $ref: '#/components/schemas/GroupMember'
    GroupMember: # ok
      type: object
      description: group member
      required:
        - id
        - name
        - created_at
      properties:
        id:
          type: string
          format: text
          description: group member id
          example: FI:GOV:123:SS1
          minLength: 1
          maxLength: 1023
        name:
          type: string
          format: text
          description: group member name
          example: Member123
          minLength: 1
          maxLength: 255
        created_at:
          type: string
          format: date-time
          description: group member created at
          example: '2018-12-15T00:00:00.001Z'
          minLength: 24
          maxLength: 24
    Key: # ok
      type: object
      description: key for the certificate
      required:
        - id
        - name
        - label
        - certificates
        - certificate_signing_requests
        - usage
      properties:
        id:
          type: string
          format: text
          description: key id
          example: 0123456789ABCDEF0123456789ABCDEF0123456789ABCDEF
          minLength: 1
          maxLength: 40
          readOnly: true
        name:
          type: string
          format: text
          description: key name
          example: friendly name
          minLength: 1
          maxLength: 255
        label:
          type: string
          format: text
          description: key label
          example: key label
          minLength: 1
          maxLength: 255
        certificates:
          type: array
          description: list of certificates for the key
          items:
            $ref: '#/components/schemas/TokenCertificate'
        certificate_signing_requests:
          type: array
          description: list of CSRs for the key
          items:
            $ref: '#/components/schemas/TokenCertificateSigningRequest'
        usage:
          $ref: '#/components/schemas/KeyUsageType'
        available:
          type: boolean
          description: if the key is available
          example: true
        saved_to_configuration:
          type: boolean
          description: if the key is saved to configuration
          example: true
    KeyUsage: # ok
      type: string
      format: enum
      description: certificate key usage
      example: NON_REPUDIATION
      enum:
        - DIGITAL_SIGNATURE
        - NON_REPUDIATION
        - KEY_ENCIPHERMENT
        - DATA_ENCIPHERMENT
        - KEY_AGREEMENT
        - KEY_CERT_SIGN
        - CRL_SIGN
        - ENCIPHER_ONLY
        - DECIPHER_ONLY
    KeyUsageType: # ok
      type: string
      format: enum
      description: intended usage for the key
      example: AUTHENTICATION
      enum:
        - AUTHENTICATION
        - SIGNING
    KeyValuePair: # ok
      type: object
      description: key-value pair of strings
      required:
        - key
        - value
      properties:
        key:
          type: string
          description: key
        value:
          type: string
          description: value
    Language: # ok
      type: object
      description: language
      required:
        - id
      properties:
        id:
          type: string
          format: text
          description: language code
          example: en
          minLength: 2
          maxLength: 2
          readOnly: true
    Members: # ok
      type: object
      description: request object containing an array of member ids
      properties:
        items:
          type: array
          description: array of members to be added
          items:
            type: string
            format: text
            minLength: 1
            maxLength: 1023
    OcspResponders: # ok
      type: object
      description: ocsp responce
      required:
        - url
        - status
        - updated_at
        - next_update_at
      properties:
        url:
          type: string
          format: url
          description: service url
          example: https://domain.com/service
          minLength: 1
          maxLength: 255
        status:
          $ref: '#/components/schemas/OcspStatus'
        updated_at:
          type: string
          format: date-time
          description: last time updated
          example: '2018-12-15T00:00:00.001Z'
          minLength: 24
          maxLength: 24
        next_update_at:
          type: string
          format: date-time
          description: last time updated
          example: '2018-12-15T00:00:00.001Z'
          minLength: 24
          maxLength: 24
    OcspStatus: # ok
      type: string
      format: enum
      description: OCSP responder status
      example: SUCCESS
      enum:
        - SUCCESS # Everything ok
        - ERROR_CODE_OCSP_CONNECTION_ERROR # Unable to connect to the OCSP responder.
        - ERROR_CODE_OCSP_FAILED # Unable to fetch response from the OCSP responder.
        - ERROR_CODE_OCSP_RESPONSE_INVALID # Unable to parse the OCSP response.
        - ERROR_CODE_OCSP_UNINITIALIZED # Status request not sent yet.
    SecurityServer: # ok
      type: object
      description: security server information
      required:
        - id
      properties:
        id:
          type: string
          format: text
          description: <instance_id>:<member_class>:<member_code>:<security_server_code>
          example: FI:GOV:123:sserver1
        instance_id:
          type: string
          format: text
          description: xroad instance id
          example: FI
          minLength: 1
          maxLength: 255
        member_class:
          type: string
          format: text
          description: member class
          example: GOV
          minLength: 1
          maxLength: 255
        member_code:
          type: string
          format: text
          description: member code
          example: 123
          minLength: 1
          maxLength: 255
        server_code:
          type: string
          format: text
          description: security server code
          example: server123
          minLength: 1
          maxLength: 255
    Service: # ok
      type: object
      description: service for the service description
      required:
        - id
        - service_code
        - url
        - timeout
      properties:
        id:
          type: string
          format: text
          description: encoded service id, including client id
          example: CS:ORG:Client:myService.v1
          minLength: 1
          maxLength: 1535
        service_code:
          type: string
          format: text
          description: encoded service code and version
          example: myService.v1
          minLength: 1
          maxLength: 511
        timeout:
          type: integer
          format: uint
          description: service time out value
          example: 60
          minimum: 0
          maximum: 1000
        ssl_auth:
          type: boolean
          description: service ssl auth
          example: true
        subjects_count:
          type: integer
          format: uint
          description: count of acl subjects
          example: 5
          minimum: 0
          maximum: 100000
        url:
          type: string
          format: url
          description: service url
          example: https://domain.com/service
          minLength: 1
          maxLength: 255
    ServiceUpdate: # ok
      type: object
      description: object for updating a service or all services within service description
      required:
        - service
      properties:
        service:
          $ref: '#/components/schemas/Service'
        url_all:
          description: url is applied for all services
          type: boolean
          example: false
          default: false
        timeout_all:
          description: timeout value is applied for all services
          type: boolean
          example: false
          default: false
        ssl_auth_all:
          description: ssl authentication is applied for all services
          type: boolean
          example: false
          default: false
    ServiceClient: # ok
      type: object
      description: service client
      required:
        - subject
        - rights_given_at
        - access_rights
      properties:
        subject:
          $ref: '#/components/schemas/Subject'
        rights_given_at:
          type: string
          format: date-time
          description: access right given at
          example: '2018-12-15T00:00:00.001Z'
          minLength: 24
          maxLength: 24
        access_rights:
          type: array
          description: list of access rights - this will be null when requested via services/{id}/access-rights endpoint
          uniqueItems: true
          items:
            $ref: '#/components/schemas/AccessRight'
    ServiceDescription: # ok
      type: object
      description: WSDL/REST service
      required:
        - id
        - url
        - type
        - disabled
        - disabled_notice
        - refreshed_at
        - services
        - client_id
      properties:
        id:
          type: string
          description: unique identifier
          example: 123
        url:
          type: string
          format: url
          description: service url
          example: http://dev.xroad.rocks/services.wsdl
          minLength: 1
          maxLength: 255
        type:
          $ref: '#/components/schemas/ServiceType'
        disabled:
          type: boolean
          description: service disabled
          example: true
        disabled_notice:
          type: string
          format: text
          description: disabled notice
          example: default_disabled_service_notice
          minLength: 0
          maxLength: 255
        refreshed_at:
          type: string
          format: date-time
          description: time for service refresh
          example: "2018-12-15T00:00:00.001Z"
          minLength: 24
          maxLength: 24
        services:
          type: array
          description: service description services
          uniqueItems: true
          items:
            $ref: '#/components/schemas/Service'
        client_id:
          type: string
          format: text
          description: <instance_id>:<member_class>:<member_code>:<subsystem>(optional)
          example: FI:GOV:123:ABC
          minLength: 1
          maxLength: 255
    ServiceDescriptionAdd:
      type: object
      description: request object containing service description url, service code and type
      required:
        - url
        - type
      properties:
        url:
          type: string
          format: text
          description: path for the service description file
          example: https://domain.com/service
          minLength: 1
          maxLength: 255
        rest_service_code:
          type: string
          format: text
          description: service code for REST service
          example: exampleServiceCode
          minLength: 1
          maxLength: 255
        ignore_warnings:
          type: boolean
          description: if true, any ignorable warnings are ignored. if false (or missing),
            any warnings cause request to fail
          default: false
        type:
          $ref: '#/components/schemas/ServiceType'
    ServiceDescriptionUpdate:
      type: object
      description: request object for updating a service description url or service code
      properties:
        url:
          type: string
          format: text
          description: path for the service description file
          example: https://domain.com/service
          minLength: 1
          maxLength: 255
        rest_service_code:
          type: string
          format: text
          description: service code for REST service
          example: exampleServiceCode
          minLength: 1
          maxLength: 255
        ignore_warnings:
          type: boolean
          description: if true, any ignorable warnings are ignored. if false (or missing),
            any warnings cause request to fail
          default: false
        type:
          $ref: '#/components/schemas/ServiceType'
    ServiceType: # ok
      type: string
      format: text
      description: service type
      example: WSDL
      enum:
        - WSDL
        - REST
    Subject: # ok
      type: object
      description: subject
      required:
        - id
        - subject_type
      properties:
        id:
          type: string
          format: text
          description: subject id - can be a subsystem id <instance_id>:<member_class>:<member_code>:<subsystem> | globalgroup id <instance_id>:<group_code> | localgroup resource id in number format <id>
          example: DEV:ORG:1234:Subsystem | DEV:security-server-owners | 123
          minLength: 1
          maxLength: 1279
        member_name_group_description:
          type: string
          format: text
          description: name of the subject - can be the name of a member or the description of a group
          example: Security server owners
          readOnly: true
          minLength: 1
          maxLength: 255
        local_group_code:
          type: string
          format: text
          description: group code in case the object is a local group
          example: My own Local group code
          minLength: 1
          maxLength: 255
          readOnly: true
        subject_type:
          $ref: '#/components/schemas/SubjectType'
    SubjectType: # ok
      type: string
      format: text
      description: subject type
      example: GLOBALGROUP
      enum:
        - GLOBALGROUP
        - LOCALGROUP
        - SUBSYSTEM
    Subjects: # ok
      type: object
      description: object containing and array of subject ids
      properties:
        items:
          type: array
          uniqueItems: true
          description: array of subject ids
          items:
            $ref: '#/components/schemas/Subject'
    System: # ok
      type: object
      description: system parameters
      required:
        - anchor
        - configuration
        - timestamping_services
        - ocsp_responders
        - certificate_authorities
        - tls_certificate
        - version
      properties:
        anchor:
          $ref: '#/components/schemas/Anchor'
        configuration:
          $ref: '#/components/schemas/GlobalConfiguration'
        timestamping_services:
          type: array
          uniqueItems: true
          items:
            $ref: '#/components/schemas/TimestampingService'
        ocsp_responders:
          $ref: '#/components/schemas/OcspResponders'
        certificate_authorities:
          type: array
          description: system certificate authorities
          uniqueItems: true
          items:
            $ref: '#/components/schemas/CertificateAuthority'
        tls_certificate:
          $ref: '#/components/schemas/CertificateDetails'
        version:
          $ref: '#/components/schemas/Version'
    TimestampingService: # ok
      type: object
      description: timestamping services
      required:
        - name
        - url
        - status
        - message
        - updated_at
      properties:
        name:
          type: string
          format: text
          description: name of the time stamping service
          example: X-Road Test TSA CN
          minLength: 1
          maxLength: 255
        url:
          type: string
          format: url
          description: url of the time stamping service
          example: http://dev.xroad.rocks:123
          minLength: 1
          maxLength: 255
        updated_at:
          type: string
          format: date-time
          description: last time updated
          example: '2018-12-15T00:00:00.001Z'
          minLength: 24
          maxLength: 24
        message:
          type: string
          format: text
          description: timestamping service message
          example: ok
          minLength: 1
          maxLength: 255
        status:
          $ref: '#/components/schemas/TimestampingStatus'
    TimestampingStatus: # ok
      type: string
      format: enum
      description: timestamping status
      example: SUCCESS
      enum:
        - SUCCESS # Everything ok
        - ERROR_CODE_TIMESTAMP_REQUEST_TIMED_OUT # Connection to the timestamp server timed out. Check the network connection to the timestamp server.
        - ERROR_CODE_MALFORMED_TIMESTAMP_SERVER_URL # Malformed timestamp server URL. Check the URL.
        - ERROR_CODE_UNKNOWN # Unknown error code.
        - ERROR_CODE_UNINITIALIZED # The configuration client is initializing.
        - ERROR_CODE_TIMESTAMP_UNINITIALIZED # Connection ok, no timestamp request made yet.
        - ERROR_CODE_CONNECTION_FAILED # Connection to configuration client failed. Ensure that xroad-confclient is running.
    Token: # ok
      type: object
      description: token
      required:
        - id
        - name
        - type
        - keys
        - status
        - logged_in
        - available
        - saved_to_configuration
        - read_only
      properties:
        id:
          type: string
          format: text
          description: token id
          example: 0123456789ABCDEF0123456789ABCDEF0123456789ABCDEF
          minLength: 1
          readOnly: true
        name:
          type: string
          format: text
          description: token name
          example: softToken-0
          minLength: 1
          maxLength: 255
        type:
          $ref: '#/components/schemas/TokenType'
        keys:
          type: array
          description: token keys
          uniqueItems: true
          items:
            $ref: '#/components/schemas/Key'
        status:
          $ref: '#/components/schemas/TokenStatus'
        logged_in:
          type: boolean
          description: if the token has been logged in to
          example: true
        available:
          type: boolean
          description: if the token is available
          example: true
        saved_to_configuration:
          type: boolean
          description: if the token is saved to configuration
          example: true
        read_only:
          type: boolean
          description: if the token is read-only
          example: true
        serial_number:
          type: string
          format: text
          description: serial number of the token
          example: 12345
        token_infos:
          type: array
          description: Contains label-value pairs of information
          items:
            $ref: '#/components/schemas/KeyValuePair'
    TokenStatus: # ok
      type: string
      format: text
      description: token type
      example: OK
      enum:
        - OK # Normal operation status
        - USER_PIN_LOCKED # Blocked
        - USER_PIN_INCORRECT # Incorrect PIN was entered
        - USER_PIN_INVALID # Invalid PIN
        - USER_PIN_EXPIRED # PIN expired
        - USER_PIN_COUNT_LOW # Only a few tries left
        - USER_PIN_FINAL_TRY # Final try
        - NOT_INITIALIZED # Not inited
    TokenType: # ok
      type: string
      format: text
      description: token type
      example: SOFTWARE
      enum:
        - SOFTWARE
        - HARDWARE
    User: # ok
      type: object
      description: x-road user
      required:
        - username
        - roles
        - permissions
      properties:
        username:
          type: string
          format: text
          description: user username
          example: Guest
          minLength: 1
          maxLength: 255
        roles:
          type: array
          description: user roles
          uniqueItems: true
          items:
            type: string
            format: text
        permissions:
          type: array
          description: user permissions
          uniqueItems: true
          items:
            type: string
            format: text
    Version: # ok
      type: object
      description: version information
      required:
        - info
      properties:
        info:
          type: string
          format: text
          description: information about the security server
          example: Security Server version 6.21.0-SNAPSHOT-20190411git32add470
          minLength: 1
          maxLength: 255
security:
  - ApiKeyAuth: []<|MERGE_RESOLUTION|>--- conflicted
+++ resolved
@@ -5,11 +5,7 @@
     url: https://virtserver.swaggerhub.com/Gofore/X-Road/1.0.0
 info:
   description: X-Road UI Based API
-<<<<<<< HEAD
-  version: "1.0.16"
-=======
-  version: "1.0.15"
->>>>>>> 5fce1a83
+  version: "1.0.17"
   title: X-Road UI Based API
   contact:
     email: lauri.koutaniemi@gofore.com
