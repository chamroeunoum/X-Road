---
openapi: 3.0.0
servers:
  - description: X-Road API Design
    url: https://virtserver.swaggerhub.com/Gofore/X-Road/1.0.0
info:
  description: X-Road UI Based API
  version: "1.0.19"
  title: X-Road UI Based API
  contact:
    email: lauri.koutaniemi@gofore.com
  license:
    name: MIT
    url: https://opensource.org/licenses/MIT
tags:
  - name: security server
    description: <br>Security Server API design
  - name: central server
    description: <br>Central Server API design
paths:
  /backups:
    get: # ok
      tags:
        - security server
      summary: get security server backups
      operationId: getBackups
      description: Administrator views the backups for the security server.
      responses:
        '200':
          description: list of security server backups
          content:
            application/json:
              schema:
                type: array
                description: array of backup objects
                uniqueItems: true
                items:
                  $ref: '#/components/schemas/Backup'
        '400':
          description: request was invalid
        '401':
          description: authentication credentials are missing
        '403':
          description: request has been refused
        '404':
          description: resource requested does not exists
        '406':
          description: request specified an invalid format
        '500':
          description: internal server error
    post: # ok
      tags:
        - security server
      summary: add new backup for the security server
      operationId: addBackup
      description: Adds security server backup to the system
      responses:
        '201':
          description: item created
          content:
            application/json:
              schema:
                $ref: '#/components/schemas/Backup'
        '202':
          description: item accepted
        '400':
          description: request was invalid
        '401':
          description: authentication credentials are missing
        '403':
          description: request has been refused
        '404':
          description: resource requested does not exists
        '406':
          description: request specified an invalid format
        '409':
          description: an existing item already exists
        '500':
          description: internal server error
  /backups/upload:
    post: # ok
      tags:
        - security server
      summary: upload new backup for the security server
      operationId: uploadBackup
      description: Uploads new security server backup to the system
      requestBody:
        description: backup to add
        content:
          application/octet-stream:
            schema:
              type: string
              format: binary
              description: backup file
      responses:
        '201':
          description: item created
          content:
            application/json:
              schema:
                $ref: '#/components/schemas/Backup'
        '202':
          description: item accepted
        '400':
          description: request was invalid
        '401':
          description: authentication credentials are missing
        '403':
          description: request has been refused
        '404':
          description: resource requested does not exists
        '406':
          description: request specified an invalid format
        '409':
          description: an existing item already exists
        '500':
          description: internal server error
  /backups/{filename}:
    delete: # ok
      tags:
        - security server
      summary: delete security server backup
      operationId: deleteBackup
      description: Administrator deletes the backup of the security server.
      parameters:
        - in: path
          name: filename
          description: filename of the backup
          required: true
          schema:
            type: string
            format: filename
            minLength: 1
            maxLength: 255
      responses:
        '204':
          description: deletion was successful
        '400':
          description: request was invalid
        '401':
          description: authentication credentials are missing
        '403':
          description: request has been refused
        '404':
          description: resource requested does not exists
        '500':
          description: internal server error
  /backups/{filename}/restore:
    put: # ok
      tags:
        - security server
      summary: restore security server configuration from backup
      operationId: restoreBackup
      description: Administrator restores the security server configuration from backup.
      parameters:
        - in: path
          name: filename
          description: filename of the backup
          required: true
          schema:
            type: string
            format: filename
            minLength: 1
            maxLength: 255
      responses:
        '202':
          description: item accepted
        '204':
          description: request was successful
        '400':
          description: request was invalid
        '401':
          description: authentication credentials are missing
        '403':
          description: request has been refused
        '404':
          description: resource requested does not exists
        '406':
          description: request specified an invalid format
        '500':
          description: internal server error
  /backups/{filename}/download:
    get: # ok
      tags:
        - security server
      summary: download security server backup
      operationId: downloadBackup
      description: Administrator downloads the backup of the security server.
      parameters:
        - in: path
          name: filename
          description: filename of the backup
          required: true
          schema:
            type: string
            format: filename
            minLength: 1
            maxLength: 255
      responses:
        '200':
          description: backup file downloaded
          content:
            application/octet-stream:
              schema:
                type: string
                format: binary
                description: backup file
        '400':
          description: request was invalid
        '401':
          description: authentication credentials are missing
        '403':
          description: request has been refused
        '404':
          description: resource requested does not exists
        '406':
          description: request specified an invalid format
        '500':
          description: internal server error
  /token-certificates:
    post: # ok
      tags:
        - security server
      summary: import new certificate
      operationId: importCertificate
      description: Imports certificate to the system
      requestBody:
        description: certificate to import
        content:
          application/octet-stream:
            schema:
              type: string
              format: binary
              description: certificate file
      responses:
        '201':
          description: certificate created
          content:
            application/json:
              schema:
                $ref: '#/components/schemas/TokenCertificate'
        '400':
          description: request was invalid
        '401':
          description: authentication credentials are missing
        '403':
          description: request has been refused
        '404':
          description: resource requested does not exists
        '406':
          description: request specified an invalid format
        '409':
          description: an existing item already exists
        '500':
          description: internal server error
  /token-certificates/{hash}:
    get: # ok
      tags:
        - security server
      summary: get certificate information
      operationId: getCertificate
      description: Administrator views certificate details.
      parameters:
        - in: path
          name: hash
          description: SHA-1 hash of the certificate
          required: true
          schema:
            type: string
            format: text
            minLength: 1
            maxLength: 40
      responses:
        '200':
          description: token certificate
          content:
            application/json:
              schema:
                $ref: '#/components/schemas/TokenCertificate'
        '400':
          description: request was invalid
        '401':
          description: authentication credentials are missing
        '403':
          description: request has been refused
        '404':
          description: resource requested does not exists
        '406':
          description: request specified an invalid format
        '500':
          description: internal server error
    delete: # ok
      tags:
        - security server
      summary: delete certificate
      operationId: deleteCertificate
      description: Administrator deletes the certificate.
      parameters:
        - in: path
          name: hash
          description: SHA-1 hash of the certificate
          required: true
          schema:
            type: string
            format: text
            minLength: 1
            maxLength: 40
      responses:
        '204':
          description: deletion was successful
        '400':
          description: request was invalid
        '401':
          description: authentication credentials are missing
        '403':
          description: request has been refused
        '404':
          description: resource requested does not exists
        '500':
          description: internal server error
  /token-certificates/{hash}/activate:
    put: # ok
      tags:
        - security server
      summary: activate certificate
      operationId: activateCertificate
      description: Administrator activates selected certificate.
      parameters:
        - in: path
          name: hash
          description: SHA-1 hash of the certificate
          required: true
          schema:
            type: string
            format: text
            minLength: 1
            maxLength: 40
      responses:
        '204':
          description: request was successful
        '400':
          description: request was invalid
        '401':
          description: authentication credentials are missing
        '403':
          description: request has been refused
        '404':
          description: resource requested does not exists
        '406':
          description: request specified an invalid format
        '500':
          description: internal server error
  /token-certificates/{hash}/deactivate:
    put: # ok
      tags:
        - security server
      summary: deactivate certificate
      operationId: deactivateCertificate
      description: Administrator deactivates selected certificate.
      parameters:
        - in: path
          name: hash
          description: SHA-1 hash of the certificate
          required: true
          schema:
            type: string
            format: text
            minLength: 1
            maxLength: 40
      responses:
        '204':
          description: certificate was deactivated
        '400':
          description: request was invalid
        '401':
          description: authentication credentials are missing
        '403':
          description: request has been refused
        '404':
          description: resource requested does not exists
        '406':
          description: request specified an invalid format
        '500':
          description: internal server error
  /token-certificates/{hash}/import:
    post: # ok
      tags:
        - security server
      summary: import an existing certificate from a token by cert hash
      operationId: importCertificateFromToken
      description: Imports certificate from a token to the system
      parameters:
        - in: path
          name: hash
          description: SHA-1 hash of the certificate
          required: true
          schema:
            type: string
            format: text
            minLength: 1
            maxLength: 40
      responses:
        '201':
          description: the imported certificate
          content:
            application/json:
              schema:
                $ref: '#/components/schemas/TokenCertificate'
        '400':
          description: request was invalid
        '401':
          description: authentication credentials are missing
        '403':
          description: request has been refused
        '404':
          description: resource requested does not exists
        '406':
          description: request specified an invalid format
        '409':
          description: an existing item already exists
        '500':
          description: internal server error
  /token-certificates/{hash}/register:
    put: # ok
      tags:
        - security server
      summary: register certificate
      operationId: registerCertificate
      description: Administrator registers selected certificate.
      parameters:
        - in: path
          name: hash
          description: SHA-1 hash of the certificate
          required: true
          schema:
            type: string
            format: text
            minLength: 1
            maxLength: 40
      responses:
        '204':
          description: request was successful
        '400':
          description: request was invalid
        '401':
          description: authentication credentials are missing
        '403':
          description: request has been refused
        '404':
          description: resource requested does not exists
        '406':
          description: request specified an invalid format
        '500':
          description: internal server error
  /token-certificates/{hash}/unregister:
    put: # ok
      tags:
        - security server
      summary: unregister certificate
      operationId: unregisterCertificate
      description: Administrator unregisters selected certificate.
      parameters:
        - in: path
          name: hash
          description: SHA-1 hash of the certificate
          required: true
          schema:
            type: string
            format: text
            minLength: 1
            maxLength: 40
      responses:
        '204':
          description: request was successful
        '400':
          description: request was invalid
        '401':
          description: authentication credentials are missing
        '403':
          description: request has been refused
        '404':
          description: resource requested does not exists
        '406':
          description: request specified an invalid format
        '500':
          description: internal server error
  /clients:
    get: # ok
      tags:
        - security server
      summary: find security server clients
      operationId: findClients
      description: Administrator views the clients of the security server.
      parameters:
        - in: query
          name: name
          description: pass an optional search string (name) for looking up clients
          required: false
          schema:
            type: string
            format: text
            minLength: 0
            maxLength: 255
        - in: query
          name: instance
          description: pass an optional search string (instance) for looking up clients
          required: false
          schema:
            type: string
            format: text
            minLength: 0
            maxLength: 255
        - in: query
          name: member_class
          description: pass an optional search string (member_class) for looking up clients
          required: false
          schema:
            type: string
            format: text
            minLength: 0
            maxLength: 255
        - in: query
          name: member_code
          description: pass an optional search string (member_code) for looking up clients
          required: false
          schema:
            type: string
            format: text
            minLength: 0
            maxLength: 255
        - in: query
          name: subsystem_code
          description: pass an optional search string (subsystem_code) for looking up clients
          required: false
          schema:
            type: string
            format: text
            minLength: 0
            maxLength: 255
        - in: query
          name: show_members
          description: to include members for search results
          required: false
          schema:
            type: boolean
            default: true
        - in: query
          name: internal_search
          description: to search only clients inside security server
          required: false
          schema:
            type: boolean
            default: true
      responses:
        '200':
          description: list of clients
          content:
            application/json:
              schema:
                type: array
                uniqueItems: true
                description: array of client objects
                items:
                  $ref: '#/components/schemas/Client'
        '400':
          description: request was invalid
        '401':
          description: authentication credentials are missing
        '403':
          description: request has been refused
        '404':
          description: resource requested does not exists
        '406':
          description: request specified an invalid format
        '500':
          description: internal server error
    post: # ok
      tags:
        - security server
      summary: Add new client for the security server.
      operationId: addClient
      description: >
        Adds new client to the system.
        Note that with this endpoint it is possible to add an unregistered member as a client.
        Attempt to add an unregistered member with ClientAdd.ignore_warnings = false causes the operation to fail with a warning in response's ErrorInfo object.
        Attempt to add an unregistered member with ClientAdd.ignore_warnings = true succeeds.
      requestBody:
        description: client to add
        content:
          application/json:
            schema:
              $ref: '#/components/schemas/ClientAdd'
      responses:
        '201':
          description: new client created
          content:
            application/json:
              schema:
                $ref: '#/components/schemas/Client'
        '400':
          description: there are warnings or errors related to the service description
          content:
            application/json:
              schema:
                type: array
                uniqueItems: true
                items:
                  $ref: '#/components/schemas/ErrorInfo'
        '401':
          description: authentication credentials are missing
        '403':
          description: request has been refused
        '404':
          description: resource requested does not exists
        '406':
          description: request specified an invalid format
        '409':
          description: an existing item already exists
        '500':
          description: internal server error
  /clients/{id}:
    get: # ok
      tags:
        - security server
      summary: get security server client information
      operationId: getClient
      description: Administrator views the client details of the security server.
      parameters:
        - in: path
          name: id
          description: id of the client
          required: true
          schema:
            type: string
            format: text
            minLength: 1
            maxLength: 1023
      responses:
        '200':
          description: client object
          content:
            application/json:
              schema:
                $ref: '#/components/schemas/Client'
        '400':
          description: request was invalid
        '401':
          description: authentication credentials are missing
        '403':
          description: request has been refused
        '404':
          description: resource requested does not exists
        '406':
          description: request specified an invalid format
        '500':
          description: internal server error
    patch: # ok
      tags:
        - security server
      summary: update security server client information
      operationId: updateClient
      description: Administrator updates the client information.
      parameters:
        - in: path
          name: id
          description: id of the client
          required: true
          schema:
            type: string
            format: text
            minLength: 1
            maxLength: 1023
      requestBody:
        content:
          application/json:
            schema:
              title: ConnectionTypeWrapper
              type: object
              description: connection type
              properties:
                connection_type:
                  $ref: '#/components/schemas/ConnectionType'
      responses:
        '200':
          description: client modified
          content:
            application/json:
              schema:
                $ref: '#/components/schemas/Client'
        '400':
          description: request was invalid
        '401':
          description: authentication credentials are missing
        '403':
          description: request has been refused
        '404':
          description: resource requested does not exists
        '406':
          description: request specified an invalid format
        '500':
          description: internal server error
    delete: # ok
      tags:
        - security server
      summary: delete security server client
      operationId: deleteClient
      description: Administrator deletes the client of the security server.
      parameters:
        - in: path
          name: id
          description: id of the client
          required: true
          schema:
            type: string
            format: text
            minLength: 1
            maxLength: 1023
      responses:
        '204':
          description: client deletion was successful
        '400':
          description: request was invalid
        '401':
          description: authentication credentials are missing
        '403':
          description: request has been refused
        '404':
          description: resource requested does not exists
        '500':
          description: internal server error
  /clients/{id}/local-groups:
    get: # ok
      tags:
        - security server
      summary: get local groups for the selected client
      operationId: getClientGroups
      description: Administrator views the local groups for the client.
      parameters:
        - in: path
          name: id
          description: id of the client
          required: true
          schema:
            type: string
            format: text
            minLength: 1
            maxLength: 1023
      responses:
        '200':
          description: list of local groups
          content:
            application/json:
              schema:
                type: array
                uniqueItems: true
                description: array of local group objects
                items:
                  $ref: '#/components/schemas/LocalGroup'
        '400':
          description: request was invalid
        '401':
          description: authentication credentials are missing
        '403':
          description: request has been refused
        '404':
          description: resource requested does not exists
        '406':
          description: request specified an invalid format
        '500':
          description: internal server error
    post: # ok
      tags:
        - security server
      summary: add new local group for the security server client
      operationId: addClientGroup
      description: Administrator adds a new local group for the client.
      parameters:
        - in: path
          name: id
          description: id of the client
          required: true
          schema:
            type: string
            format: text
            minLength: 1
            maxLength: 1023
      requestBody:
        description: group to add
        content:
          application/json:
            schema:
              $ref: '#/components/schemas/LocalGroup'
      responses:
        '201':
          description: local group created
          content:
            application/json:
              schema:
                $ref: '#/components/schemas/LocalGroup'
        '400':
          description: request was invalid
        '401':
          description: authentication credentials are missing
        '403':
          description: request has been refused
        '404':
          description: resource requested does not exists
        '406':
          description: request specified an invalid format
        '409':
          description: an existing item already exists
        '500':
          description: internal server error
  /clients/{id}/register:
    put: # ok
      tags:
        - security server
      summary: register security server client
      operationId: registerClient
      description: Administrator registers client.
      parameters:
        - in: path
          name: id
          description: id of the client
          required: true
          schema:
            type: string
            format: text
            minLength: 1
            maxLength: 1023
      responses:
        '204':
          description: client was registered
        '400':
          description: request was invalid
        '401':
          description: authentication credentials are missing
        '403':
          description: request has been refused
        '404':
          description: resource requested does not exists
        '406':
          description: request specified an invalid format
        '500':
          description: internal server error
  /clients/{id}/service-clients:
    get: # ok
      tags:
        - security server
      summary: get service clients for the selected client
      operationId: getClientServiceClients
      description: Administrator views the service clients for the client.
      parameters:
        - in: path
          name: id
          description: id of the client
          required: true
          schema:
            type: string
            format: text
            minLength: 1
            maxLength: 1023
      responses:
        '200':
          description: list of service clients
          content:
            application/json:
              schema:
                type: array
                uniqueItems: true
                description: array of service client objects
                items:
                  $ref: '#/components/schemas/ServiceClient'
        '400':
          description: request was invalid
        '401':
          description: authentication credentials are missing
        '403':
          description: request has been refused
        '404':
          description: resource requested does not exists
        '406':
          description: request specified an invalid format
        '500':
          description: internal server error
    post: # ok
      tags:
        - security server
      summary: add new service client for the security server client
      operationId: addClientServiceClient
      description: Administrator adds a new service client for the client.
      parameters:
        - in: path
          name: id
          description: id of the client
          required: true
          schema:
            type: string
            format: text
            minLength: 1
            maxLength: 1023
      requestBody:
        content:
          application/json:
            schema:
              title: ServiceClientId
              type: object
              properties:
                id:
                  type: string
                  format: text
                  description: id of the service client
                  minLength: 1
                  maxLength: 1279
      responses:
        '201':
          description: service client added
          content:
            application/json:
              schema:
                $ref: '#/components/schemas/ServiceClient'
        '400':
          description: request was invalid
        '401':
          description: authentication credentials are missing
        '403':
          description: request has been refused
        '404':
          description: resource requested does not exists
        '406':
          description: request specified an invalid format
        '409':
          description: an existing item already exists
        '500':
          description: internal server error
  /clients/{id}/sign-certificates:
    get: # ok
      tags:
        - security server
      summary: get security server client certificates information
      operationId: getClientSignCertificates
      description: Administrator views the certificates for the client.
      parameters:
        - in: path
          name: id
          description: id of the client
          required: true
          schema:
            type: string
            format: text
            minLength: 1
            maxLength: 1023
      responses:
        '200':
          description: list of certificates
          content:
            application/json:
              schema:
                type: array
                uniqueItems: true
                description: array of certificate (details) objects
                items:
                  $ref: '#/components/schemas/TokenCertificate'
        '400':
          description: request was invalid
        '401':
          description: authentication credentials are missing
        '403':
          description: request has been refused
        '404':
          description: resource requested does not exists
        '406':
          description: request specified an invalid format
        '500':
          description: internal server error
  /clients/{id}/tls-certificates:
    get: # ok
      tags:
        - security server
      summary: get security server client TLS certificates information
      operationId: getClientTlsCertificates
      description: Administrator views the TLS certificates for the client.
      parameters:
        - in: path
          name: id
          description: id of the client
          required: true
          schema:
            type: string
            format: text
            minLength: 1
            maxLength: 1023
      responses:
        '200':
          description: list of tls certificates
          content:
            application/json:
              schema:
                type: array
                uniqueItems: true
                description: array of certificate (details) objects
                items:
                  $ref: '#/components/schemas/CertificateDetails'
        '400':
          description: request was invalid
        '401':
          description: authentication credentials are missing
        '403':
          description: request has been refused
        '404':
          description: resource requested does not exists
        '406':
          description: request specified an invalid format
        '500':
          description: internal server error
    post: # ok
      tags:
        - security server
      summary: add new certificate for the security server client
      operationId: addClientTlsCertificate
      description: Administrator adds a new certificate for the client.
      parameters:
        - in: path
          name: id
          description: id of the client
          required: true
          schema:
            type: string
            format: text
            minLength: 1
            maxLength: 1023
      requestBody:
        description: certificate to add
        content:
          application/octet-stream:
            schema:
              type: string
              format: binary
              description: certificate file
      responses:
        '201':
          description: certificate added
          content:
            application/json:
              schema:
                $ref: '#/components/schemas/CertificateDetails'
        '400':
          description: request was invalid
        '401':
          description: authentication credentials are missing
        '403':
          description: request has been refused
        '404':
          description: resource requested does not exists
        '406':
          description: request specified an invalid format
        '409':
          description: an existing item already exists
        '500':
          description: internal server error
  /clients/{id}/tls-certificates/{hash}:
    get: # ok
      tags:
        - security server
      summary: get TLS certificate
      operationId: getClientTlsCertificate
      description: Administrator gets the TLS certificate for the selected client.
      parameters:
        - in: path
          name: id
          description: id of the client
          required: true
          schema:
            type: string
            format: text
            minLength: 1
            maxLength: 1023
        - in: path
          name: hash
          description: SHA-1 hash of the certificate
          required: true
          schema:
            type: string
            format: text
            minLength: 1
            maxLength: 40
      responses:
        '200':
          description: certificate details
          content:
            application/json:
              schema:
                $ref: '#/components/schemas/CertificateDetails'
        '400':
          description: request was invalid
        '401':
          description: authentication credentials are missing
        '403':
          description: request has been refused
        '404':
          description: resource requested does not exists
        '406':
          description: request specified an invalid format
        '500':
          description: internal server error
    delete: # ok
      tags:
        - security server
      summary: delete certificate
      operationId: deleteClientTlsCertificate
      description: Administrator deletes the certificate from selected client.
      parameters:
        - in: path
          name: id
          description: id of the client
          required: true
          schema:
            type: string
            format: text
            minLength: 1
            maxLength: 1023
        - in: path
          name: hash
          description: SHA-1 hash of the certificate
          required: true
          schema:
            type: string
            format: text
            minLength: 1
            maxLength: 40
      responses:
        '204':
          description: certificate deletion was successful
        '400':
          description: request was invalid
        '401':
          description: authentication credentials are missing
        '403':
          description: request has been refused
        '404':
          description: resource requested does not exists
        '500':
          description: internal server error
  /clients/{id}/unregister:
    put: # ok
      tags:
        - security server
      summary: unregister security server client
      operationId: unregisterClient
      description: Administrator unregisters client.
      parameters:
        - in: path
          name: id
          description: id of the client
          required: true
          schema:
            type: string
            format: text
            minLength: 1
            maxLength: 1023
      responses:
        '204':
          description: unregister was successful
        '400':
          description: request was invalid
        '401':
          description: authentication credentials are missing
        '403':
          description: request has been refused
        '404':
          description: resource requested does not exists
        '406':
          description: request specified an invalid format
        '500':
          description: internal server error
  /clients/{id}/service-descriptions:
    get: # ok
      tags:
        - security server
      summary: get security server client service descriptions
      operationId: getClientServiceDescriptions
      description: Administrator views the service descriptions for the client.
      parameters:
        - in: path
          name: id
          description: id of the client
          required: true
          schema:
            type: string
            format: text
            minLength: 1
            maxLength: 1023
      responses:
        '200':
          description: list of service descriptions
          content:
            application/json:
              schema:
                type: array
                uniqueItems: true
                description: array of service description objects
                items:
                  $ref: '#/components/schemas/ServiceDescription'
        '400':
          description: request was invalid
        '401':
          description: authentication credentials are missing
        '403':
          description: request has been refused
        '404':
          description: resource requested does not exists
        '406':
          description: request specified an invalid format
        '500':
          description: internal server error
    post: # ok
      tags:
        - security server
      summary: add new service description for the security server client
      operationId: addClientServiceDescription
      description: Administrator adds a new service description for the client.
      parameters:
        - in: path
          name: id
          description: id of the client
          required: true
          schema:
            type: string
            format: text
            minLength: 1
            maxLength: 1023
      requestBody:
        content:
          application/json:
            schema:
              $ref: '#/components/schemas/ServiceDescriptionAdd'
      responses:
        '201':
          description: service description created
          content:
            application/json:
              schema:
                $ref: '#/components/schemas/ServiceDescription'
        '400':
          description: there are warnings or errors related to the service description
          content:
            application/json:
              schema:
                type: array
                uniqueItems: true
                items:
                  $ref: '#/components/schemas/ErrorInfo'
        '401':
          description: authentication credentials are missing
        '403':
          description: request has been refused
        '404':
          description: resource requested does not exists
        '406':
          description: request specified an invalid format
        '409':
          description: an existing item already exists
        '500':
          description: internal server error
  /clients/{id}/subjects:
    get: # ok
      tags:
        - security server
      summary: find access right subjects
      operationId: findSubjects
      description: Administrator views the clients, globalgroups and localgroups of the security server as access right subjects
      parameters:
        - in: path
          name: id
          description: id of the client
          required: true
          schema:
            type: string
            format: text
            minLength: 1
            maxLength: 1023
        - in: query
          name: member_name_group_description
          description: pass an optional search string (name) for looking up subjects - name of a member or description of a group
          example: NIIS | Some group description
          required: false
          schema:
            type: string
            format: text
            minLength: 0
            maxLength: 255
        - in: query
          name: subject_type
          description: pass an optional search string (subject_type) for looking up subjects
          required: false
          schema:
            $ref: '#/components/schemas/SubjectType'
        - in: query
          name: instance
          description: pass an optional search string (instance) for looking up subjects - full instance id should be used
          example: GOV
          required: false
          schema:
            type: string
            format: text
            minLength: 0
            maxLength: 255
        - in: query
          name: member_class
          description: pass an optional search string (member_class) for looking up subjects
          required: false
          schema:
            type: string
            format: text
            minLength: 0
            maxLength: 255
        - in: query
          name: member_group_code
          description: pass an optional search string (member_group_code) for looking up subjects - member_code of a member or group_code of a group
          example: 1234 | Example group code
          required: false
          schema:
            type: string
            format: text
            minLength: 0
            maxLength: 255
        - in: query
          name: subsystem_code
          description: pass an optional search string (subsystem_code) for looking up subjects
          example: Subsystem1
          required: false
          schema:
            type: string
            format: text
            minLength: 0
            maxLength: 255
      responses:
        '200':
          description: list of subjects
          content:
            application/json:
              schema:
                type: array
                uniqueItems: true
                description: array of Subjects
                items:
                  $ref: '#/components/schemas/Subject'
        '400':
          description: request was invalid
        '401':
          description: authentication credentials are missing
        '403':
          description: request has been refused
        '404':
          description: resource requested does not exists
        '406':
          description: request specified an invalid format
        '500':
          description: internal server error
  /local-groups/{group_id}:
    get: # ok
      tags:
        - security server
      summary: get local group information
      operationId: getGroup
      description: Administrator views local group details.
      parameters:
        - in: path
          name: group_id
          description: id of the local group
          required: true
          schema:
            type: string
            format: text
            minLength: 1
            maxLength: 255
      responses:
        '200':
          description: group object
          content:
            application/json:
              schema:
                $ref: '#/components/schemas/LocalGroup'
        '400':
          description: request was invalid
        '401':
          description: authentication credentials are missing
        '403':
          description: request has been refused
        '404':
          description: resource requested does not exists
        '406':
          description: request specified an invalid format
        '500':
          description: internal server error
    put: # ok
      tags:
        - security server
      summary: update local group information
      operationId: updateGroup
      description: Administrator updates the local group information.
      parameters:
        - in: path
          name: group_id
          description: id of the local group
          required: true
          schema:
            type: string
            format: text
            minLength: 1
            maxLength: 255
        - in: query
          name: description
          description: local group description
          required: false
          schema:
            type: string
            format: text
            minLength: 1
            maxLength: 255
      responses:
        '200':
          description: local group modified
          content:
            application/json:
              schema:
                $ref: '#/components/schemas/LocalGroup'
        '400':
          description: request was invalid
        '401':
          description: authentication credentials are missing
        '403':
          description: request has been refused
        '404':
          description: resource requested does not exists
        '406':
          description: request specified an invalid format
        '500':
          description: internal server error
    delete: # ok
      tags:
        - security server
      summary: delete local group
      operationId: deleteGroup
      description: Administrator deletes the local group.
      parameters:
        - in: path
          name: group_id
          description: id of the local group
          required: true
          schema:
            type: string
            format: text
            minLength: 1
            maxLength: 255
      responses:
        '204':
          description: local group deletion was successful
        '400':
          description: request was invalid
        '401':
          description: authentication credentials are missing
        '403':
          description: request has been refused
        '404':
          description: resource requested does not exists
        '500':
          description: internal server error
  /local-groups/{group_id}/members:
    post: # ok
      tags:
        - security server
      summary: add new member for the local group
      operationId: addGroupMember
      description: Administrator adds a new member for the local group.
      parameters:
        - in: path
          name: group_id
          description: id of the local group
          required: true
          schema:
            type: string
            format: text
            minLength: 1
            maxLength: 1023
      requestBody:
        content:
          application/json:
            schema:
              $ref: '#/components/schemas/Members'
      responses:
        '201':
          description: new members added
          content:
            application/json:
              schema:
                $ref: '#/components/schemas/Members'
        '400':
          description: request was invalid
        '401':
          description: authentication credentials are missing
        '403':
          description: request has been refused
        '404':
          description: resource requested does not exists
        '406':
          description: request specified an invalid format
        '409':
          description: an existing item already exists
        '500':
          description: internal server error
  /local-groups/{group_id}/members/delete:
    post: # ok
      tags:
        - security server
      summary: delete member from local group
      operationId: deleteGroupMember
      description: Administrator deletes the member from local group.
      parameters:
        - in: path
          name: group_id
          description: id of the local group
          required: true
          schema:
            type: string
            format: text
            minLength: 1
            maxLength: 255
      requestBody:
        content:
          application/json:
            schema:
              $ref: '#/components/schemas/Members'
      responses:
        '204':
          description: members deleted
        '400':
          description: request was invalid
        '401':
          description: authentication credentials are missing
        '403':
          description: request has been refused
        '404':
          description: resource requested does not exists
        '406':
          description: request specified an invalid format
        '409':
          description: an existing item already exists
        '500':
          description: internal server error
  /keys/{id}:
    get: # ok
      tags:
        - security server
      summary: get information for the selected key in selected token
      operationId: getKey
      description: Administrator views key details.
      parameters:
        - in: path
          name: id
          description: id of the key
          required: true
          schema:
            type: string
            format: text
            minLength: 1
      responses:
        '200':
          description: key object
          content:
            application/json:
              schema:
                $ref: '#/components/schemas/Key'
        '400':
          description: request was invalid
        '401':
          description: authentication credentials are missing
        '403':
          description: request has been refused
        '404':
          description: resource requested does not exists
        '406':
          description: request specified an invalid format
        '500':
          description: internal server error
    patch: # ok
      tags:
        - security server
      summary: update key information
      operationId: updateKey
      description: Administrator updates the key information.
      parameters:
        - in: path
          name: id
          description: id of the key
          required: true
          schema:
            type: string
            format: text
            minLength: 1
      requestBody:
        content:
          application/json:
            schema:
              title: KeyName
              type: object
              required:
                - name
              properties:
                name:
                  type: string
                  description: Friendly name of a key
                  format: text
                  minLength: 1
                  maxLength: 255
              example:
                name: my-key-0
      responses:
        '200':
          description: key modified
          content:
            application/json:
              schema:
                $ref: '#/components/schemas/Key'
        '400':
          description: request was invalid
        '401':
          description: authentication credentials are missing
        '403':
          description: request has been refused
        '404':
          description: resource requested does not exists
        '406':
          description: request specified an invalid format
        '500':
          description: internal server error
    delete: # ok
      tags:
        - security server
      summary: delete key
      operationId: deleteKey
      description: Administrator deletes the key.
      parameters:
        - in: path
          name: id
          description: id of the key
          required: true
          schema:
            type: string
            format: text
            minLength: 1
      responses:
        '204':
          description: key deletion was successful
        '400':
          description: request was invalid
        '401':
          description: authentication credentials are missing
        '403':
          description: request has been refused
        '404':
          description: resource requested does not exists
        '500':
          description: internal server error
  /keys/{id}/csrs:
    post: # ok
      tags:
        - security server
      summary: generate csr for the selected key
      operationId: generateCsr
      description: Administrator generates csr for the key.
      parameters:
        - in: path
          name: id
          description: id of the key
          required: true
          schema:
            type: string
            format: text
            minLength: 1
      requestBody:
        description: request to generate csr
        content:
          application/json:
            schema:
              $ref: '#/components/schemas/CsrGenerate'
      responses:
        '201':
          description: created CSR
          content:
            application/octet-stream:
              schema:
                type: string
                format: binary
                description: csr file
        '400':
          description: request was invalid
        '401':
          description: authentication credentials are missing
        '403':
          description: request has been refused
        '404':
          description: resource requested does not exists
        '406':
          description: request specified an invalid format
        '500':
          description: internal server error
  /keys/{id}/csrs/{csr_id}:
    delete: # ok
      tags:
        - security server
      summary: delete csr from the selected key
      operationId: deleteCsr
      description: Administrator deletes csr from the key.
      parameters:
        - in: path
          name: id
          description: id of the key
          required: true
          schema:
            type: string
            format: text
            minLength: 1
<<<<<<< HEAD
        - in: query
=======
        - in: path
>>>>>>> f2633850
          name: csr_id
          description: id of the csr
          required: true
          schema:
            type: string
            format: text
            minLength: 1
            maxLength: 40
      responses:
        '204':
          description: csr deletion was successful
        '400':
          description: request was invalid
        '401':
          description: authentication credentials are missing
        '403':
          description: request has been refused
        '404':
          description: resource requested does not exists
        '406':
          description: request specified an invalid format
        '500':
          description: internal server error
  /member-classes:
    get: # ok
      tags:
        - security server
      summary: get list of known member classes
      operationId: getMemberClasses
      description: Administrator lists member classes.
      parameters:
        - in: query
          name: current_instance
          description: if true, return member classes for this instance.
            if false (default), return member classes for all instances
          required: false
          schema:
            default: false
            type: boolean
      responses:
        '200':
          description: array of member classes
          content:
            application/json:
              schema:
                type: array
                description: array of member classes
                uniqueItems: true
                items:
                  type: string
                  format: text
                  minLength: 1
                  maxLength: 255
        '400':
          description: request was invalid
        '401':
          description: authentication credentials are missing
        '403':
          description: request has been refused
        '404':
          description: resource requested does not exists
        '406':
          description: request specified an invalid format
        '500':
          description: internal server error
  /member-classes/{id}:
    get: # ok
      tags:
        - security server
      summary: get list of known member classes for a given instance
      operationId: getMemberClassesForInstance
      description: Administrator lists member classes for a given instance.
      parameters:
        - in: path
          name: id
          description: instance id
          required: true
          schema:
            type: string
            format: text
            minLength: 1
            maxLength: 255
      responses:
        '200':
          description: array of member classes
          content:
            application/json:
              schema:
                type: array
                description: array of member classes
                uniqueItems: true
                items:
                  type: string
                  format: text
                  minLength: 1
                  maxLength: 255
        '400':
          description: request was invalid
        '401':
          description: authentication credentials are missing
        '403':
          description: request has been refused
        '404':
          description: resource requested does not exists
        '406':
          description: request specified an invalid format
        '500':
          description: internal server error
  /language:
    put: # ok
      tags:
        - security server
      summary: change language
      operationId: language
      description: Administrator changes the language for the UI.
      parameters:
        - in: path
          name: code
          description: code of the language (language code)
          required: true
          schema:
            type: string
            format: text
            minLength: 2
            maxLength: 2
      responses:
        '200':
          description: language changed
          content:
            application/json:
              schema:
                $ref: '#/components/schemas/Language'
        '400':
          description: request was invalid
        '401':
          description: authentication credentials are missing
        '403':
          description: request has been refused
        '404':
          description: resource requested does not exists
        '406':
          description: request specified an invalid format
        '500':
          description: internal server error
  /user:
    get: # ok
      tags:
        - security server
      summary: get user data for the logged user
      operationId: user
      description: Administrator gets user data from backend.
      responses:
        '200':
          description: user details
          content:
            application/json:
              schema:
                $ref: '#/components/schemas/User'
        '400':
          description: request was invalid
        '401':
          description: authentication credentials are missing
        '403':
          description: request has been refused
        '404':
          description: resource requested does not exists
        '406':
          description: request specified an invalid format
        '500':
          description: internal server error
  /security-servers/{id}:
    get: # ok
      tags:
        - security server
      summary: get security server information
      operationId: getSecurityServer
      description: SS administrator views the details of a security server.
      parameters:
        - in: path
          name: id
          description: id of the security server
          required: true
          schema:
            type: string
            format: text
            description: <instance_id>:<member_class>:<member_code>:<security_server_code>
            example: FI:GOV:123:sserver1
      responses:
        '200':
          description: ok
          content:
            application/json:
              schema:
                $ref: '#/components/schemas/SecurityServer'
        '400':
          description: request was invalid
        '401':
          description: authentication credentials are missing
        '403':
          description: request has been refused
        '404':
          description: resource requested does not exists
        '406':
          description: request specified an invalid format
        '500':
          description: internal server error
  /services/{id}:
    get: # ok
      tags:
        - security server
      summary: get service
      operationId: getService
      description: Administrator views selected service.
      parameters:
        - in: path
          name: id
          description: id of the service
          required: true
          schema:
            type: string
            example: CS:ORG:Client:myService.v1
            format: text
            minLength: 1
            maxLength: 1535
      responses:
        '200':
          description: ok
          content:
            application/json:
              schema:
                $ref: '#/components/schemas/Service'
        '400':
          description: request was invalid
        '401':
          description: authentication credentials are missing
        '403':
          description: request has been refused
        '404':
          description: resource requested does not exists
        '406':
          description: request specified an invalid format
        '500':
          description: internal server error
    patch: # ok
      tags:
        - security server
      summary: update service
      operationId: updateService
      description: Administrator updates the service.
      parameters:
        - in: path
          name: id
          description: id of the service
          required: true
          schema:
            type: string
            example: CS:ORG:Client:myService.v1
            format: text
            minLength: 1
            maxLength: 1535
      requestBody:
        content:
          application/json:
            schema:
              $ref: '#/components/schemas/ServiceUpdate'
      responses:
        '200':
          description: service modified
          content:
            application/json:
              schema:
                $ref: '#/components/schemas/Service'
        '400':
          description: request was invalid
        '401':
          description: authentication credentials are missing
        '403':
          description: request has been refused
        '404':
          description: resource requested does not exists
        '406':
          description: request specified an invalid format
        '500':
          description: internal server error
  /services/{id}/access-rights:
    get: # ok
      tags:
        - security server
      summary: get access rights for the selected service
      operationId: getServiceAccessRights
      description: Administrator views service access rights.
      parameters:
        - in: path
          name: id
          description: id of the service
          required: true
          schema:
            type: string
            example: CS:ORG:Client:myService.v1
            format: text
            minLength: 1
            maxLength: 255
      responses:
        '200':
          description: list of service client and access rights
          content:
            application/json:
              schema:
                type: array
                uniqueItems: true
                description: array of service client objects
                items:
                  $ref: '#/components/schemas/ServiceClient'
        '400':
          description: request was invalid
        '401':
          description: authentication credentials are missing
        '403':
          description: request has been refused
        '404':
          description: resource requested does not exists
        '406':
          description: request specified an invalid format
        '500':
          description: internal server error
    post:
      tags:
        - security server
      summary: add new access right for the selected service
      operationId: addServiceAccessRight
      description: Adds access right to the service
      parameters:
        - in: path
          name: id
          description: id of the service
          required: true
          schema:
            type: string
            format: text
            minLength: 1
            maxLength: 255
      requestBody:
        content:
          application/json:
            schema:
              $ref: '#/components/schemas/Subjects'
      responses:
        '201':
          description: access rights added
          content:
            application/json:
              schema:
                type: array
                uniqueItems: true
                description: array of added service client objects
                items:
                  $ref: '#/components/schemas/ServiceClient'
        '400':
          description: request was invalid
        '401':
          description: authentication credentials are missing
        '403':
          description: request has been refused
        '404':
          description: resource requested does not exists
        '406':
          description: request specified an invalid format
        '409':
          description: an existing item already exists
        '500':
          description: internal server error
  /services/{id}/access-rights/delete:
    post: # ok
      tags:
        - security server
      summary: remove access right
      operationId: deleteServiceAccessRight
      description: Administrator removes access right from selected service.
      parameters:
        - in: path
          name: id
          description: id of the service
          required: true
          schema:
            type: string
            format: text
            minLength: 1
            maxLength: 255
      requestBody:
        content:
          application/json:
            schema:
              $ref: '#/components/schemas/Subjects'
      responses:
        '204':
          description: access right(s) deletion was successful
        '400':
          description: request was invalid
        '401':
          description: authentication credentials are missing
        '403':
          description: request has been refused
        '404':
          description: resource requested does not exists
        '500':
          description: internal server error
  /service-clients/{id}/access-rights:
    get: # ok
      tags:
        - security server
      summary: get access rights for the selected service client.
      operationId: getServiceClientAccessRights
      description: Administrator views service client's access rights.
      parameters:
        - in: path
          name: id
          description: id of the service client
          required: true
          schema:
            type: string
            format: text
            minLength: 1
            maxLength: 1279
      responses:
        '200':
          description: list of access rights
          content:
            application/json:
              schema:
                type: array
                uniqueItems: true
                description: array of access right objects
                items:
                  $ref: '#/components/schemas/AccessRight'
        '400':
          description: request was invalid
        '401':
          description: authentication credentials are missing
        '403':
          description: request has been refused
        '404':
          description: resource requested does not exists
        '406':
          description: request specified an invalid format
        '500':
          description: internal server error
    post: # ok
      tags:
        - security server
      summary: add new access right for selected service client
      operationId: addServiceClientAccessRight
      description: Adds access right to the service client.
      parameters:
        - in: path
          name: id
          description: id of the service client
          required: true
          schema:
            type: string
            format: text
            minLength: 1
            maxLength: 1279
      requestBody:
        content:
          application/json:
            schema:
              $ref: '#/components/schemas/Subjects'
      responses:
        '201':
          description: access right(s) added
          content:
            application/json:
              schema:
                type: array
                uniqueItems: true
                description: array of added access right objects
                items:
                  $ref: '#/components/schemas/AccessRight'
        '400':
          description: request was invalid
        '401':
          description: authentication credentials are missing
        '403':
          description: request has been refused
        '404':
          description: resource requested does not exists
        '406':
          description: request specified an invalid format
        '409':
          description: an existing item already exists
        '500':
          description: internal server error
  /service-clients/{id}/access-rights/delete:
    post: # ok
      tags:
        - security server
      summary: remove access right
      operationId: deleteServiceClientAccessRight
      description: Administrator removes access right from selected service client.
      parameters:
        - in: path
          name: id
          description: id of the service client
          required: true
          schema:
            type: string
            format: text
            minLength: 1
            maxLength: 1279
      requestBody:
        description: list of access rights to be deleted
        content:
          application/json:
            schema:
              $ref: '#/components/schemas/Subjects'
      responses:
        '204':
          description: access right(s) deleted
        '400':
          description: request was invalid
        '401':
          description: authentication credentials are missing
        '403':
          description: request has been refused
        '404':
          description: resource requested does not exists
        '406':
          description: request specified an invalid format
        '409':
          description: an existing item already exists
        '500':
          description: internal server error
  /service-descriptions/{id}:
    get: # ok
      tags:
        - security server
      summary: get service description with provided id
      operationId: getServiceDescription
      description: Administrator views a service description with a certain id.
      parameters:
        - in: path
          name: id
          description: id of the service description
          required: true
          schema:
            type: string
            format: text
            minLength: 1
            maxLength: 255
      responses:
        '200':
          description: wanted service description
          content:
            application/json:
              schema:
                $ref: '#/components/schemas/ServiceDescription'
        '400':
          description: request was invalid
        '401':
          description: authentication credentials are missing
        '403':
          description: request has been refused
        '404':
          description: resource requested does not exists
        '406':
          description: request specified an invalid format
        '500':
          description: internal server error
    patch: # ok
      tags:
        - security server
      summary: update url or service code for the selected service description
      operationId: updateServiceDescription
      description: Administrator updates the selected service description.
      parameters:
        - in: path
          name: id
          description: id of the service description
          required: true
          schema:
            type: string
            format: text
            minLength: 1
            maxLength: 255
      requestBody:
        content:
          application/json:
            schema:
              $ref: '#/components/schemas/ServiceDescriptionUpdate'
      responses:
        '200':
          description: service description modified
          content:
            application/json:
              schema:
                $ref: '#/components/schemas/ServiceDescription'
        '400':
          description: there are warnings or errors related to the service description
          content:
            application/json:
              schema:
                type: array
                uniqueItems: true
                items:
                  $ref: '#/components/schemas/ErrorInfo'
        '401':
          description: authentication credentials are missing
        '403':
          description: request has been refused
        '404':
          description: resource requested does not exists
        '406':
          description: request specified an invalid format
        '500':
          description: internal server error
    delete: # ok
      tags:
        - security server
      summary: delete service description
      operationId: deleteServiceDescription
      description: Administrator deletes the service description.
      parameters:
        - in: path
          name: id
          description: id of the service description
          required: true
          schema:
            type: string
            format: text
            minLength: 1
            maxLength: 255
      responses:
        '204':
          description: service description deletion was successful
        '400':
          description: request was invalid
        '401':
          description: authentication credentials are missing
        '403':
          description: request has been refused
        '404':
          description: resource requested does not exists
        '500':
          description: internal server error
  /service-descriptions/{id}/disable:
    put: # ok
      tags:
        - security server
      summary: disable selected service description
      operationId: disableServiceDescription
      description: Administrator disables service description.
      parameters:
        - in: path
          name: id
          description: id of the service description
          required: true
          schema:
            type: string
            format: text
            minLength: 1
            maxLength: 255
      requestBody:
        required: false
        content:
          application/json:
            schema:
              title: ServiceDescriptionDisabledNotice
              type: object
              properties:
                disabled_notice:
                  type: string
                  format: text
                  description: disabled service notice
                  minLength: 0
                  maxLength: 255
      responses:
        '204':
          description: service description disabled
        '400':
          description: request was invalid
        '401':
          description: authentication credentials are missing
        '403':
          description: request has been refused
        '404':
          description: resource requested does not exists
        '406':
          description: request specified an invalid format
        '500':
          description: internal server error
  /service-descriptions/{id}/enable:
    put: # ok
      tags:
        - security server
      summary: enable selected service description
      operationId: enableServiceDescription
      description: Administrator enables service description.
      parameters:
        - in: path
          name: id
          description: id of the service description
          required: true
          schema:
            type: string
            format: text
            minLength: 1
            maxLength: 255
      responses:
        '204':
          description: service description enabled
        '400':
          description: request was invalid
        '401':
          description: authentication credentials are missing
        '403':
          description: request has been refused
        '404':
          description: resource requested does not exists
        '406':
          description: request specified an invalid format
        '500':
          description: internal server error
  /service-descriptions/{id}/refresh:
    put: # ok
      tags:
        - security server
      summary: refresh selected service description
      operationId: refreshServiceDescription
      description: Administrator refreshes service description.
      parameters:
        - in: path
          name: id
          description: id of the service description
          required: true
          schema:
            type: string
            format: text
            minLength: 1
            maxLength: 255
      requestBody:
        content:
          application/json:
            schema:
              title: IgnoreWarnings
              type: object
              properties:
                ignore_warnings:
                  type: boolean
                  default: false
                  description: if true, any ignorable warnings are ignored. if false (or missing),
                    any warnings cause request to fail
      responses:
        '200':
          description: service description refreshed
          content:
            application/json:
              schema:
                $ref: '#/components/schemas/ServiceDescription'
        '400':
          description: there are warnings or errors related to the service description
          content:
            application/json:
              schema:
                type: array
                uniqueItems: true
                items:
                  $ref: '#/components/schemas/ErrorInfo'
        '401':
          description: authentication credentials are missing
        '403':
          description: request has been refused
        '404':
          description: resource requested does not exists
        '406':
          description: request specified an invalid format
        '500':
          description: internal server error
  /service-descriptions/{id}/services:
    get: # ok
      tags:
        - security server
      summary: get services for the selected service description
      operationId: getServiceDescriptionServices
      description: Administrator views the services for the selected service description.
      parameters:
        - in: path
          name: id
          description: id of the service description
          required: true
          schema:
            type: string
            format: text
            minLength: 1
            maxLength: 255
      responses:
        '200':
          description: list of services
          content:
            application/json:
              schema:
                type: array
                uniqueItems: true
                description: array of service objects
                items:
                  $ref: '#/components/schemas/Service'
        '400':
          description: request was invalid
        '401':
          description: authentication credentials are missing
        '403':
          description: request has been refused
        '404':
          description: resource requested does not exists
        '406':
          description: request specified an invalid format
        '500':
          description: internal server error
  /system: # ok
    get:
      tags:
        - security server
      summary: get system information
      operationId: getSystem
      description: Administrator views the system information.
      responses:
        '200':
          description: system information
          content:
            application/json:
              schema:
                $ref: '#/components/schemas/System'
        '400':
          description: request was invalid
        '401':
          description: authentication credentials are missing
        '403':
          description: request has been refused
        '404':
          description: resource requested does not exists
        '406':
          description: request specified an invalid format
        '500':
          description: internal server error
  /system/anchor:
    get: # ok
      tags:
        - security server
      summary: view the configuration anchor information
      operationId: getAnchor
      description: Administrator views the configuration anchor information.
      responses:
        '200':
          description: anchor information
          content:
            application/json:
              schema:
                $ref: '#/components/schemas/Anchor'
        '400':
          description: request was invalid
        '401':
          description: authentication credentials are missing
        '403':
          description: request has been refused
        '404':
          description: resource requested does not exists
        '406':
          description: request specified an invalid format
        '500':
          description: internal server error
    post: # ok
      tags:
        - security server
      summary: upload a configuration anchor file
      operationId: uploadAnchor
      description: Administrator uploads configuration anchor file
      requestBody:
        description: configuration anchor
        content:
          application/xml:
            schema:
              type: string
              format: ascii
              description: configuration anchor file
              minLength: 1
              maxLength: 1000000
      responses:
        '201':
          description: configuration anchor uploaded
          content:
            application/json:
              schema:
                $ref: '#/components/schemas/Anchor'
        '400':
          description: request was invalid
        '401':
          description: authentication credentials are missing
        '403':
          description: request has been refused
        '404':
          description: resource requested does not exists
        '406':
          description: request specified an invalid format
        '409':
          description: an existing item already exists
        '500':
          description: internal server error
  /system/anchor/download:
    get: # ok
      tags:
        - security server
      summary: download configuration anchor information
      operationId: downloadAnchor
      description: Administrator downloads the configuration anchor information.
      responses:
        '200':
          description: configuration anchor
          content:
            application/xml:
              schema:
                type: string
                format: ascii
                description: configuration anchor file
        '400':
          description: request was invalid
        '401':
          description: authentication credentials are missing
        '403':
          description: request has been refused
        '404':
          description: resource requested does not exists
        '406':
          description: request specified an invalid format
        '500':
          description: internal server error
  /system/certificate:
    get: # ok
      tags:
        - security server
      summary: view the security server certificate information
      operationId: getSystemCertificate
      description: Administrator views the security server TLS certificate information.
      responses:
        '200':
          description: certificate information
          content:
            application/json:
              schema:
                $ref: '#/components/schemas/CertificateDetails'
        '400':
          description: request was invalid
        '401':
          description: authentication credentials are missing
        '403':
          description: request has been refused
        '404':
          description: resource requested does not exists
        '406':
          description: request specified an invalid format
        '500':
          description: internal server error
  /system/certificate/export:
    get: # ok
      tags:
        - security server
      summary: download the security server certificate as gzip compressed tar archive
      operationId: downloadSystemCertificate
      description: Administrator downloads the security server TLS certificate.
      responses:
        '200':
          description: information fetched successfully
          content:
            application/gzip:
              schema:
                type: string
                format: binary
                description: certificate file
        '400':
          description: request was invalid
        '401':
          description: authentication credentials are missing
        '403':
          description: request has been refused
        '404':
          description: resource requested does not exists
        '406':
          description: request specified an invalid format
        '500':
          description: internal server error
  /system/certificate/tls-key:
    post: # ok
      tags:
        - security server
      summary: generate new TLS key
      operationId: generateSystemCertificateTlsKey
      description: Administrator generates new tls key.
      responses:
        '204':
          description: tls key generated
        '400':
          description: request was invalid
        '401':
          description: authentication credentials are missing
        '403':
          description: request has been refused
        '404':
          description: resource requested does not exists
        '406':
          description: request specified an invalid format
        '500':
          description: internal server error
  /system/certificate/csr:
    post: # ok
      tags:
        - security server
      summary: generate new certificate request
      operationId: generateSystemCertificateRequest
      description: Administrator generates new certificate request.
      responses:
        '204':
          description: certificate request generated
        '400':
          description: request was invalid
        '401':
          description: authentication credentials are missing
        '403':
          description: request has been refused
        '404':
          description: resource requested does not exists
        '406':
          description: request specified an invalid format
        '500':
          description: internal server error
  /system/certificate/import:
    post: # ok
      tags:
        - security server
      summary: import new internal TLS certificate.
      operationId: importSystemCertificate
      description: Administrator imports new internal TLS certificate
      requestBody:
        description: certificate to add
        content:
          application/octet-stream:
            schema:
              type: string
              format: binary
              description: certificate file
      responses:
        '201':
          description: tls certificate imported
          content:
            application/json:
              schema:
                $ref: '#/components/schemas/CertificateDetails'
        '400':
          description: request was invalid
        '401':
          description: authentication credentials are missing
        '403':
          description: request has been refused
        '404':
          description: resource requested does not exists
        '406':
          description: request specified an invalid format
        '409':
          description: an existing item already exists
        '500':
          description: internal server error
  /certificate-authorities:
    get: # ok
      tags:
        - security server
      summary: view the approved certificate authorities
      operationId: getApprovedCertificateAuthorities
      description: Administrator views the approved certificate authorities.
      parameters:
        - in: query
          name: key_usage_type
          description: return only CAs suitable for this type of key usage
          required: false
          schema:
            $ref: '#/components/schemas/KeyUsageType'
      responses:
        '200':
          description: list of approved certificate authorities
          content:
            application/json:
              schema:
                type: array
                uniqueItems: true
                description: array of certificate authority objects
                items:
                  $ref: '#/components/schemas/CertificateAuthority'
        '400':
          description: request was invalid
        '401':
          description: authentication credentials are missing
        '403':
          description: request has been refused
        '406':
          description: request specified an invalid format
        '500':
          description: internal server error
  /certificate-authorities/{ca_name}/csr-subject-fields:
    get: # ok
      tags:
        - security server
      summary: get description of subject DN fields for CSR
      operationId: getSubjectFieldDescriptions
      description: list DN field descriptions to collect CSR parameters
      parameters:
        - in: path
          name: ca_name
          description: common name of the CA
          example: X-Road Test CA CN
          required: true
          schema:
            type: string
            format: text
            minLength: 1
            maxLength: 255
        - in: query
          name: key_id
          description: id of the key. If provided, used only for validating correct key usage
          required: false
          schema:
            type: string
            format: text
            minLength: 1
        - in: query
          name: key_usage_type
          description: which usage type this CSR is for
          required: true
          schema:
            $ref: '#/components/schemas/KeyUsageType'
        - in: query
          name: member_id
          description: member client id for signing CSRs. <instance_id>:<member_class>:<member_code>
          example: FI:GOV:123
          required: false
          schema:
            type: string
            format: text
            minLength: 1
            maxLength: 767
      responses:
        '200':
          description: csr subject field objects
          content:
            application/json:
              schema:
                type: array
                uniqueItems: true
                description: array of CsrSubjectFieldDescription objects
                items:
                  $ref: '#/components/schemas/CsrSubjectFieldDescription'
        '400':
          description: request was invalid
        '401':
          description: authentication credentials are missing
        '403':
          description: request has been refused
        '404':
          description: resource requested does not exists
        '406':
          description: request specified an invalid format
        '500':
          description: internal server error

  /system/timestamping-services:
    get: # ok
      tags:
        - security server
      summary: view the timestamping services
      operationId: getTimestampingServices
      description: Administrator views the timestamping services.
      responses:
        '200':
          description: list of timestamping services
          content:
            application/json:
              schema:
                type: array
                uniqueItems: true
                description: array of timestamping service objects
                items:
                  $ref: '#/components/schemas/TimestampingService'
        '400':
          description: request was invalid
        '401':
          description: authentication credentials are missing
        '403':
          description: request has been refused
        '404':
          description: resource requested does not exists
        '406':
          description: request specified an invalid format
        '500':
          description: internal server error
    post: # ok
      tags:
        - security server
      summary: add a timestamping service
      operationId: addTimestampingService
      description: Administrator selects new timestamping service
      requestBody:
        description: Timestamping service to add
        content:
          application/json:
            schema:
              $ref: '#/components/schemas/TimestampingService'
      responses:
        '201':
          description: timestamping service created
          content:
            application/json:
              schema:
                $ref: '#/components/schemas/TimestampingService'
        '400':
          description: request was invalid
        '401':
          description: authentication credentials are missing
        '403':
          description: request has been refused
        '404':
          description: resource requested does not exists
        '406':
          description: request specified an invalid format
        '409':
          description: an existing item already exists
        '500':
          description: internal server error
  /system/timestamping-services/{url}:
    delete: # ok
      tags:
        - security server
      summary: delete timestamping service
      operationId: deleteTimestampingService
      description: Administrator removes timestamping service.
      parameters:
        - in: path
          name: url
          description: url of the timestamping service
          required: true
          schema:
            type: string
            format: text
            minLength: 1
            maxLength: 255
      responses:
        '204':
          description: timestamping service deletion was successful
        '400':
          description: request was invalid
        '401':
          description: authentication credentials are missing
        '403':
          description: request has been refused
        '404':
          description: resource requested does not exists
        '500':
          description: internal server error
  /system/version:
    get: # ok
      tags:
        - security server
      summary: get information for the system version
      operationId: systemVersion
      description: Administrator views key details.
      responses:
        '200':
          description: system version information
          content:
            application/json:
              schema:
                $ref: '#/components/schemas/Version'
        '400':
          description: request was invalid
        '401':
          description: authentication credentials are missing
        '403':
          description: request has been refused
        '404':
          description: resource requested does not exists
        '406':
          description: request specified an invalid format
        '500':
          description: internal server error
  /tokens:
    get: # ok
      tags:
        - security server
      summary: get security server tokens
      operationId: getTokens
      description: Administrator views tokens of the security server.
      responses:
        '200':
          description: list of tokens
          content:
            application/json:
              schema:
                type: array
                uniqueItems: true
                description: array of token objects
                items:
                  $ref: '#/components/schemas/Token'
        '400':
          description: request was invalid
        '401':
          description: authentication credentials are missing
        '403':
          description: request has been refused
        '404':
          description: resource requested does not exists
        '406':
          description: request specified an invalid format
        '500':
          description: internal server error
  /tokens/{id}:
    get: # ok
      tags:
        - security server
      summary: get security server token information
      operationId: getToken
      description: Administrator views the token details of the security server.
      parameters:
        - in: path
          name: id
          description: id of the token
          required: true
          schema:
            type: string
            format: text
            minLength: 1
            maxLength: 255
      responses:
        '200':
          description: token object
          content:
            application/json:
              schema:
                $ref: '#/components/schemas/Token'
        '400':
          description: request was invalid
        '401':
          description: authentication credentials are missing
        '403':
          description: request has been refused
        '404':
          description: resource requested does not exists
        '406':
          description: request specified an invalid format
        '500':
          description: internal server error
    patch: # ok
      tags:
        - security server
      summary: update security server token information
      operationId: updateToken
      description: Administrator updates the token information.
      parameters:
        - in: path
          name: id
          description: id of the token
          required: true
          schema:
            type: string
            format: text
            minLength: 1
            maxLength: 255
      requestBody:
        content:
          application/json:
            schema:
              title: TokenName
              type: object
              required:
                - name
              properties:
                name:
                  type: string
                  description: friendly name of the token
                  format: text
                  minLength: 1
                  maxLength: 255
              example:
                name: my-token-0
      responses:
        '200':
          description: token modified
          content:
            application/json:
              schema:
                $ref: '#/components/schemas/Token'
        '400':
          description: request was invalid
        '401':
          description: authentication credentials are missing
        '403':
          description: request has been refused
        '404':
          description: resource requested does not exists
        '406':
          description: request specified an invalid format
        '500':
          description: internal server error
  /tokens/{id}/keys:
    post: # ok
      tags:
        - security server
      summary: add new key
      operationId: addKey
      description: Adds key for selected token.
      parameters:
        - in: path
          name: id
          description: id of the token
          required: true
          schema:
            type: string
            format: text
            minLength: 1
            maxLength: 255
      requestBody:
        content:
          application/json:
            schema:
              title: KeyLabel
              type: object
              properties:
                label:
                  type: string
                  format: text
                  description: label for the new key
                  minLength: 1
                  maxLength: 255
              example:
                label: My new key
      responses:
        '201':
          description: key created for the token
          content:
            application/json:
              schema:
                $ref: '#/components/schemas/Key'
        '400':
          description: request was invalid
        '401':
          description: authentication credentials are missing
        '403':
          description: request has been refused
        '404':
          description: resource requested does not exists
        '406':
          description: request specified an invalid format
        '409':
          description: an existing item already exists or token not logged in
        '500':
          description: internal server error
  /tokens/{id}/login:
    put: # ok
      tags:
        - security server
      summary: login to token
      operationId: loginToken
      description: Login to token
      parameters:
        - in: path
          name: id
          description: id of the token
          required: true
          schema:
            type: string
            format: text
            minLength: 1
      requestBody:
        content:
          application/json:
            schema:
              title: TokenPassword
              type: object
              properties:
                password:
                  type: string
                  format: text
                  description: password for logging in to the token
                  minLength: 1
              example:
                password: sm3!!ycat
      responses:
        '200':
          description: logged in
          content:
            application/json:
              schema:
                $ref: '#/components/schemas/Token'
        '400':
          description: request was invalid
        '401':
          description: authentication credentials are missing
        '403':
          description: request has been refused
        '404':
          description: resource requested does not exists
        '406':
          description: request specified an invalid format
        '500':
          description: internal server error
  /tokens/{id}/logout:
    put: # ok
      tags:
        - security server
      summary: logout from token
      operationId: logoutToken
      description: Administrator logs out from token.
      parameters:
        - in: path
          name: id
          description: id of the token
          required: true
          schema:
            type: string
            format: text
            minLength: 1
      responses:
        '200':
          description: logged out
          content:
            application/json:
              schema:
                $ref: '#/components/schemas/Token'
        '400':
          description: request was invalid
        '401':
          description: authentication credentials are missing
        '403':
          description: request has been refused
        '404':
          description: resource requested does not exists
        '406':
          description: request specified an invalid format
        '500':
          description: internal server error
  /xroad-instances:
    get: # ok
      tags:
        - security server
      summary: get list of known xroad instance identifiers
      operationId: getXroadInstances
      description: Administrator lists xroad instance identifiers
      responses:
        '200':
          description: xroad instance identifiers
          content:
            application/json:
              schema:
                type: array
                description: array of xroad instance identifiers
                uniqueItems: true
                items:
                  type: string
                  format: text
                  minLength: 1
                  maxLength: 255
        '400':
          description: request was invalid
        '401':
          description: authentication credentials are missing
        '403':
          description: request has been refused
        '404':
          description: resource requested does not exists
        '406':
          description: request specified an invalid format
        '500':
          description: internal server error
components:
  securitySchemes:
    ApiKeyAuth:
      type: apiKey
      in: header
      name: Authorization
      description: X-Road-ApiKey token=<api key>
      # https://github.com/nordic-institute/X-Road-REST-UI/blob/XRDDEV-237/doc/Manuals/ug-ss_x-road_6_security_server_user_guide.md#1911-creating-new-api-keys
  schemas:
    AccessRight: # ok
      type: object
      description: access right for clients and services
      required:
        - id
        - client_id
        - service_code
        - service_title
      properties:
        id:
          type: string
          format: text
          description: access right id
          example: 123
          minLength: 1
          maxLength: 255
          readOnly: true
        client_id:
          type: string
          format: text
          description: <instance_id>:<member_class>:<member_code>:<subsystem>(optional)
          example: FI:GOV:123:ABC
          minLength: 1
          maxLength: 255
        service_code:
          type: string
          format: text
          description: service code
          example: clientDeletion
          minLength: 1
          maxLength: 255
        service_title:
          type: string
          format: text
          description: service title
          example: client deletion
          minLength: 1
          maxLength: 255
    Anchor: # ok
      type: object
      description: security server anchor
      required:
        - hash
        - created_at
      properties:
        hash:
          type: string
          format: hash
          description: anchor hash
          example: 42:34:C3:22:55:42:34:C3:22:55:42:34:C3:22:55:42:34:C3:22:55:42:34:C3:22:55:42:34:C3
          minLength: 1
          maxLength: 255
        created_at:
          type: string
          format: date-time
          description: anchor created at
          example: '2018-12-15T00:00:00.001Z'
          minLength: 24
          maxLength: 24
    Backup: # ok
      type: object
      description: security server backup
      required:
        - filename
        - created_at
      properties:
        filename:
          type: string
          format: filename
          description: backup filename
          example: configuration_backup_20181224.tar
          minLength: 1
          maxLength: 255
        created_at:
          type: string
          format: date-time
          description: backup created at
          example: '2018-12-15T00:00:00.001Z'
          minLength: 24
          maxLength: 24
    TokenCertificateSigningRequest: # ok
      type: object
      description: CSR for certificate that is stored in a Token
      required:
        - id
        - owner_id
      properties:
        id:
          type: string
          format: text
          description: CSR id
          example: 0123456789ABCDEF0123456789ABCDEF0123456789ABCDEF
          readOnly: true
        owner_id:
          type: string
          format: text
          description: client id of the owner member, <instance_id>:<member_class>:<member_code>
          example: FI:GOV:123
          minLength: 1
          maxLength: 767
          readOnly: true
    TokenCertificate: # ok
      type: object
      description: certificate that is stored in a Token (auth or sign cert)
      required:
        - ocsp_status
        - owner_id
        - active
        - saved_to_configuration
        - certificate_details
        - status
      properties:
        ocsp_status:
          $ref: '#/components/schemas/CertificateOcspStatus'
        owner_id:
          type: string
          format: text
          description: client id of the owner member, <instance_id>:<member_class>:<member_code>
          example: FI:GOV:123
          minLength: 1
          maxLength: 767
          readOnly: true
        active:
          type: boolean
          description: if the certificate is active
          example: true
        saved_to_configuration:
          type: boolean
          description: if the certificate is saved to configuration
          example: true
        certificate_details:
          $ref: '#/components/schemas/CertificateDetails'
        status:
          $ref: '#/components/schemas/CertificateStatus'
    CertificateDetails: # ok
      type: object
      description: certificate details for any kind of certificate (TLS, auth, sign)
      required:
        - issuer_distinguished_name
        - issuer_common_name
        - subject_distinguished_name
        - subject_common_name
        - not_before
        - not_after
        - serial
        - version
        - signature_algorithm
        - signature
        - public_key_algorithm
        - rsa_public_key_modulus
        - rsa_public_key_exponent
        - hash
        - key_usages
      properties:
        issuer_distinguished_name:
          type: string
          format: text
          description: certificate issuer distinguished name
          example: issuer123
          minLength: 1
          maxLength: 255
        issuer_common_name:
          type: string
          format: text
          description: certificate issuer common name
          example: domain.com
          minLength: 1
          maxLength: 255
        subject_distinguished_name:
          type: string
          format: text
          description: certificate subject distinguished name
          example: subject123
          minLength: 1
          maxLength: 255
        subject_common_name:
          type: string
          format: text
          description: certificate subject common name
          example: domain.com
          minLength: 1
          maxLength: 255
        not_before:
          type: string
          format: date-time
          description: certificate validity not before
          example: '2018-12-15T00:00:00.001Z'
          minLength: 24
          maxLength: 24
        not_after:
          type: string
          format: date-time
          description: certificate validity not after
          example: '2018-12-15T00:00:00.001Z'
          minLength: 24
          maxLength: 24
        serial:
          type: string
          format: text
          description: serial number
          example: '123456789'
          minLength: 1
          maxLength: 255
        version:
          type: integer
          format: int32
          example: 3
          description: version
        signature_algorithm:
          type: string
          format: sha-256
          description: certificate signature algorithm
          example: sha256WithRSAEncryption
          minLength: 1
          maxLength: 255
        signature:
          type: string
          format: text
          description: hex encoded certificate signature
          example: '30af2fdc1780...'
          minLength: 1
          maxLength: 255
        public_key_algorithm:
          type: string
          format: sha-256
          description: certificate public key algorithm
          example: 'sha256WithRSAEncryption'
          minLength: 1
          maxLength: 255
        rsa_public_key_modulus:
          type: string
          format: hex
          description: hex encoded RSA public key modulus (if RSA key)
          example: c44421d601...
          minLength: 1
          maxLength: 1000
        rsa_public_key_exponent:
          type: integer
          format: int32
          description: RSA public key exponent (if RSA key) as an integer
          example: 65537
        hash:
          type: string
          format: text
          description: certificate SHA-1 hash
          example: 1234567890ABCDEF
          minLength: 1
          maxLength: 40
        key_usages:
          type: array
          description: certificate key usage array
          uniqueItems: true
          items:
            $ref: '#/components/schemas/KeyUsage'
    CertificateAuthority: # ok
      type: object
      description: approved certificate authority information
      required:
        - name
        - distinguished_name
        - response
        - expires_at
        - authentication_only
      properties:
        name:
          type: string
          format: text
          description: common name of the CA, used also as an identifier
          example: X-Road Test CA CN
          minLength: 1
          maxLength: 255
        distinguished_name:
          type: string
          format: text
          description: distinguished name
          example: /C=FI/O=X-Road Test/OU=X-Road Test CA OU/CN=X-Road Test CA CN
          minLength: 1
          maxLength: 255
        response:
          type: string
          format: text
          description: certificate authority response
          example: N/A
          minLength: 1
          maxLength: 1000
        expires_at:
          type: string
          format: date-time
          description: certificate authority expires at
          example: '2099-12-15T00:00:00.001Z'
          minLength: 24
          maxLength: 24
        authentication_only:
          type: boolean
          description: if certificate authority is limited for authentication use only
    CertificateStatus: # ok
      type: string
      format: enum
      description: certificate status
      example: IN_USE
      enum:
        - SAVED
        - REGISTRATION_IN_PROGRESS
        - REGISTERED
        - DELETION_IN_PROGRESS
        - GLOBAL_ERROR
    CertificateOcspStatus: # ok
      type: string
      format: enum
      description: certificate status
      example: IN_USE
      enum:
        - DISABLED
        - EXPIRED
        - OCSP_RESPONSE_UNKNOWN
        - OCSP_RESPONSE_GOOD
        - OCSP_RESPONSE_SUSPENDED
        - OCSP_RESPONSE_REVOKED
    Client: # ok
      type: object
      description: x-road client
      required:
        - member_class
        - member_code
        - subsystem_code
      properties:
        id:
          type: string
          format: text
          description: <instance_id>:<member_class>:<member_code>:<subsystem>(optional)
          example: FI:GOV:123:ABC
          minLength: 1
          maxLength: 1023
          readOnly: true
        member_name:
          type: string
          format: text
          description: member name
          example: FI
          minLength: 1
          maxLength: 255
        member_class:
          type: string
          format: text
          description: member class
          example: GOV
          minLength: 1
          maxLength: 255
        member_code:
          type: string
          format: text
          description: member code
          example: 123
          minLength: 1
          maxLength: 255
        subsystem_code:
          type: string
          format: text
          description: subsystem code
          example: ABC
          minLength: 1
          maxLength: 255
        connection_type:
          $ref: '#/components/schemas/ConnectionType'
        status:
          $ref: '#/components/schemas/ClientStatus'
    ClientAdd: # ok
      type: object
      description: request to add client. Carries a Client and ignore warnings parameter
      required:
        - client
      properties:
        client:
          $ref: '#/components/schemas/Client'
        ignore_warnings:
          type: boolean
          default: false
          description: if true, any ignorable warnings are ignored. if false (or missing),
            any warnings cause request to fail
    ClientStatus: # ok
      type: string
      format: enum
      description: client status
      example: REGISTERED
      enum:
        - REGISTERED
        - SAVED
        - GLOBAL_ERROR
        - REGISTRATION_IN_PROGRESS
        - DELETION_IN_PROGRESS
    ConfigurationStatus: # ok
      type: string
      format: enum
      description: configuration status
      example: SUCCESS
      enum:
        - SUCCESS # Everything ok
        - CONFCLIENT_STATUS_FAILED # Global configuration client status query failed
        - ERROR_CODE_INTERNAL # Internal error occurred."
        - ERROR_CODE_INVALID_SIGNATURE_VALUE # Invalid signature value."
        - ERROR_CODE_EXPIRED_CONF # The downloaded global configuration has expired."
        - ERROR_CODE_CANNOT_DOWNLOAD_CONF # Unable to download global configuration. Check network connection to global configuration provider."
        - ERROR_CODE_MISSING_PRIVATE_PARAM # The downloaded global configuration did not contain private parameters
    CodeWithMetadata:
      type: object
      description: object that contains a code identifier and possibly collection of
        associated metadata. Used to relay error and warning information.
      required:
        - code
      properties:
        code:
          type: string
          format: text
          description: identifier of the item (for example errorcode)
          example: adding_services
        metadata:
          type: array
          description: array containing metadata associated with the item. For example names of services
            were attempted to add, but failed
          uniqueItems: true
          items:
            type: string
            format: text
    ConnectionType: # ok
      type: string
      format: enum
      description: connection type
      example: HTTP
      default: HTTP
      enum:
        - HTTP
        - HTTPS
        - HTTPS_NO_AUTH
    CsrFormat: # ok
      type: string
      format: enum
      description: csr format
      example: PEM
      default: PEM
      enum:
        - PEM
        - DER
    CsrGenerate:
      type: object
      description: request to generate a CSR
      required:
        - key_usage_type
        - ca_name
        - csr_format
        - subject_field_values
      properties:
        key_usage_type:
          description: which usage type this CSR is for (signing or authentication)
          $ref: '#/components/schemas/KeyUsageType'
        ca_name:
          type: string
          format: text
          description: common name of the CA
          example: X-Road Test CA CN
          minLength: 1
          maxLength: 255
        csr_format:
          description: format of the certificate signing request (PEM or DER)
          $ref: '#/components/schemas/CsrFormat'
        member_id:
          type: string
          format: text
          description: member client id for signing CSRs. <instance_id>:<member_class>:<member_code>
          example: FI:GOV:123
          minLength: 1
          maxLength: 767
        subject_field_values:
          type: object
          description: user-provided values for subject DN parameters
          additionalProperties:
            type: string
    CsrSubjectFieldDescription:
      type: object
      description: object describing input fields for CSR subject DN info
      required:
        - id
        - localized
        - read_only
        - required
      properties:
        id:
          type: string
          format: text
          description: the identifier of the field (such as 'O', 'OU' etc)
          example: O
          minLength: 1
          readOnly: true
        label:
          type: string
          format: text
          description: label of the field, used to display the field in the user interface
          example: ORGANIZATION_NAME
          minLength: 1
          readOnly: true
        label_key:
          type: string
          format: text
          description: localization key for label of the field, used to display the field in the user interface
          example: Organization name (O)
          minLength: 1
          readOnly: true
        default_value:
          type: string
          format: text
          description: the default value of the field. Can be empty.
          example: 1234
          minLength: 0
          readOnly: true
        read_only:
          type: boolean
          description: if this field is read-only
          example: true
          readOnly: true
        required:
          type: boolean
          description: if this field is required to be filled
          example: true
          readOnly: true
        localized:
          type: boolean
          description: if true, label key is in property "label_key". If false, actual label is in property "label"
          example: true
          readOnly: true
    ErrorInfo:
      type: object
      description: object returned in error cases
      required:
        - status
      properties:
        status:
          type: integer
          format: int32
          description: http status code
          example: 400
        error:
          $ref: '#/components/schemas/CodeWithMetadata'
        warnings:
          type: array
          description: warnings that could be ignored
          uniqueItems: true
          items:
            $ref: '#/components/schemas/CodeWithMetadata'
    GlobalConfiguration: # ok
      type: object
      description: global configuration
      required:
        - status
        - updated_at
        - next_update_at
      properties:
        status:
          $ref: '#/components/schemas/ConfigurationStatus'
        updated_at:
          type: string
          format: date-time
          description: last time updated
          example: '2018-12-15T00:00:00.001Z'
          minLength: 24
          maxLength: 24
        next_update_at:
          type: string
          format: date-time
          description: last time updated
          example: '2018-12-15T00:00:00.001Z'
          minLength: 24
          maxLength: 24
    LocalGroup: # ok
      type: object
      description: group
      required:
        - code
        - description
      properties:
        id:
          type: string
          format: text
          description: unique identifier
          example: 123
          readOnly: true
        code:
          type: string
          format: text
          description: group code
          example: groupcode
          minLength: 1
          maxLength: 255
        description:
          type: string
          format: text
          description: group description
          example: description
          minLength: 1
          maxLength: 255
        member_count:
          type: integer
          format: uint
          description: member count
          example: 10
          minimum: 0
          maximum: 1000000
        updated_at:
          type: string
          format: date-time
          description: last time updated
          example: '2018-12-15T00:00:00.001Z'
          minLength: 24
          maxLength: 24
        members:
          type: array
          description: group members
          uniqueItems: true
          items:
            $ref: '#/components/schemas/GroupMember'
    GroupMember: # ok
      type: object
      description: group member
      required:
        - id
        - name
        - created_at
      properties:
        id:
          type: string
          format: text
          description: group member id
          example: FI:GOV:123:SS1
          minLength: 1
          maxLength: 1023
        name:
          type: string
          format: text
          description: group member name
          example: Member123
          minLength: 1
          maxLength: 255
        created_at:
          type: string
          format: date-time
          description: group member created at
          example: '2018-12-15T00:00:00.001Z'
          minLength: 24
          maxLength: 24
    Key: # ok
      type: object
      description: key for the certificate
      required:
        - id
        - name
        - label
        - certificates
        - certificate_signing_requests
        - usage
      properties:
        id:
          type: string
          format: text
          description: key id
          example: 0123456789ABCDEF0123456789ABCDEF0123456789ABCDEF
          minLength: 1
          readOnly: true
        name:
          type: string
          format: text
          description: key name
          example: friendly name
          minLength: 1
          maxLength: 255
        label:
          type: string
          format: text
          description: key label
          example: key label
          minLength: 1
          maxLength: 255
        certificates:
          type: array
          description: list of certificates for the key
          items:
            $ref: '#/components/schemas/TokenCertificate'
        certificate_signing_requests:
          type: array
          description: list of CSRs for the key
          items:
            $ref: '#/components/schemas/TokenCertificateSigningRequest'
        usage:
          $ref: '#/components/schemas/KeyUsageType'
        available:
          type: boolean
          description: if the key is available
          example: true
        saved_to_configuration:
          type: boolean
          description: if the key is saved to configuration
          example: true
    KeyUsage: # ok
      type: string
      format: enum
      description: certificate key usage
      example: NON_REPUDIATION
      enum:
        - DIGITAL_SIGNATURE
        - NON_REPUDIATION
        - KEY_ENCIPHERMENT
        - DATA_ENCIPHERMENT
        - KEY_AGREEMENT
        - KEY_CERT_SIGN
        - CRL_SIGN
        - ENCIPHER_ONLY
        - DECIPHER_ONLY
    KeyUsageType: # ok
      type: string
      format: enum
      description: intended usage for the key
      example: AUTHENTICATION
      enum:
        - AUTHENTICATION
        - SIGNING
    KeyValuePair: # ok
      type: object
      description: key-value pair of strings
      required:
        - key
        - value
      properties:
        key:
          type: string
          description: key
        value:
          type: string
          description: value
    Language: # ok
      type: object
      description: language
      required:
        - id
      properties:
        id:
          type: string
          format: text
          description: language code
          example: en
          minLength: 2
          maxLength: 2
          readOnly: true
    Members: # ok
      type: object
      description: request object containing an array of member ids
      properties:
        items:
          type: array
          description: array of members to be added
          items:
            type: string
            format: text
            minLength: 1
            maxLength: 1023
    OcspResponders: # ok
      type: object
      description: ocsp responce
      required:
        - url
        - status
        - updated_at
        - next_update_at
      properties:
        url:
          type: string
          format: url
          description: service url
          example: https://domain.com/service
          minLength: 1
          maxLength: 255
        status:
          $ref: '#/components/schemas/OcspStatus'
        updated_at:
          type: string
          format: date-time
          description: last time updated
          example: '2018-12-15T00:00:00.001Z'
          minLength: 24
          maxLength: 24
        next_update_at:
          type: string
          format: date-time
          description: last time updated
          example: '2018-12-15T00:00:00.001Z'
          minLength: 24
          maxLength: 24
    OcspStatus: # ok
      type: string
      format: enum
      description: OCSP responder status
      example: SUCCESS
      enum:
        - SUCCESS # Everything ok
        - ERROR_CODE_OCSP_CONNECTION_ERROR # Unable to connect to the OCSP responder.
        - ERROR_CODE_OCSP_FAILED # Unable to fetch response from the OCSP responder.
        - ERROR_CODE_OCSP_RESPONSE_INVALID # Unable to parse the OCSP response.
        - ERROR_CODE_OCSP_UNINITIALIZED # Status request not sent yet.
    SecurityServer: # ok
      type: object
      description: security server information
      required:
        - id
      properties:
        id:
          type: string
          format: text
          description: <instance_id>:<member_class>:<member_code>:<security_server_code>
          example: FI:GOV:123:sserver1
        instance_id:
          type: string
          format: text
          description: xroad instance id
          example: FI
          minLength: 1
          maxLength: 255
        member_class:
          type: string
          format: text
          description: member class
          example: GOV
          minLength: 1
          maxLength: 255
        member_code:
          type: string
          format: text
          description: member code
          example: 123
          minLength: 1
          maxLength: 255
        server_code:
          type: string
          format: text
          description: security server code
          example: server123
          minLength: 1
          maxLength: 255
    Service: # ok
      type: object
      description: service for the service description
      required:
        - id
        - service_code
        - url
        - timeout
      properties:
        id:
          type: string
          format: text
          description: encoded service id, including client id
          example: CS:ORG:Client:myService.v1
          minLength: 1
          maxLength: 1535
        service_code:
          type: string
          format: text
          description: encoded service code and version
          example: myService.v1
          minLength: 1
          maxLength: 511
        timeout:
          type: integer
          format: uint
          description: service time out value
          example: 60
          minimum: 0
          maximum: 1000
        ssl_auth:
          type: boolean
          description: service ssl auth
          example: true
        subjects_count:
          type: integer
          format: uint
          description: count of acl subjects
          example: 5
          minimum: 0
          maximum: 100000
        url:
          type: string
          format: url
          description: service url
          example: https://domain.com/service
          minLength: 1
          maxLength: 255
    ServiceUpdate: # ok
      type: object
      description: object for updating a service or all services within service description
      required:
        - service
      properties:
        service:
          $ref: '#/components/schemas/Service'
        url_all:
          description: url is applied for all services
          type: boolean
          example: false
          default: false
        timeout_all:
          description: timeout value is applied for all services
          type: boolean
          example: false
          default: false
        ssl_auth_all:
          description: ssl authentication is applied for all services
          type: boolean
          example: false
          default: false
    ServiceClient: # ok
      type: object
      description: service client
      required:
        - subject
        - rights_given_at
        - access_rights
      properties:
        subject:
          $ref: '#/components/schemas/Subject'
        rights_given_at:
          type: string
          format: date-time
          description: access right given at
          example: '2018-12-15T00:00:00.001Z'
          minLength: 24
          maxLength: 24
        access_rights:
          type: array
          description: list of access rights - this will be null when requested via services/{id}/access-rights endpoint
          uniqueItems: true
          items:
            $ref: '#/components/schemas/AccessRight'
    ServiceDescription: # ok
      type: object
      description: WSDL/REST service
      required:
        - id
        - url
        - type
        - disabled
        - disabled_notice
        - refreshed_at
        - services
        - client_id
      properties:
        id:
          type: string
          description: unique identifier
          example: 123
        url:
          type: string
          format: url
          description: service url
          example: http://dev.xroad.rocks/services.wsdl
          minLength: 1
          maxLength: 255
        type:
          $ref: '#/components/schemas/ServiceType'
        disabled:
          type: boolean
          description: service disabled
          example: true
        disabled_notice:
          type: string
          format: text
          description: disabled notice
          example: default_disabled_service_notice
          minLength: 0
          maxLength: 255
        refreshed_at:
          type: string
          format: date-time
          description: time for service refresh
          example: "2018-12-15T00:00:00.001Z"
          minLength: 24
          maxLength: 24
        services:
          type: array
          description: service description services
          uniqueItems: true
          items:
            $ref: '#/components/schemas/Service'
        client_id:
          type: string
          format: text
          description: <instance_id>:<member_class>:<member_code>:<subsystem>(optional)
          example: FI:GOV:123:ABC
          minLength: 1
          maxLength: 255
    ServiceDescriptionAdd:
      type: object
      description: request object containing service description url, service code and type
      required:
        - url
        - type
      properties:
        url:
          type: string
          format: text
          description: path for the service description file
          example: https://domain.com/service
          minLength: 1
          maxLength: 255
        rest_service_code:
          type: string
          format: text
          description: service code for REST service
          example: exampleServiceCode
          minLength: 1
          maxLength: 255
        ignore_warnings:
          type: boolean
          description: if true, any ignorable warnings are ignored. if false (or missing),
            any warnings cause request to fail
          default: false
        type:
          $ref: '#/components/schemas/ServiceType'
    ServiceDescriptionUpdate:
      type: object
      description: request object for updating a service description url or service code
      properties:
        url:
          type: string
          format: text
          description: path for the service description file
          example: https://domain.com/service
          minLength: 1
          maxLength: 255
        rest_service_code:
          type: string
          format: text
          description: service code for REST service
          example: exampleServiceCode
          minLength: 1
          maxLength: 255
        ignore_warnings:
          type: boolean
          description: if true, any ignorable warnings are ignored. if false (or missing),
            any warnings cause request to fail
          default: false
        type:
          $ref: '#/components/schemas/ServiceType'
    ServiceType: # ok
      type: string
      format: text
      description: service type
      example: WSDL
      enum:
        - WSDL
        - REST
    Subject: # ok
      type: object
      description: subject
      required:
        - id
        - subject_type
      properties:
        id:
          type: string
          format: text
          description: subject id - can be a subsystem id <instance_id>:<member_class>:<member_code>:<subsystem> | globalgroup id <instance_id>:<group_code> | localgroup resource id in number format <id>
          example: DEV:ORG:1234:Subsystem | DEV:security-server-owners | 123
          minLength: 1
          maxLength: 1279
        member_name_group_description:
          type: string
          format: text
          description: name of the subject - can be the name of a member or the description of a group
          example: Security server owners
          readOnly: true
          minLength: 1
          maxLength: 255
        local_group_code:
          type: string
          format: text
          description: group code in case the object is a local group
          example: My own Local group code
          minLength: 1
          maxLength: 255
          readOnly: true
        subject_type:
          $ref: '#/components/schemas/SubjectType'
    SubjectType: # ok
      type: string
      format: text
      description: subject type
      example: GLOBALGROUP
      enum:
        - GLOBALGROUP
        - LOCALGROUP
        - SUBSYSTEM
    Subjects: # ok
      type: object
      description: object containing and array of subject ids
      properties:
        items:
          type: array
          uniqueItems: true
          description: array of subject ids
          items:
            $ref: '#/components/schemas/Subject'
    System: # ok
      type: object
      description: system parameters
      required:
        - anchor
        - configuration
        - timestamping_services
        - ocsp_responders
        - certificate_authorities
        - tls_certificate
        - version
      properties:
        anchor:
          $ref: '#/components/schemas/Anchor'
        configuration:
          $ref: '#/components/schemas/GlobalConfiguration'
        timestamping_services:
          type: array
          uniqueItems: true
          items:
            $ref: '#/components/schemas/TimestampingService'
        ocsp_responders:
          $ref: '#/components/schemas/OcspResponders'
        certificate_authorities:
          type: array
          description: system certificate authorities
          uniqueItems: true
          items:
            $ref: '#/components/schemas/CertificateAuthority'
        tls_certificate:
          $ref: '#/components/schemas/CertificateDetails'
        version:
          $ref: '#/components/schemas/Version'
    TimestampingService: # ok
      type: object
      description: timestamping services
      required:
        - name
        - url
        - status
        - message
        - updated_at
      properties:
        name:
          type: string
          format: text
          description: name of the time stamping service
          example: X-Road Test TSA CN
          minLength: 1
          maxLength: 255
        url:
          type: string
          format: url
          description: url of the time stamping service
          example: http://dev.xroad.rocks:123
          minLength: 1
          maxLength: 255
        updated_at:
          type: string
          format: date-time
          description: last time updated
          example: '2018-12-15T00:00:00.001Z'
          minLength: 24
          maxLength: 24
        message:
          type: string
          format: text
          description: timestamping service message
          example: ok
          minLength: 1
          maxLength: 255
        status:
          $ref: '#/components/schemas/TimestampingStatus'
    TimestampingStatus: # ok
      type: string
      format: enum
      description: timestamping status
      example: SUCCESS
      enum:
        - SUCCESS # Everything ok
        - ERROR_CODE_TIMESTAMP_REQUEST_TIMED_OUT # Connection to the timestamp server timed out. Check the network connection to the timestamp server.
        - ERROR_CODE_MALFORMED_TIMESTAMP_SERVER_URL # Malformed timestamp server URL. Check the URL.
        - ERROR_CODE_UNKNOWN # Unknown error code.
        - ERROR_CODE_UNINITIALIZED # The configuration client is initializing.
        - ERROR_CODE_TIMESTAMP_UNINITIALIZED # Connection ok, no timestamp request made yet.
        - ERROR_CODE_CONNECTION_FAILED # Connection to configuration client failed. Ensure that xroad-confclient is running.
    Token: # ok
      type: object
      description: token
      required:
        - id
        - name
        - type
        - keys
        - status
        - logged_in
        - available
        - saved_to_configuration
        - read_only
      properties:
        id:
          type: string
          format: text
          description: token id
          example: 0123456789ABCDEF0123456789ABCDEF0123456789ABCDEF
          minLength: 1
          readOnly: true
        name:
          type: string
          format: text
          description: token name
          example: softToken-0
          minLength: 1
          maxLength: 255
        type:
          $ref: '#/components/schemas/TokenType'
        keys:
          type: array
          description: token keys
          uniqueItems: true
          items:
            $ref: '#/components/schemas/Key'
        status:
          $ref: '#/components/schemas/TokenStatus'
        logged_in:
          type: boolean
          description: if the token has been logged in to
          example: true
        available:
          type: boolean
          description: if the token is available
          example: true
        saved_to_configuration:
          type: boolean
          description: if the token is saved to configuration
          example: true
        read_only:
          type: boolean
          description: if the token is read-only
          example: true
        serial_number:
          type: string
          format: text
          description: serial number of the token
          example: 12345
        token_infos:
          type: array
          description: Contains label-value pairs of information
          items:
            $ref: '#/components/schemas/KeyValuePair'
    TokenStatus: # ok
      type: string
      format: text
      description: token type
      example: OK
      enum:
        - OK # Normal operation status
        - USER_PIN_LOCKED # Blocked
        - USER_PIN_INCORRECT # Incorrect PIN was entered
        - USER_PIN_INVALID # Invalid PIN
        - USER_PIN_EXPIRED # PIN expired
        - USER_PIN_COUNT_LOW # Only a few tries left
        - USER_PIN_FINAL_TRY # Final try
        - NOT_INITIALIZED # Not inited
    TokenType: # ok
      type: string
      format: text
      description: token type
      example: SOFTWARE
      enum:
        - SOFTWARE
        - HARDWARE
    User: # ok
      type: object
      description: x-road user
      required:
        - username
        - roles
        - permissions
      properties:
        username:
          type: string
          format: text
          description: user username
          example: Guest
          minLength: 1
          maxLength: 255
        roles:
          type: array
          description: user roles
          uniqueItems: true
          items:
            type: string
            format: text
        permissions:
          type: array
          description: user permissions
          uniqueItems: true
          items:
            type: string
            format: text
    Version: # ok
      type: object
      description: version information
      required:
        - info
      properties:
        info:
          type: string
          format: text
          description: information about the security server
          example: Security Server version 6.21.0-SNAPSHOT-20190411git32add470
          minLength: 1
          maxLength: 255
security:
  - ApiKeyAuth: []<|MERGE_RESOLUTION|>--- conflicted
+++ resolved
@@ -5,7 +5,7 @@
     url: https://virtserver.swaggerhub.com/Gofore/X-Road/1.0.0
 info:
   description: X-Road UI Based API
-  version: "1.0.19"
+  version: "1.0.20"
   title: X-Road UI Based API
   contact:
     email: lauri.koutaniemi@gofore.com
@@ -1721,11 +1721,7 @@
             type: string
             format: text
             minLength: 1
-<<<<<<< HEAD
-        - in: query
-=======
-        - in: path
->>>>>>> f2633850
+        - in: path
           name: csr_id
           description: id of the csr
           required: true
