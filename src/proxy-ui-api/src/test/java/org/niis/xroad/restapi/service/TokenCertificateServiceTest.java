/**
 * The MIT License
 * Copyright (c) 2018 Estonian Information System Authority (RIA),
 * Nordic Institute for Interoperability Solutions (NIIS), Population Register Centre (VRK)
 * Copyright (c) 2015-2017 Estonian Information System Authority (RIA), Population Register Centre (VRK)
 *
 * Permission is hereby granted, free of charge, to any person obtaining a copy
 * of this software and associated documentation files (the "Software"), to deal
 * in the Software without restriction, including without limitation the rights
 * to use, copy, modify, merge, publish, distribute, sublicense, and/or sell
 * copies of the Software, and to permit persons to whom the Software is
 * furnished to do so, subject to the following conditions:
 *
 * The above copyright notice and this permission notice shall be included in
 * all copies or substantial portions of the Software.
 *
 * THE SOFTWARE IS PROVIDED "AS IS", WITHOUT WARRANTY OF ANY KIND, EXPRESS OR
 * IMPLIED, INCLUDING BUT NOT LIMITED TO THE WARRANTIES OF MERCHANTABILITY,
 * FITNESS FOR A PARTICULAR PURPOSE AND NONINFRINGEMENT. IN NO EVENT SHALL THE
 * AUTHORS OR COPYRIGHT HOLDERS BE LIABLE FOR ANY CLAIM, DAMAGES OR OTHER
 * LIABILITY, WHETHER IN AN ACTION OF CONTRACT, TORT OR OTHERWISE, ARISING FROM,
 * OUT OF OR IN CONNECTION WITH THE SOFTWARE OR THE USE OR OTHER DEALINGS IN
 * THE SOFTWARE.
 */
package org.niis.xroad.restapi.service;

import ee.ria.xroad.common.CodedException;
import ee.ria.xroad.common.certificateprofile.DnFieldDescription;
import ee.ria.xroad.common.certificateprofile.impl.DnFieldDescriptionImpl;
import ee.ria.xroad.common.identifier.ClientId;
import ee.ria.xroad.signer.protocol.dto.CertRequestInfo;
import ee.ria.xroad.signer.protocol.dto.CertificateInfo;
import ee.ria.xroad.signer.protocol.dto.KeyInfo;
import ee.ria.xroad.signer.protocol.dto.KeyUsageInfo;
import ee.ria.xroad.signer.protocol.dto.TokenInfo;
import ee.ria.xroad.signer.protocol.dto.TokenInfoAndKeyId;
import ee.ria.xroad.signer.protocol.message.GenerateCertRequest;

import com.google.common.collect.ImmutableMap;
import lombok.extern.slf4j.Slf4j;
import org.bouncycastle.cert.ocsp.CertificateStatus;
import org.junit.Before;
import org.junit.Test;
import org.junit.runner.RunWith;
import org.niis.xroad.restapi.exceptions.ErrorDeviation;
import org.niis.xroad.restapi.facade.GlobalConfFacade;
import org.niis.xroad.restapi.facade.SignerProxyFacade;
<<<<<<< HEAD
import org.niis.xroad.restapi.util.CertificateTestUtils;
=======
import org.niis.xroad.restapi.repository.ClientRepository;
import org.niis.xroad.restapi.util.CertificateTestUtils.CertificateInfoBuilder;
>>>>>>> 126ca1e0
import org.niis.xroad.restapi.util.TestUtils;
import org.niis.xroad.restapi.util.TokenTestUtils;
import org.springframework.beans.factory.annotation.Autowired;
import org.springframework.boot.test.autoconfigure.jdbc.AutoConfigureTestDatabase;
import org.springframework.boot.test.context.SpringBootTest;
import org.springframework.boot.test.mock.mockito.MockBean;
import org.springframework.boot.test.mock.mockito.SpyBean;
import org.springframework.security.access.AccessDeniedException;
import org.springframework.security.test.context.support.WithMockUser;
import org.springframework.test.context.junit4.SpringRunner;
import org.springframework.transaction.annotation.Transactional;

import java.security.cert.X509Certificate;
import java.util.Collections;
import java.util.EnumSet;
import java.util.HashMap;
import java.util.HashSet;

import static ee.ria.xroad.common.ErrorCodes.SIGNER_X;
import static ee.ria.xroad.common.ErrorCodes.X_CERT_NOT_FOUND;
import static ee.ria.xroad.common.ErrorCodes.X_CSR_NOT_FOUND;
import static ee.ria.xroad.common.ErrorCodes.X_INTERNAL_ERROR;
import static ee.ria.xroad.common.ErrorCodes.X_TOKEN_NOT_AVAILABLE;
import static ee.ria.xroad.common.ErrorCodes.X_TOKEN_READONLY;
import static org.junit.Assert.assertEquals;
import static org.junit.Assert.fail;
import static org.mockito.ArgumentMatchers.any;
import static org.mockito.ArgumentMatchers.eq;
import static org.mockito.Mockito.doAnswer;
import static org.mockito.Mockito.doReturn;
import static org.mockito.Mockito.times;
import static org.mockito.Mockito.verify;
import static org.mockito.Mockito.when;
import static org.niis.xroad.restapi.service.TokenCertificateService.CERT_NOT_FOUND_FAULT_CODE;
import static org.niis.xroad.restapi.util.CertificateTestUtils.MOCK_AUTH_CERTIFICATE_HASH;
import static org.niis.xroad.restapi.util.CertificateTestUtils.MOCK_CERTIFICATE_HASH;
import static org.niis.xroad.restapi.util.CertificateTestUtils.getMockAuthCertificateBytes;


/**
 * Test TokenCertificateService
 */
@RunWith(SpringRunner.class)
@SpringBootTest
@AutoConfigureTestDatabase
@Slf4j
@Transactional
@WithMockUser
public class TokenCertificateServiceTest {
    public static final String GOOD_ADDRESS = "0.0.0.0";
    public static final String BAD_ADDRESS = "1.1.1.1";

    // hashes and ids for mocking
    private static final String EXISTING_CERT_HASH = "ok-cert";
    private static final String EXISTING_CERT_IN_AUTH_KEY_HASH = "ok-cert-auth";
    private static final String EXISTING_CERT_IN_SIGN_KEY_HASH = "ok-cert-sign";
    private static final String MISSING_CERTIFICATE_HASH = "MISSING_HASH";
    private static final String GOOD_KEY_ID = "key-which-exists";
    private static final String AUTH_KEY_ID = "auth-key";
    private static final String SIGN_KEY_ID = "sign-key";
    private static final String GOOD_CSR_ID = "csr-which-exists";
    private static final String GOOD_AUTH_CSR_ID = "auth-csr-which-exists";
    private static final String GOOD_SIGN_CSR_ID = "sign-csr-which-exists";
    private static final String CSR_NOT_FOUND_CSR_ID = "csr-404";
    private static final String SIGNER_EXCEPTION_CSR_ID = "signer-ex-csr";

    // for this signerProxy.getCertForHash throws not found
    private static final String NOT_FOUND_CERT_HASH = "not-found-cert";
    // for these signerProxy.deleteCert throws different exceptions
    private static final String SIGNER_EX_CERT_WITH_ID_NOT_FOUND_HASH = "signer-id-not-found-cert";
    private static final String SIGNER_EX_INTERNAL_ERROR_HASH = "signer-internal-error-cert";
    private static final String SIGNER_EX_TOKEN_NOT_AVAILABLE_HASH = "signer-token-na-cert";
    private static final String SIGNER_EX_TOKEN_READONLY_HASH = "signer-token-readonly-cert";

    @Autowired
    private TokenCertificateService tokenCertificateService;

    @MockBean
    private SignerProxyFacade signerProxyFacade;

    @MockBean
    private ClientService clientService;

    @MockBean
    private ManagementRequestSenderService managementRequestSenderService;

    @MockBean
    private CertificateAuthorityService certificateAuthorityService;

    @SpyBean
    private KeyService keyService;

    @MockBean
    private GlobalConfService globalConfService;

    @MockBean
    private GlobalConfFacade globalConfFacade;

    @MockBean
    private ClientRepository clientRepository;

    @SpyBean
    private PossibleActionsRuleEngine possibleActionsRuleEngine;

    @MockBean
    private TokenService tokenService;

    private final ClientId client = ClientId.create(TestUtils.INSTANCE_FI,
            TestUtils.MEMBER_CLASS_GOV, TestUtils.MEMBER_CODE_M1);

    @Before
    public void setup() throws Exception {
        when(clientService.getLocalClientMemberIds())
                .thenReturn(new HashSet<>(Collections.singletonList(client)));

        DnFieldDescription editableField = new DnFieldDescriptionImpl("O", "x", "default")
                .setReadOnly(false);
        when(certificateAuthorityService.getCertificateProfile(any(), any(), any()))
                .thenReturn(new DnFieldTestCertificateProfileInfo(
                        editableField, true));

        // need lots of mocking
        // construct some test keys, with csrs and certs
        // make used finders return data from these items:
        // keyService.getKey, signerProxyFacade.getKeyIdForCertHash,
        // signerProxyFacade.getCertForHash
        // mock delete-operations (deleteCertificate, deleteCsr)
        CertRequestInfo goodCsr = new CertRequestInfo(GOOD_CSR_ID, null, null);
        CertRequestInfo authCsr = new CertRequestInfo(GOOD_AUTH_CSR_ID, null, null);
        CertRequestInfo signCsr = new CertRequestInfo(GOOD_SIGN_CSR_ID, null, null);
        CertRequestInfo signerExceptionCsr = new CertRequestInfo(
                SIGNER_EXCEPTION_CSR_ID, null, null);
        CertificateInfo authCert = new CertificateInfoBuilder().id(EXISTING_CERT_IN_AUTH_KEY_HASH).build();
        CertificateInfo signCert = new CertificateInfoBuilder().id(EXISTING_CERT_IN_SIGN_KEY_HASH).build();
        KeyInfo authKey = new TokenTestUtils.KeyInfoBuilder().id(AUTH_KEY_ID)
                .keyUsageInfo(KeyUsageInfo.AUTHENTICATION)
                .csr(authCsr)
                .cert(authCert)
                .build();
        KeyInfo goodKey = new TokenTestUtils.KeyInfoBuilder()
                .id(GOOD_KEY_ID)
                .csr(goodCsr)
                .csr(signerExceptionCsr)
                .build();
        KeyInfo signKey = new TokenTestUtils.KeyInfoBuilder()
                .id(SIGN_KEY_ID)
                .keyUsageInfo(KeyUsageInfo.SIGNING)
                .csr(signCsr)
                .cert(signCert)
                .build();
        TokenInfo tokenInfo = new TokenTestUtils.TokenInfoBuilder().friendlyName("fubar").build();
        tokenInfo.getKeyInfo().add(authKey);
        tokenInfo.getKeyInfo().add(signKey);
        tokenInfo.getKeyInfo().add(goodKey);

        mockGetTokenAndKeyIdForCertificateHash(authKey, goodKey, signKey, tokenInfo);
        mockGetTokenAndKeyIdForCertificateRequestId(authKey, goodKey, signKey, tokenInfo);
        mockGetKey(authKey, goodKey, signKey);
        mockGetKeyIdForCertHash();
        mockGetCertForHash();
        mockDeleteCert();
        mockDeleteCertRequest();
        mockGetTokenForKeyId(tokenInfo);
        // activate / deactivate
        doAnswer(invocation -> {
            Object[] args = invocation.getArguments();
            String hash = (String) args[0];
            if (MISSING_CERTIFICATE_HASH.equals(hash)) {
                throw new CodedException(CERT_NOT_FOUND_FAULT_CODE);
            }

            return null;
        }).when(signerProxyFacade).deactivateCert(any());

        doAnswer(invocation -> {
            Object[] args = invocation.getArguments();
            String hash = (String) args[0];
            if (MISSING_CERTIFICATE_HASH.equals(hash)) {
                throw new CodedException(CERT_NOT_FOUND_FAULT_CODE);
            }
            return null;
        }).when(signerProxyFacade).activateCert(eq("certID"));

        // by default all actions are possible
        doReturn(EnumSet.allOf(PossibleActionEnum.class)).when(possibleActionsRuleEngine)
                .getPossibleCertificateActions(any(), any(), any());
    }

    private void mockGetTokenForKeyId(TokenInfo tokenInfo) throws KeyNotFoundException {
        doAnswer(invocation -> {
<<<<<<< HEAD
            Object[] args = invocation.getArguments();
            String hash = (String) args[0];
            if (MISSING_CERTIFICATE_HASH.toLowerCase().equals(hash)) {
                return new CertificateInfo(null, false, false, "status", "certID", getMockAuthCertificateBytes(),
                        null);
=======
            String keyId = (String) invocation.getArguments()[0];
            switch (keyId) {
                case AUTH_KEY_ID:
                    return tokenInfo;
                case SIGN_KEY_ID:
                    return tokenInfo;
                case GOOD_KEY_ID:
                    return tokenInfo;
                default:
                    throw new KeyNotFoundException("unknown keyId: " + keyId);
>>>>>>> 126ca1e0
            }
        }).when(tokenService).getTokenForKeyId(any());
    }

    private void mockDeleteCertRequest() throws Exception {
        // signerProxyFacade.deleteCertRequest(id)
        doAnswer(invocation -> {
            String csrId = (String) invocation.getArguments()[0];
            if (GOOD_CSR_ID.equals(csrId)) {
                return null;
            } else if (SIGNER_EXCEPTION_CSR_ID.equals(csrId)) {
                throw CodedException.tr(X_CSR_NOT_FOUND,
                        "csr_not_found", "Certificate request '%s' not found", csrId)
                        .withPrefix(SIGNER_X);
            } else if (CSR_NOT_FOUND_CSR_ID.equals(csrId)) {
                throw new CsrNotFoundException("not found");
            } else {
                throw new CsrNotFoundException("not found");
            }
        }).when(signerProxyFacade).deleteCertRequest(any());
    }

    private void mockDeleteCert() throws Exception {
        // attempts to delete either succeed or throw specific exceptions
        doAnswer(invocation -> {
            String certHash = (String) invocation.getArguments()[0];
            switch (certHash) {
                case EXISTING_CERT_HASH:
                    return null;
                case SIGNER_EX_CERT_WITH_ID_NOT_FOUND_HASH:
                    throw signerException(X_CERT_NOT_FOUND);
                case SIGNER_EX_INTERNAL_ERROR_HASH:
                    throw signerException(X_INTERNAL_ERROR);
                case SIGNER_EX_TOKEN_NOT_AVAILABLE_HASH:
                    throw signerException(X_TOKEN_NOT_AVAILABLE);
                case SIGNER_EX_TOKEN_READONLY_HASH:
                    throw signerException(X_TOKEN_READONLY);
                default:
                    throw new RuntimeException("bad switch option: " + certHash);
            }
        }).when(signerProxyFacade).deleteCert(any());
    }

    private void mockGetCertForHash() throws Exception {
        // signerProxyFacade.getCertForHash(hash)
        doAnswer(invocation -> {
            String certHash = (String) invocation.getArguments()[0];
            switch (certHash) {
                case NOT_FOUND_CERT_HASH:
                    throw signerException(X_CERT_NOT_FOUND);
                case EXISTING_CERT_HASH:
                case EXISTING_CERT_IN_AUTH_KEY_HASH:
                case EXISTING_CERT_IN_SIGN_KEY_HASH:
                case SIGNER_EX_CERT_WITH_ID_NOT_FOUND_HASH:
                case SIGNER_EX_INTERNAL_ERROR_HASH:
                case SIGNER_EX_TOKEN_NOT_AVAILABLE_HASH:
                case SIGNER_EX_TOKEN_READONLY_HASH:
                    // cert will have same id as hash
                    return new CertificateInfoBuilder().id(certHash).build();
                case MISSING_CERTIFICATE_HASH:
                    return new CertificateInfo(null, false, false, "status", "certID",
                            getMockAuthCertificateBytes(), null);
                default:
                    throw new RuntimeException("bad switch option: " + certHash);
            }
        }).when(signerProxyFacade).getCertForHash(any());
    }

    private void mockGetKeyIdForCertHash() throws Exception {
        // signerProxyFacade.getKeyIdForCertHash(hash)
        doAnswer(invocation -> {
            String certHash = (String) invocation.getArguments()[0];
            if (certHash.equals(EXISTING_CERT_IN_AUTH_KEY_HASH)) {
                return AUTH_KEY_ID;
            } else {
                return SIGN_KEY_ID;
            }
        }).when(signerProxyFacade).getKeyIdForCertHash(any());
    }

    private void mockGetKey(KeyInfo authKey, KeyInfo goodKey, KeyInfo signKey) throws KeyNotFoundException {
        // keyService.getKey(keyId)
        doAnswer(invocation -> {
            String keyId = (String) invocation.getArguments()[0];
            switch (keyId) {
                case AUTH_KEY_ID:
                    return authKey;
                case SIGN_KEY_ID:
                    return signKey;
                case GOOD_KEY_ID:
                    return goodKey;
                default:
                    throw new KeyNotFoundException("unknown keyId: " + keyId);
            }
        }).when(keyService).getKey(any());
    }

    private void mockGetTokenAndKeyIdForCertificateRequestId(KeyInfo authKey, KeyInfo goodKey, KeyInfo signKey,
            TokenInfo tokenInfo) throws KeyNotFoundException, CsrNotFoundException {
        doAnswer(invocation -> {
            String csrId = (String) invocation.getArguments()[0];
            switch (csrId) {
                case GOOD_AUTH_CSR_ID:
                    return new TokenInfoAndKeyId(tokenInfo, authKey.getId());
                case GOOD_SIGN_CSR_ID:
                    return new TokenInfoAndKeyId(tokenInfo, signKey.getId());
                case GOOD_CSR_ID:
                    return new TokenInfoAndKeyId(tokenInfo, goodKey.getId());
                case CSR_NOT_FOUND_CSR_ID:
                case SIGNER_EXCEPTION_CSR_ID:
                    // getTokenAndKeyIdForCertificateRequestId should work, exception comes later
                    return new TokenInfoAndKeyId(tokenInfo, goodKey.getId());
                default:
                    throw new CertificateNotFoundException("unknown csr: " + csrId);
            }
        }).when(tokenService).getTokenAndKeyIdForCertificateRequestId(any());
    }

    private void mockGetTokenAndKeyIdForCertificateHash(KeyInfo authKey, KeyInfo goodKey, KeyInfo signKey,
            TokenInfo tokenInfo) throws KeyNotFoundException, CertificateNotFoundException {
        doAnswer(invocation -> {
            String hash = (String) invocation.getArguments()[0];
            switch (hash) {
                case EXISTING_CERT_IN_AUTH_KEY_HASH:
                    return new TokenInfoAndKeyId(tokenInfo, authKey.getId());
                case EXISTING_CERT_IN_SIGN_KEY_HASH:
                    return new TokenInfoAndKeyId(tokenInfo, signKey.getId());
                case NOT_FOUND_CERT_HASH:
                case EXISTING_CERT_HASH:
                case SIGNER_EX_CERT_WITH_ID_NOT_FOUND_HASH:
                case SIGNER_EX_INTERNAL_ERROR_HASH:
                case SIGNER_EX_TOKEN_NOT_AVAILABLE_HASH:
                case SIGNER_EX_TOKEN_READONLY_HASH:
                    return new TokenInfoAndKeyId(tokenInfo, goodKey.getId());
                default:
                    throw new CertificateNotFoundException("unknown cert: " + hash);
            }
        }).when(tokenService).getTokenAndKeyIdForCertificateHash(any());
    }

    @Test
    public void generateCertRequest() throws Exception {
        // wrong key usage
        try {
            tokenCertificateService.generateCertRequest(AUTH_KEY_ID, client,
                    KeyUsageInfo.SIGNING, "ca", new HashMap<>(),
                    null);
            fail("should throw exception");
        } catch (WrongKeyUsageException expected) {
        }
        try {
            tokenCertificateService.generateCertRequest(SIGN_KEY_ID, client,
                    KeyUsageInfo.AUTHENTICATION, "ca", new HashMap<>(),
                    null);
            fail("should throw exception");
        } catch (WrongKeyUsageException expected) {
        }
        tokenCertificateService.generateCertRequest(SIGN_KEY_ID, client,
                KeyUsageInfo.SIGNING, "ca", ImmutableMap.of("O", "baz"),
                GenerateCertRequest.RequestFormat.DER);
    }

<<<<<<< HEAD
    @WithMockUser(authorities = { "ACTIVATE_DISABLE_AUTH_CERT", "ACTIVATE_DISABLE_SIGN_CERT" })
=======
    private CodedException signerException(String code) {
        return CodedException.tr(code, "mock-translation", "mock-message")
                .withPrefix(SIGNER_X);
    }

    @Test
    @WithMockUser(authorities = { "DELETE_SIGN_CERT", "DELETE_AUTH_CERT" })
    public void deleteCertificateSuccessfully() throws Exception {
        tokenCertificateService.deleteCertificate(EXISTING_CERT_HASH);
        verify(signerProxyFacade, times(1)).deleteCert(EXISTING_CERT_HASH);
    }

    @Test(expected = ActionNotPossibleException.class)
    @WithMockUser(authorities = { "DELETE_SIGN_CERT", "DELETE_AUTH_CERT" })
    public void deleteCertificateActionNotPossible() throws Exception {
        EnumSet empty = EnumSet.noneOf(PossibleActionEnum.class);
        doReturn(empty).when(possibleActionsRuleEngine).getPossibleCertificateActions(any(), any(), any());
        tokenCertificateService.deleteCertificate(EXISTING_CERT_HASH);
    }

    @Test(expected = CertificateNotFoundException.class)
    @WithMockUser(authorities = { "DELETE_SIGN_CERT", "DELETE_AUTH_CERT" })
    public void deleteCertificateHashNotFound() throws Exception {
        tokenCertificateService.deleteCertificate(NOT_FOUND_CERT_HASH);
    }

    @Test
    @WithMockUser(authorities = { "DELETE_SIGN_CERT", "DELETE_AUTH_CERT" })
    public void deleteCertificateSignerIdNotFound() throws Exception {
        try {
            tokenCertificateService.deleteCertificate(SIGNER_EX_CERT_WITH_ID_NOT_FOUND_HASH);
            fail("should have thrown exception");
        } catch (CertificateNotFoundException expected) {
            ErrorDeviation errorDeviation = expected.getErrorDeviation();
            assertEquals(CertificateNotFoundException.ERROR_CERTIFICATE_NOT_FOUND_WITH_ID, errorDeviation.getCode());
            assertEquals(1, errorDeviation.getMetadata().size());
            assertEquals(SIGNER_EX_CERT_WITH_ID_NOT_FOUND_HASH, errorDeviation.getMetadata().iterator().next());
        }
    }

    @Test(expected = TokenCertificateService.SignerOperationFailedException.class)
    @WithMockUser(authorities = { "DELETE_SIGN_CERT", "DELETE_AUTH_CERT" })
    public void deleteCertificateSignerInternalError() throws Exception {
        tokenCertificateService.deleteCertificate(SIGNER_EX_INTERNAL_ERROR_HASH);
    }

    @Test(expected = TokenCertificateService.KeyNotOperationalException.class)
    @WithMockUser(authorities = { "DELETE_SIGN_CERT", "DELETE_AUTH_CERT" })
    public void deleteCertificateSignerTokenNotAvailable() throws Exception {
        tokenCertificateService.deleteCertificate(SIGNER_EX_TOKEN_NOT_AVAILABLE_HASH);
    }

    @Test(expected = TokenCertificateService.KeyNotOperationalException.class)
    @WithMockUser(authorities = { "DELETE_SIGN_CERT", "DELETE_AUTH_CERT" })
    public void deleteCertificateSignerTokenReadonly() throws Exception {
        tokenCertificateService.deleteCertificate(SIGNER_EX_TOKEN_READONLY_HASH);
    }

    @Test(expected = AccessDeniedException.class)
    @WithMockUser(authorities = { "DELETE_SIGN_CERT" })
    public void deleteAuthCertificateWithoutPermission() throws Exception {
        tokenCertificateService.deleteCertificate(EXISTING_CERT_IN_AUTH_KEY_HASH);
    }

    @Test(expected = AccessDeniedException.class)
    @WithMockUser(authorities = { "DELETE_AUTH_CERT" })
    public void deleteSignCertificateWithoutPermission() throws Exception {
        tokenCertificateService.deleteCertificate(EXISTING_CERT_IN_SIGN_KEY_HASH);
    }

    @Test(expected = CsrNotFoundException.class)
    @WithMockUser(authorities = { "DELETE_SIGN_CERT", "DELETE_AUTH_CERT" })
    public void deleteCsrCsrNotFound() throws Exception {
        tokenCertificateService.deleteCsr(CSR_NOT_FOUND_CSR_ID);
    }
    @Test(expected = CsrNotFoundException.class)
    @WithMockUser(authorities = { "DELETE_SIGN_CERT", "DELETE_AUTH_CERT" })
    public void deleteCsrSignerExceptions() throws Exception {
        tokenCertificateService.deleteCsr(SIGNER_EXCEPTION_CSR_ID);
    }
    @Test(expected = AccessDeniedException.class)
    @WithMockUser(authorities = { "DELETE_SIGN_CERT" })
    public void deleteAuthCsrWithoutPermission() throws Exception {
        tokenCertificateService.deleteCsr(GOOD_AUTH_CSR_ID);
    }
    @Test(expected = AccessDeniedException.class)
    @WithMockUser(authorities = { "DELETE_AUTH_CERT" })
    public void deleteSignCsrWithoutPermission() throws Exception {
        tokenCertificateService.deleteCsr(GOOD_SIGN_CSR_ID);
    }
    @Test
    @WithMockUser(authorities = { "DELETE_SIGN_CERT", "DELETE_AUTH_CERT" })
    public void deleteCsr() throws Exception {
        // success
        tokenCertificateService.deleteCsr(GOOD_CSR_ID);
        verify(signerProxyFacade, times(1)).deleteCertRequest(GOOD_CSR_ID);
    }
    @Test(expected = ActionNotPossibleException.class)
    @WithMockUser(authorities = { "DELETE_SIGN_CERT", "DELETE_AUTH_CERT" })
    public void deleteCsrActionNotPossible() throws Exception {
        doReturn(EnumSet.noneOf(PossibleActionEnum.class)).when(possibleActionsRuleEngine)
                .getPossibleCsrActions(any());
        tokenCertificateService.deleteCsr(GOOD_CSR_ID);
    }

    @WithMockUser(authorities = {"ACTIVATE_DISABLE_AUTH_CERT", "ACTIVATE_DISABLE_SIGN_CERT"})
>>>>>>> 126ca1e0
    public void activateCertificate() throws CertificateNotFoundException {
        try {
            tokenCertificateService.activateCertificate(MISSING_CERTIFICATE_HASH);
        } catch (TokenCertificateService.InvalidCertificateException e) {
            fail("shouldn't throw InvalidCertificateException");
        } catch (CodedException expected) {
            assertEquals(expected.getFaultCode(), CERT_NOT_FOUND_FAULT_CODE);
        }
    }

    @WithMockUser(authorities = { "ACTIVATE_DISABLE_AUTH_CERT", "ACTIVATE_DISABLE_SIGN_CERT" })
    public void deactivateCertificate() throws CertificateNotFoundException {
        try {
            tokenCertificateService.deactivateCertificate(MISSING_CERTIFICATE_HASH);
        } catch (TokenCertificateService.InvalidCertificateException e) {
            fail("shouldn't throw InvalidCertificateException");
        } catch (CodedException e) {
            assertEquals(e.getFaultCode(), CERT_NOT_FOUND_FAULT_CODE);
        }
    }

<<<<<<< HEAD
    @Test
    public void registerAuthCertificate() throws Exception {
        X509Certificate mockAuthCert = CertificateTestUtils.getMockAuthCertificate();
        CertificateInfo certificateInfo = CertificateTestUtils.createTestCertificateInfo(mockAuthCert,
                CertificateStatus.GOOD, "SAVED");
        doAnswer(answer -> certificateInfo).when(signerProxyFacade).getCertForHash(any());
        try {
            tokenCertificateService.registerAuthCert(MOCK_AUTH_CERTIFICATE_HASH, GOOD_ADDRESS);
        } catch (Exception e) {
            fail();
        }
    }

    @Test(expected = CodedException.class)
    public void registerAuthCertificateFail() throws Exception {
        X509Certificate mockAuthCert = CertificateTestUtils.getMockAuthCertificate();
        CertificateInfo certificateInfo = CertificateTestUtils.createTestCertificateInfo(mockAuthCert,
                CertificateStatus.GOOD, "SAVED");
        doAnswer(answer -> certificateInfo).when(signerProxyFacade).getCertForHash(any());
        when(managementRequestSenderService.sendAuthCertRegisterRequest(any(), any(), any()))
                .thenThrow(new CodedException("FAILED"));
        tokenCertificateService.registerAuthCert(MOCK_AUTH_CERTIFICATE_HASH, BAD_ADDRESS);
    }

    @Test
    public void unregisterAuthCertificate() throws Exception {
        X509Certificate mockAuthCert = CertificateTestUtils.getMockAuthCertificate();
        CertificateInfo certificateInfo = CertificateTestUtils.createTestCertificateInfo(mockAuthCert,
                CertificateStatus.GOOD, "SAVED");
        doAnswer(answer -> certificateInfo).when(signerProxyFacade).getCertForHash(any());
        try {
            tokenCertificateService.unregisterAuthCert(MOCK_AUTH_CERTIFICATE_HASH);
        } catch (Exception e) {
            fail();
        }
    }

    @Test(expected = TokenCertificateService.SignCertificateNotSupportedException.class)
    public void registerSignCertificate() throws Exception {
        X509Certificate mockSignCert = CertificateTestUtils.getMockCertificate();
        CertificateInfo certificateInfo = CertificateTestUtils.createTestCertificateInfo(mockSignCert,
                CertificateStatus.GOOD, "SAVED");
        doAnswer(answer -> certificateInfo).when(signerProxyFacade).getCertForHash(any());
        tokenCertificateService.registerAuthCert(MOCK_CERTIFICATE_HASH, GOOD_ADDRESS);
    }

    @Test(expected = TokenCertificateService.SignCertificateNotSupportedException.class)
    public void unregisterSignCertificate() throws Exception {
        X509Certificate mockSignCert = CertificateTestUtils.getMockCertificate();
        CertificateInfo certificateInfo = CertificateTestUtils.createTestCertificateInfo(mockSignCert,
                CertificateStatus.GOOD, "SAVED");
        doAnswer(answer -> certificateInfo).when(signerProxyFacade).getCertForHash(any());
        tokenCertificateService.unregisterAuthCert(MOCK_CERTIFICATE_HASH);
    }
=======
>>>>>>> 126ca1e0
}<|MERGE_RESOLUTION|>--- conflicted
+++ resolved
@@ -38,19 +38,14 @@
 
 import com.google.common.collect.ImmutableMap;
 import lombok.extern.slf4j.Slf4j;
-import org.bouncycastle.cert.ocsp.CertificateStatus;
 import org.junit.Before;
 import org.junit.Test;
 import org.junit.runner.RunWith;
 import org.niis.xroad.restapi.exceptions.ErrorDeviation;
 import org.niis.xroad.restapi.facade.GlobalConfFacade;
 import org.niis.xroad.restapi.facade.SignerProxyFacade;
-<<<<<<< HEAD
-import org.niis.xroad.restapi.util.CertificateTestUtils;
-=======
 import org.niis.xroad.restapi.repository.ClientRepository;
 import org.niis.xroad.restapi.util.CertificateTestUtils.CertificateInfoBuilder;
->>>>>>> 126ca1e0
 import org.niis.xroad.restapi.util.TestUtils;
 import org.niis.xroad.restapi.util.TokenTestUtils;
 import org.springframework.beans.factory.annotation.Autowired;
@@ -63,7 +58,6 @@
 import org.springframework.test.context.junit4.SpringRunner;
 import org.springframework.transaction.annotation.Transactional;
 
-import java.security.cert.X509Certificate;
 import java.util.Collections;
 import java.util.EnumSet;
 import java.util.HashMap;
@@ -87,8 +81,8 @@
 import static org.niis.xroad.restapi.service.TokenCertificateService.CERT_NOT_FOUND_FAULT_CODE;
 import static org.niis.xroad.restapi.util.CertificateTestUtils.MOCK_AUTH_CERTIFICATE_HASH;
 import static org.niis.xroad.restapi.util.CertificateTestUtils.MOCK_CERTIFICATE_HASH;
+import static org.niis.xroad.restapi.util.CertificateTestUtils.getMockAuthCertificate;
 import static org.niis.xroad.restapi.util.CertificateTestUtils.getMockAuthCertificateBytes;
-
 
 /**
  * Test TokenCertificateService
@@ -160,6 +154,9 @@
 
     private final ClientId client = ClientId.create(TestUtils.INSTANCE_FI,
             TestUtils.MEMBER_CLASS_GOV, TestUtils.MEMBER_CODE_M1);
+    private final CertificateInfo signCert = new CertificateInfoBuilder().id(EXISTING_CERT_IN_SIGN_KEY_HASH).build();
+    private final CertificateInfo authCert = new CertificateInfoBuilder().id(EXISTING_CERT_IN_AUTH_KEY_HASH)
+            .certificate(getMockAuthCertificate()).build();
 
     @Before
     public void setup() throws Exception {
@@ -183,8 +180,6 @@
         CertRequestInfo signCsr = new CertRequestInfo(GOOD_SIGN_CSR_ID, null, null);
         CertRequestInfo signerExceptionCsr = new CertRequestInfo(
                 SIGNER_EXCEPTION_CSR_ID, null, null);
-        CertificateInfo authCert = new CertificateInfoBuilder().id(EXISTING_CERT_IN_AUTH_KEY_HASH).build();
-        CertificateInfo signCert = new CertificateInfoBuilder().id(EXISTING_CERT_IN_SIGN_KEY_HASH).build();
         KeyInfo authKey = new TokenTestUtils.KeyInfoBuilder().id(AUTH_KEY_ID)
                 .keyUsageInfo(KeyUsageInfo.AUTHENTICATION)
                 .csr(authCsr)
@@ -241,13 +236,6 @@
 
     private void mockGetTokenForKeyId(TokenInfo tokenInfo) throws KeyNotFoundException {
         doAnswer(invocation -> {
-<<<<<<< HEAD
-            Object[] args = invocation.getArguments();
-            String hash = (String) args[0];
-            if (MISSING_CERTIFICATE_HASH.toLowerCase().equals(hash)) {
-                return new CertificateInfo(null, false, false, "status", "certID", getMockAuthCertificateBytes(),
-                        null);
-=======
             String keyId = (String) invocation.getArguments()[0];
             switch (keyId) {
                 case AUTH_KEY_ID:
@@ -258,7 +246,6 @@
                     return tokenInfo;
                 default:
                     throw new KeyNotFoundException("unknown keyId: " + keyId);
->>>>>>> 126ca1e0
             }
         }).when(tokenService).getTokenForKeyId(any());
     }
@@ -421,9 +408,6 @@
                 GenerateCertRequest.RequestFormat.DER);
     }
 
-<<<<<<< HEAD
-    @WithMockUser(authorities = { "ACTIVATE_DISABLE_AUTH_CERT", "ACTIVATE_DISABLE_SIGN_CERT" })
-=======
     private CodedException signerException(String code) {
         return CodedException.tr(code, "mock-translation", "mock-message")
                 .withPrefix(SIGNER_X);
@@ -499,21 +483,25 @@
     public void deleteCsrCsrNotFound() throws Exception {
         tokenCertificateService.deleteCsr(CSR_NOT_FOUND_CSR_ID);
     }
+
     @Test(expected = CsrNotFoundException.class)
     @WithMockUser(authorities = { "DELETE_SIGN_CERT", "DELETE_AUTH_CERT" })
     public void deleteCsrSignerExceptions() throws Exception {
         tokenCertificateService.deleteCsr(SIGNER_EXCEPTION_CSR_ID);
     }
+
     @Test(expected = AccessDeniedException.class)
     @WithMockUser(authorities = { "DELETE_SIGN_CERT" })
     public void deleteAuthCsrWithoutPermission() throws Exception {
         tokenCertificateService.deleteCsr(GOOD_AUTH_CSR_ID);
     }
+
     @Test(expected = AccessDeniedException.class)
     @WithMockUser(authorities = { "DELETE_AUTH_CERT" })
     public void deleteSignCsrWithoutPermission() throws Exception {
         tokenCertificateService.deleteCsr(GOOD_SIGN_CSR_ID);
     }
+
     @Test
     @WithMockUser(authorities = { "DELETE_SIGN_CERT", "DELETE_AUTH_CERT" })
     public void deleteCsr() throws Exception {
@@ -521,6 +509,7 @@
         tokenCertificateService.deleteCsr(GOOD_CSR_ID);
         verify(signerProxyFacade, times(1)).deleteCertRequest(GOOD_CSR_ID);
     }
+
     @Test(expected = ActionNotPossibleException.class)
     @WithMockUser(authorities = { "DELETE_SIGN_CERT", "DELETE_AUTH_CERT" })
     public void deleteCsrActionNotPossible() throws Exception {
@@ -529,8 +518,7 @@
         tokenCertificateService.deleteCsr(GOOD_CSR_ID);
     }
 
-    @WithMockUser(authorities = {"ACTIVATE_DISABLE_AUTH_CERT", "ACTIVATE_DISABLE_SIGN_CERT"})
->>>>>>> 126ca1e0
+    @WithMockUser(authorities = { "ACTIVATE_DISABLE_AUTH_CERT", "ACTIVATE_DISABLE_SIGN_CERT" })
     public void activateCertificate() throws CertificateNotFoundException {
         try {
             tokenCertificateService.activateCertificate(MISSING_CERTIFICATE_HASH);
@@ -552,13 +540,9 @@
         }
     }
 
-<<<<<<< HEAD
     @Test
     public void registerAuthCertificate() throws Exception {
-        X509Certificate mockAuthCert = CertificateTestUtils.getMockAuthCertificate();
-        CertificateInfo certificateInfo = CertificateTestUtils.createTestCertificateInfo(mockAuthCert,
-                CertificateStatus.GOOD, "SAVED");
-        doAnswer(answer -> certificateInfo).when(signerProxyFacade).getCertForHash(any());
+        doAnswer(answer -> authCert).when(signerProxyFacade).getCertForHash(any());
         try {
             tokenCertificateService.registerAuthCert(MOCK_AUTH_CERTIFICATE_HASH, GOOD_ADDRESS);
         } catch (Exception e) {
@@ -568,10 +552,7 @@
 
     @Test(expected = CodedException.class)
     public void registerAuthCertificateFail() throws Exception {
-        X509Certificate mockAuthCert = CertificateTestUtils.getMockAuthCertificate();
-        CertificateInfo certificateInfo = CertificateTestUtils.createTestCertificateInfo(mockAuthCert,
-                CertificateStatus.GOOD, "SAVED");
-        doAnswer(answer -> certificateInfo).when(signerProxyFacade).getCertForHash(any());
+        doAnswer(answer -> authCert).when(signerProxyFacade).getCertForHash(any());
         when(managementRequestSenderService.sendAuthCertRegisterRequest(any(), any(), any()))
                 .thenThrow(new CodedException("FAILED"));
         tokenCertificateService.registerAuthCert(MOCK_AUTH_CERTIFICATE_HASH, BAD_ADDRESS);
@@ -579,10 +560,7 @@
 
     @Test
     public void unregisterAuthCertificate() throws Exception {
-        X509Certificate mockAuthCert = CertificateTestUtils.getMockAuthCertificate();
-        CertificateInfo certificateInfo = CertificateTestUtils.createTestCertificateInfo(mockAuthCert,
-                CertificateStatus.GOOD, "SAVED");
-        doAnswer(answer -> certificateInfo).when(signerProxyFacade).getCertForHash(any());
+        doAnswer(answer -> authCert).when(signerProxyFacade).getCertForHash(any());
         try {
             tokenCertificateService.unregisterAuthCert(MOCK_AUTH_CERTIFICATE_HASH);
         } catch (Exception e) {
@@ -592,21 +570,13 @@
 
     @Test(expected = TokenCertificateService.SignCertificateNotSupportedException.class)
     public void registerSignCertificate() throws Exception {
-        X509Certificate mockSignCert = CertificateTestUtils.getMockCertificate();
-        CertificateInfo certificateInfo = CertificateTestUtils.createTestCertificateInfo(mockSignCert,
-                CertificateStatus.GOOD, "SAVED");
-        doAnswer(answer -> certificateInfo).when(signerProxyFacade).getCertForHash(any());
+        doAnswer(answer -> signCert).when(signerProxyFacade).getCertForHash(any());
         tokenCertificateService.registerAuthCert(MOCK_CERTIFICATE_HASH, GOOD_ADDRESS);
     }
 
     @Test(expected = TokenCertificateService.SignCertificateNotSupportedException.class)
     public void unregisterSignCertificate() throws Exception {
-        X509Certificate mockSignCert = CertificateTestUtils.getMockCertificate();
-        CertificateInfo certificateInfo = CertificateTestUtils.createTestCertificateInfo(mockSignCert,
-                CertificateStatus.GOOD, "SAVED");
-        doAnswer(answer -> certificateInfo).when(signerProxyFacade).getCertForHash(any());
+        doAnswer(answer -> signCert).when(signerProxyFacade).getCertForHash(any());
         tokenCertificateService.unregisterAuthCert(MOCK_CERTIFICATE_HASH);
     }
-=======
->>>>>>> 126ca1e0
 }