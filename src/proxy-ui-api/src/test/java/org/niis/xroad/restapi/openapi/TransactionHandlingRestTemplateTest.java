/**
 * The MIT License
 * Copyright (c) 2018 Estonian Information System Authority (RIA),
 * Nordic Institute for Interoperability Solutions (NIIS), Population Register Centre (VRK)
 * Copyright (c) 2015-2017 Estonian Information System Authority (RIA), Population Register Centre (VRK)
 *
 * Permission is hereby granted, free of charge, to any person obtaining a copy
 * of this software and associated documentation files (the "Software"), to deal
 * in the Software without restriction, including without limitation the rights
 * to use, copy, modify, merge, publish, distribute, sublicense, and/or sell
 * copies of the Software, and to permit persons to whom the Software is
 * furnished to do so, subject to the following conditions:
 *
 * The above copyright notice and this permission notice shall be included in
 * all copies or substantial portions of the Software.
 *
 * THE SOFTWARE IS PROVIDED "AS IS", WITHOUT WARRANTY OF ANY KIND, EXPRESS OR
 * IMPLIED, INCLUDING BUT NOT LIMITED TO THE WARRANTIES OF MERCHANTABILITY,
 * FITNESS FOR A PARTICULAR PURPOSE AND NONINFRINGEMENT. IN NO EVENT SHALL THE
 * AUTHORS OR COPYRIGHT HOLDERS BE LIABLE FOR ANY CLAIM, DAMAGES OR OTHER
 * LIABILITY, WHETHER IN AN ACTION OF CONTRACT, TORT OR OTHERWISE, ARISING FROM,
 * OUT OF OR IN CONNECTION WITH THE SOFTWARE OR THE USE OR OTHER DEALINGS IN
 * THE SOFTWARE.
 */
package org.niis.xroad.restapi.openapi;

import ee.ria.xroad.common.conf.globalconf.MemberInfo;
import ee.ria.xroad.common.conf.serverconf.model.ClientType;
import ee.ria.xroad.common.identifier.ClientId;

import lombok.extern.slf4j.Slf4j;
import org.junit.Before;
import org.junit.Test;
import org.junit.runner.RunWith;
import org.mockito.stubbing.Answer;
import org.niis.xroad.restapi.cache.CurrentSecurityServerSignCertificates;
import org.niis.xroad.restapi.converter.ClientConverter;
import org.niis.xroad.restapi.facade.GlobalConfFacade;
import org.niis.xroad.restapi.openapi.model.Client;
import org.niis.xroad.restapi.openapi.model.LocalGroup;
import org.niis.xroad.restapi.openapi.model.Members;
import org.niis.xroad.restapi.repository.ApiKeyRepository;
import org.niis.xroad.restapi.service.ApiKeyService;
import org.niis.xroad.restapi.util.TestUtils;
import org.springframework.beans.factory.annotation.Autowired;
import org.springframework.boot.test.autoconfigure.jdbc.AutoConfigureTestDatabase;
import org.springframework.boot.test.context.SpringBootTest;
import org.springframework.boot.test.mock.mockito.MockBean;
import org.springframework.boot.test.mock.mockito.SpyBean;
import org.springframework.boot.test.web.client.TestRestTemplate;
import org.springframework.http.HttpStatus;
import org.springframework.http.ResponseEntity;
import org.springframework.security.test.context.support.WithMockUser;
import org.springframework.test.context.junit4.SpringRunner;

import java.util.ArrayList;
import java.util.Arrays;
import java.util.Collections;
import java.util.List;

import static org.junit.Assert.assertEquals;
import static org.junit.Assert.assertTrue;
import static org.mockito.ArgumentMatchers.any;
import static org.mockito.Mockito.doAnswer;
import static org.mockito.Mockito.when;

/**
 * Test live clients api controller with rest template.
 * Test exists to check proper loading of lazy collections, and
 * open-session-in-view configuration
 */
@RunWith(SpringRunner.class)
@SpringBootTest(webEnvironment = SpringBootTest.WebEnvironment.RANDOM_PORT)
@AutoConfigureTestDatabase
@Slf4j
public class TransactionHandlingRestTemplateTest {

    // key has all roles in data.sql
    public static final String API_KEY_HEADER_VALUE = "X-Road-apikey token=d56e1ca7-4134-4ed4-8030-5f330bdb602a";

    @Autowired
    private TestRestTemplate restTemplate;

    @Autowired
    private ApiKeyRepository apiKeyRepository;

    @MockBean
    private ApiKeyService apiKeyService;

    @MockBean
    private GlobalConfFacade globalConfFacade;

    @SpyBean
    private ClientConverter clientConverter;

    @MockBean
    private CurrentSecurityServerSignCertificates currentSecurityServerSignCertificates;

    @Before
    public void setup() throws ApiKeyService.ApiKeyNotFoundException {
        restTemplate.getRestTemplate().setInterceptors(
                Collections.singletonList((request, body, execution) -> {
                    request.getHeaders()
                            .add("Authorization", API_KEY_HEADER_VALUE);
                    return execution.execute(request, body);
                }));

        doAnswer(invocation -> {
            List<String> encodedClientIds = Arrays.asList("FI:GOV:M1:SS1",
                    "FI:GOV:M1:SS2",
                    "FI:GOV:M1");
            List<MemberInfo> members = new ArrayList<>();
            for (String encodedId: encodedClientIds) {
                ClientId clientId = clientConverter.convertId(encodedId);
                members.add(new MemberInfo(clientId, "mock-name-for-" + encodedId));
            }
            return members;
        }).when(globalConfFacade).getMembers();

<<<<<<< HEAD
        when(currentSecurityServerSignCertificates.getSignCertificateInfos()).thenReturn(new ArrayList<>());
=======
        when(apiKeyService.get("d56e1ca7-4134-4ed4-8030-5f330bdb602a")).thenReturn(apiKeyRepository.getApiKey(1));
>>>>>>> 739fa0e1
    }

    @Test
    @WithMockUser(authorities = "VIEW_CLIENTS")
    public void localGroupMembersAreFetched() {
        ResponseEntity<Object> response = restTemplate.getForEntity("/api/local-groups/"
                + 1L,
                Object.class);
        assertEquals(HttpStatus.OK, response.getStatusCode());
    }

    @Test
    @WithMockUser(authorities = "VIEW_CLIENTS")
    public void localGroupMemberDeleteWorks() {
        String localGroupEndpointUrl = "/api/local-groups/" + 1L;
        ResponseEntity<Object> response = restTemplate.getForEntity(localGroupEndpointUrl,
                Object.class);
        assertEquals(HttpStatus.OK, response.getStatusCode());

        // add a new member, and delete it. Delete fails if lazy collections are not handled ok
        ResponseEntity<LocalGroup> groupResponse = restTemplate.getForEntity(
                localGroupEndpointUrl,
                LocalGroup.class);
        assertEquals(HttpStatus.OK, groupResponse.getStatusCode());
        assertTrue(groupResponse.getBody().getMembers().isEmpty());

        // add member
        Members members = new Members().addItemsItem(TestUtils.CLIENT_ID_SS1);
        response = restTemplate.postForEntity(
                localGroupEndpointUrl + "/members", members, Object.class);
        assertEquals(HttpStatus.CREATED, response.getStatusCode());

        groupResponse = restTemplate.getForEntity(localGroupEndpointUrl,
                LocalGroup.class);
        assertEquals(HttpStatus.OK, groupResponse.getStatusCode());
        assertEquals(1, groupResponse.getBody().getMembers().size());

        // delete member
        response = restTemplate.postForEntity(
                localGroupEndpointUrl + "/members/delete", members, Object.class);
        assertEquals(HttpStatus.CREATED, response.getStatusCode());

        groupResponse = restTemplate.getForEntity(localGroupEndpointUrl,
                LocalGroup.class);
        assertEquals(HttpStatus.OK, groupResponse.getStatusCode());
        assertEquals(0, groupResponse.getBody().getMembers().size());
    }


    @Test
    @WithMockUser(authorities = "VIEW_CLIENTS")
    public void clientLocalGroupsAreFetched() {
        ResponseEntity<Object> response = restTemplate.getForEntity("/api/clients/"
                        + TestUtils.CLIENT_ID_SS1
                        + "/local-groups",
                Object.class);
        assertEquals(HttpStatus.OK, response.getStatusCode());
    }

    @Test
    @WithMockUser(authorities = "VIEW_CLIENTS")
    public void clientTlsCertsAreFetched() {
        ResponseEntity<Object> response = restTemplate.getForEntity("/api/clients/"
                        + TestUtils.CLIENT_ID_SS1
                        + "/tls-certificates",
                Object.class);
        assertEquals(HttpStatus.OK, response.getStatusCode());
    }

    @Test
    @WithMockUser(authorities = "VIEW_CLIENTS")
    public void clientServiceDescriptionsAreFetched() {
        ResponseEntity<Object> response = restTemplate.getForEntity("/api/clients/"
                        + TestUtils.CLIENT_ID_SS1
                        + "/service-descriptions",
                Object.class);
        assertEquals(HttpStatus.OK, response.getStatusCode());
    }

    @Test
    @WithMockUser(authorities = "VIEW_CLIENTS")
    public void serviceDescriptionServicesAreFetched() {
        ResponseEntity<Object> response = restTemplate.getForEntity(
                "/api/service-descriptions/1",
                Object.class);
        assertEquals(HttpStatus.OK, response.getStatusCode());
    }

    @Test
    @WithMockUser(authorities = "VIEW_CLIENTS")
    public void normalClientConverterWorks() {
        ResponseEntity<Client> clientResponse = restTemplate.getForEntity("/api/clients/" + TestUtils.CLIENT_ID_SS1,
                Client.class);
        assertEquals(HttpStatus.OK, clientResponse.getStatusCode());
        assertEquals("M1", clientResponse.getBody().getMemberCode());
    }

    @Test
    @WithMockUser(authorities = "VIEW_CLIENTS")
    public void clientConverterCannotLazyLoadPropertiesSinceOsivIsNotUsed() throws Exception {
        doAnswer((Answer<String>) invocation -> {
            ClientType clientType = (ClientType) invocation.getArguments()[0];
            // cause a lazy loading exception
            log.info("lazy loaded server code=" + clientType.getConf().getServerCode());
            return null;
        }).when(clientConverter).convert(any(ClientType.class));

        ResponseEntity<Object> response = restTemplate.getForEntity("/api/clients/" + TestUtils.CLIENT_ID_SS1,
                Object.class);
        assertEquals(HttpStatus.INTERNAL_SERVER_ERROR, response.getStatusCode());
    }
}<|MERGE_RESOLUTION|>--- conflicted
+++ resolved
@@ -117,11 +117,8 @@
             return members;
         }).when(globalConfFacade).getMembers();
 
-<<<<<<< HEAD
         when(currentSecurityServerSignCertificates.getSignCertificateInfos()).thenReturn(new ArrayList<>());
-=======
         when(apiKeyService.get("d56e1ca7-4134-4ed4-8030-5f330bdb602a")).thenReturn(apiKeyRepository.getApiKey(1));
->>>>>>> 739fa0e1
     }
 
     @Test
