/**
 * The MIT License
 * Copyright (c) 2018 Estonian Information System Authority (RIA),
 * Nordic Institute for Interoperability Solutions (NIIS), Population Register Centre (VRK)
 * Copyright (c) 2015-2017 Estonian Information System Authority (RIA), Population Register Centre (VRK)
 *
 * Permission is hereby granted, free of charge, to any person obtaining a copy
 * of this software and associated documentation files (the "Software"), to deal
 * in the Software without restriction, including without limitation the rights
 * to use, copy, modify, merge, publish, distribute, sublicense, and/or sell
 * copies of the Software, and to permit persons to whom the Software is
 * furnished to do so, subject to the following conditions:
 *
 * The above copyright notice and this permission notice shall be included in
 * all copies or substantial portions of the Software.
 *
 * THE SOFTWARE IS PROVIDED "AS IS", WITHOUT WARRANTY OF ANY KIND, EXPRESS OR
 * IMPLIED, INCLUDING BUT NOT LIMITED TO THE WARRANTIES OF MERCHANTABILITY,
 * FITNESS FOR A PARTICULAR PURPOSE AND NONINFRINGEMENT. IN NO EVENT SHALL THE
 * AUTHORS OR COPYRIGHT HOLDERS BE LIABLE FOR ANY CLAIM, DAMAGES OR OTHER
 * LIABILITY, WHETHER IN AN ACTION OF CONTRACT, TORT OR OTHERWISE, ARISING FROM,
 * OUT OF OR IN CONNECTION WITH THE SOFTWARE OR THE USE OR OTHER DEALINGS IN
 * THE SOFTWARE.
 */
package org.niis.xroad.restapi.service;

import ee.ria.xroad.common.conf.serverconf.model.ClientType;
import ee.ria.xroad.common.conf.serverconf.model.EndpointType;
import ee.ria.xroad.common.conf.serverconf.model.ServiceDescriptionType;
import ee.ria.xroad.common.identifier.ClientId;

import lombok.extern.slf4j.Slf4j;
import org.apache.commons.io.FileUtils;
import org.junit.Before;
import org.junit.Rule;
import org.junit.Test;
import org.junit.rules.TemporaryFolder;
import org.junit.runner.RunWith;
import org.niis.xroad.restapi.repository.ClientRepository;
import org.niis.xroad.restapi.repository.ServiceDescriptionRepository;
import org.niis.xroad.restapi.util.DeviationTestUtils;
import org.niis.xroad.restapi.wsdl.OpenApiParser;
import org.niis.xroad.restapi.wsdl.WsdlValidator;
import org.springframework.beans.factory.annotation.Autowired;
import org.springframework.boot.test.autoconfigure.jdbc.AutoConfigureTestDatabase;
import org.springframework.boot.test.context.SpringBootTest;
import org.springframework.boot.test.mock.mockito.MockBean;
import org.springframework.boot.test.mock.mockito.SpyBean;
import org.springframework.security.test.context.support.WithMockUser;
import org.springframework.test.context.junit4.SpringRunner;
import org.springframework.transaction.annotation.Transactional;

import java.io.File;
import java.net.URL;
import java.util.Arrays;
import java.util.Date;
import java.util.List;
import java.util.stream.Collectors;

import static org.junit.Assert.assertEquals;
import static org.junit.Assert.assertFalse;
import static org.junit.Assert.assertTrue;
import static org.junit.Assert.fail;
import static org.mockito.ArgumentMatchers.any;
import static org.mockito.ArgumentMatchers.anyString;
import static org.mockito.Mockito.doReturn;
import static org.mockito.Mockito.when;

/**
 * test ServiceDescription service.
 * Use SpyBean to override parseWsdl, so that we can use WSDL urls that
 * are independent of the files we actually read.
 */
@RunWith(SpringRunner.class)
@SpringBootTest(webEnvironment = SpringBootTest.WebEnvironment.RANDOM_PORT)
@AutoConfigureTestDatabase
@Slf4j
@Transactional
@WithMockUser
public class ServiceDescriptionServiceIntegrationTest {

    public static final String BIG_ATTACHMENT_V1_SERVICECODE = "xroadBigAttachment.v1";
    public static final String SMALL_ATTACHMENT_V1_SERVICECODE = "xroadSmallAttachment.v1";
    public static final String GET_RANDOM_V1_SERVICECODE = "xroadGetRandom.v1";
    public static final String BIG_ATTACHMENT_SERVICECODE = "xroadBigAttachment";
    public static final String SMALL_ATTACHMENT_SERVICECODE = "xroadSmallAttachment";
    public static final String XROAD_GET_RANDOM_SERVICECODE = "xroadGetRandom";
    public static final String GET_RANDOM_SERVICECODE = "getRandom";
    public static final String CALCULATE_PRIME = "calculatePrime";
    public static final String HELLO_SERVICE = "helloService";
    public static final String BMI_SERVICE = "bodyMassIndex";
    public static final String SOAPSERVICEDESCRIPTION_URL = "https://soapservice.com/v1/Endpoint?wsdl";

    @Rule
    public TemporaryFolder tempFolder = new TemporaryFolder();

    private static final ClientId CLIENT_ID_SS1 = ClientId.create("FI", "GOV", "M1", "SS1");
    private static final ClientId CLIENT_ID_SS6 = ClientId.create("FI", "GOV", "M2", "SS6");

    @Autowired
    private ServiceDescriptionService serviceDescriptionService;

    @Autowired
    private ClientService clientService;

    @Autowired
    private ClientRepository clientRepository;

    @MockBean
    private WsdlValidator wsdlValidator;

    @Autowired
    private ServiceDescriptionRepository serviceDescriptionRepository;

    @MockBean
    private UrlValidator urlValidator;

    @SpyBean
    private OpenApiParser openApiParser;

    @Before
    public void setup() {
        when(urlValidator.isValidUrl(any())).thenReturn(true);
        when(openApiParser.allowProtocol(any())).thenReturn(true);
    }

    @Test
    @WithMockUser(authorities = "REFRESH_WSDL")
    public void refreshServiceDetectsAddedService() throws Exception {
        File testServiceWsdl = tempFolder.newFile("test.wsdl");
        File getRandomWsdl = getTestResouceFile("wsdl/valid-getrandom.wsdl");
        File threeServicesWsdl = getTestResouceFile("wsdl/valid.wsdl");
        FileUtils.copyFile(getRandomWsdl, testServiceWsdl);
        String url = testServiceWsdl.toURI().toURL().toString();
        serviceDescriptionService.addWsdlServiceDescription(CLIENT_ID_SS1, url, false);

        // update wsdl to one with 3 services
        FileUtils.copyFile(threeServicesWsdl, testServiceWsdl);
        ClientType clientType = clientService.getLocalClient(CLIENT_ID_SS1);
        ServiceDescriptionType serviceDescriptionType = getServiceDescription(url, clientType);

        try {
            serviceDescriptionService.refreshServiceDescription(serviceDescriptionType.getId(),
                    false);
            fail("should throw exception warning about service addition");
        } catch (UnhandledWarningsException expected) {
            assertEquals(1, expected.getWarningDeviations().size());
            DeviationTestUtils.assertWarning(ServiceDescriptionService.WARNING_ADDING_SERVICES, expected,
                    BIG_ATTACHMENT_V1_SERVICECODE, SMALL_ATTACHMENT_V1_SERVICECODE);
        }

        // with ignorewarnings, should succeed
        serviceDescriptionService.refreshServiceDescription(serviceDescriptionType.getId(),
                true);
        serviceDescriptionType = getServiceDescription(url, clientType);
        assertServiceCodes(serviceDescriptionType,
                BIG_ATTACHMENT_SERVICECODE, SMALL_ATTACHMENT_SERVICECODE, XROAD_GET_RANDOM_SERVICECODE);
    }

    @Test
    @WithMockUser(authorities = "REFRESH_WSDL")
    public void refreshServiceDetectsRemovedService() throws Exception {
        File testServiceWsdl = tempFolder.newFile("test.wsdl");
        File getRandomWsdl = getTestResouceFile("wsdl/valid-getrandom.wsdl");
        File threeServicesWsdl = getTestResouceFile("wsdl/valid.wsdl");
        FileUtils.copyFile(threeServicesWsdl, testServiceWsdl);
        String url = testServiceWsdl.toURI().toURL().toString();
        serviceDescriptionService.addWsdlServiceDescription(CLIENT_ID_SS1,
                url,
                false);

        // update wsdl to one with just one service
        FileUtils.copyFile(getRandomWsdl, testServiceWsdl);
        ClientType clientType = clientService.getLocalClient(CLIENT_ID_SS1);
        ServiceDescriptionType serviceDescriptionType = getServiceDescription(url, clientType);

        try {
            serviceDescriptionService.refreshServiceDescription(serviceDescriptionType.getId(),
                    false);
            fail("should throw exception warning about service addition");
        } catch (UnhandledWarningsException expected) {
            assertEquals(1, expected.getWarningDeviations().size());
            DeviationTestUtils.assertWarning(ServiceDescriptionService.WARNING_DELETING_SERVICES, expected,
                    BIG_ATTACHMENT_V1_SERVICECODE, SMALL_ATTACHMENT_V1_SERVICECODE);
        }

        // with ignorewarnings, should succeed
        serviceDescriptionService.refreshServiceDescription(serviceDescriptionType.getId(),
                true);
        serviceDescriptionType = getServiceDescription(url, clientType);
        assertServiceCodes(serviceDescriptionType,
                XROAD_GET_RANDOM_SERVICECODE);
    }

    @Test
    @WithMockUser(authorities = "REFRESH_WSDL")
    public void refreshServiceDetectsAllWarnings() throws Exception {
        // show warningDeviations about
        // - add service
        // - remove service
        // - validation warningDeviations

        // start with wsdl containing getrandom
        // then switch to one with smallattachment
        // and mock some warningDeviations
        File testServiceWsdl = tempFolder.newFile("test.wsdl");
        File getRandomWsdl = getTestResouceFile("wsdl/valid-getrandom.wsdl");
        File smallWsdl = getTestResouceFile("wsdl/valid-smallattachment.wsdl");
        FileUtils.copyFile(getRandomWsdl, testServiceWsdl);
        String url = testServiceWsdl.toURI().toURL().toString();
        serviceDescriptionService.addWsdlServiceDescription(CLIENT_ID_SS1,
                url, false);
        ClientType clientType = clientService.getLocalClient(CLIENT_ID_SS1);
        ServiceDescriptionType serviceDescriptionType = getServiceDescription(url, clientType);

        // start mocking validation failures, when ignoreFailures = false
        List<String> mockValidationFailures = Arrays.asList("mock warning", "mock warning 2");
        doReturn(mockValidationFailures)
                .when(wsdlValidator).executeValidator(anyString());

        FileUtils.copyFile(smallWsdl, testServiceWsdl);

        try {
            serviceDescriptionService.refreshServiceDescription(serviceDescriptionType.getId(),
                    false);
            fail("should get warningDeviations");
        } catch (UnhandledWarningsException expected) {
            // we should get 3 warningDeviations
            assertEquals(3, expected.getWarningDeviations().size());
            DeviationTestUtils.assertWarning(ServiceDescriptionService.WARNING_ADDING_SERVICES, expected,
                    SMALL_ATTACHMENT_V1_SERVICECODE);
            DeviationTestUtils.assertWarning(ServiceDescriptionService.WARNING_DELETING_SERVICES, expected,
                    GET_RANDOM_V1_SERVICECODE);
            DeviationTestUtils.assertWarning(ServiceDescriptionService.WARNING_WSDL_VALIDATION_WARNINGS, expected,
                    "mock warning", "mock warning 2");
        }

        // should be able to ignore them all
        serviceDescriptionService.refreshServiceDescription(serviceDescriptionType.getId(),
                true);
        serviceDescriptionType = getServiceDescription(url, clientType);
        assertServiceCodes(serviceDescriptionType,
                SMALL_ATTACHMENT_SERVICECODE);
    }

    @Test
    public void addWsdlServiceDescription() throws Exception {
        // check that validation warningDeviations work for adding, too
        File testServiceWsdl = tempFolder.newFile("test.wsdl");
        File getRandomWsdl = getTestResouceFile("wsdl/valid-getrandom.wsdl");
        FileUtils.copyFile(getRandomWsdl, testServiceWsdl);
        String url = testServiceWsdl.toURI().toURL().toString();
        // start mocking validation failures, when ignoreFailures = false
        List<String> mockValidationFailures = Arrays.asList("mock warning", "mock warning 2");
        doReturn(mockValidationFailures)
                .when(wsdlValidator).executeValidator(anyString());

        try {
            serviceDescriptionService.addWsdlServiceDescription(CLIENT_ID_SS1,
                    url, false);
            fail("should get warningDeviations");
        } catch (UnhandledWarningsException expected) {
            // we should get 1 warning
            assertEquals(1, expected.getWarningDeviations().size());
            DeviationTestUtils.assertWarning(ServiceDescriptionService.WARNING_WSDL_VALIDATION_WARNINGS, expected,
                    "mock warning", "mock warning 2");
        }
        // can be ignored
        serviceDescriptionService.addWsdlServiceDescription(CLIENT_ID_SS1,
                url, true);
        ClientType clientType = clientService.getLocalClient(CLIENT_ID_SS1);
        ServiceDescriptionType serviceDescriptionType = getServiceDescription(url, clientType);
        assertServiceCodes(serviceDescriptionType, XROAD_GET_RANDOM_SERVICECODE);
    }

    /**
     * Same tests as {@link #refreshServiceDetectsAllWarnings()}, but triggered by update wsdl url
     */
    @Test
    public void updateWsdlUrlWithWarnings() throws Exception {
        // start with wsdl containing getrandom
        // then switch to one with smallattachment
        // and mock some warningDeviations
        File oldTestServiceWsdl = tempFolder.newFile("old-test.wsdl");
        File newTestServiceWsdl = tempFolder.newFile("new-test.wsdl");
        File getRandomWsdl = getTestResouceFile("wsdl/valid-getrandom.wsdl");
        File smallWsdl = getTestResouceFile("wsdl/valid-smallattachment.wsdl");
        FileUtils.copyFile(getRandomWsdl, oldTestServiceWsdl);
        FileUtils.copyFile(smallWsdl, newTestServiceWsdl);
        String oldUrl = oldTestServiceWsdl.toURI().toURL().toString();
        String newUrl = newTestServiceWsdl.toURI().toURL().toString();
        serviceDescriptionService.addWsdlServiceDescription(CLIENT_ID_SS1,
                oldUrl, false);
        ClientType clientType = clientService.getLocalClient(CLIENT_ID_SS1);
        ServiceDescriptionType serviceDescriptionType = getServiceDescription(oldUrl, clientType);

        // start mocking validation failures, when ignoreFailures = false
        List<String> mockValidationFailures = Arrays.asList("mock warning", "mock warning 2");
        doReturn(mockValidationFailures)
                .when(wsdlValidator).executeValidator(anyString());

        try {
            serviceDescriptionService.updateWsdlUrl(serviceDescriptionType.getId(),
                    newUrl, false);
            fail("should get warningDeviations");
        } catch (UnhandledWarningsException expected) {
            // we should get 3 warningDeviations
            assertEquals(3, expected.getWarningDeviations().size());
            DeviationTestUtils.assertWarning(ServiceDescriptionService.WARNING_ADDING_SERVICES, expected,
                    SMALL_ATTACHMENT_V1_SERVICECODE);
            DeviationTestUtils.assertWarning(ServiceDescriptionService.WARNING_DELETING_SERVICES, expected,
                    GET_RANDOM_V1_SERVICECODE);
            DeviationTestUtils.assertWarning(ServiceDescriptionService.WARNING_WSDL_VALIDATION_WARNINGS, expected,
                    "mock warning", "mock warning 2");
        }

        // ignore warningDeviations is tested with updateWsdlUrlAndIgnoreWarnings
    }

    /**
     * Separate from {@link #updateWsdlUrlWithWarnings()}, since the failed update prevents
     * next update (running inside same transaction, no rollback)
     */
    @Test
    public void updateWsdlUrlAndIgnoreWarnings() throws Exception {
        // start with wsdl containing getrandom
        // then switch to one with smallattachment
        // and mock some warningDeviations
        File oldTestServiceWsdl = tempFolder.newFile("old-test.wsdl");
        File newTestServiceWsdl = tempFolder.newFile("new-test.wsdl");
        File getRandomWsdl = getTestResouceFile("wsdl/valid-getrandom.wsdl");
        File smallWsdl = getTestResouceFile("wsdl/valid-smallattachment.wsdl");
        FileUtils.copyFile(getRandomWsdl, oldTestServiceWsdl);
        FileUtils.copyFile(smallWsdl, newTestServiceWsdl);
        String oldUrl = oldTestServiceWsdl.toURI().toURL().toString();
        String newUrl = newTestServiceWsdl.toURI().toURL().toString();
        serviceDescriptionService.addWsdlServiceDescription(CLIENT_ID_SS1,
                oldUrl, false);
        ClientType clientType = clientService.getLocalClient(CLIENT_ID_SS1);
        ServiceDescriptionType serviceDescriptionType = getServiceDescription(oldUrl, clientType);

        // start mocking validation failures, when ignoreFailures = false
        List<String> mockValidationFailures = Arrays.asList("mock warning", "mock warning 2");
        doReturn(mockValidationFailures)
                .when(wsdlValidator).executeValidator(anyString());

        // should be able to ignore them all
        serviceDescriptionService.updateWsdlUrl(serviceDescriptionType.getId(),
                newUrl, true);
        serviceDescriptionType = getServiceDescription(newUrl, clientType);
        assertServiceCodes(serviceDescriptionType,
                SMALL_ATTACHMENT_SERVICECODE);

    }

    /**
     * Assert servicedescription contains the given codes. Checks codes only, no versions
     *
     * @param serviceDescriptionType
     */
    private void assertServiceCodes(ServiceDescriptionType serviceDescriptionType, String... expectedCodes) {
        List<String> serviceCodes = serviceDescriptionType.getService()
                .stream()
                .map(service -> service.getServiceCode())
                .collect(Collectors.toList());
        assertEquals(Arrays.asList(expectedCodes), serviceCodes);
    }

    private ServiceDescriptionType getServiceDescription(String url, ClientType clientType) {
        return clientType.getServiceDescription()
                .stream()
                .filter(sd -> sd.getUrl().equals(url))
                .findFirst().get();
    }

    private File getTestResouceFile(String fileName) {
        return new File(this.getClass().getClassLoader().getResource(fileName)
                .getFile());
    }

    @Test
    public void addWsdlServiceDescriptionAndCheckEndpoints() throws Exception {
        ClientType clientType = clientService.getLocalClient(CLIENT_ID_SS1);

        // 2 as set in data.sql
        assertEquals(6, clientType.getEndpoint().size());
        assertTrue(clientType.getEndpoint()
                .stream()
                .map(EndpointType::getServiceCode)
                .collect(Collectors.toList())
                .containsAll(Arrays.asList(GET_RANDOM_SERVICECODE, CALCULATE_PRIME)));

        // add 3 more services
        serviceDescriptionService.addWsdlServiceDescription(CLIENT_ID_SS1, "file:src/test/resources/wsdl/valid.wsdl",
                true);

        clientType = clientService.getLocalClient(CLIENT_ID_SS1);

        // 3 new endpoints saved: xroadSmallAttachment and xroadBigAttachment and xroadGetRandom
        assertEquals(9, clientType.getEndpoint().size());
        assertTrue(clientType.getEndpoint()
                .stream()
                .map(EndpointType::getServiceCode)
                .collect(Collectors.toList())
                .containsAll(Arrays.asList(GET_RANDOM_SERVICECODE, CALCULATE_PRIME, XROAD_GET_RANDOM_SERVICECODE,
                        BIG_ATTACHMENT_SERVICECODE, SMALL_ATTACHMENT_SERVICECODE)));
    }

    @Test
    public void updateWsdlServiceDescriptionAndCheckEndpoints() throws Exception {
        ClientType clientType = clientService.getLocalClient(CLIENT_ID_SS1);

        assertEquals(6, clientType.getEndpoint().size());
        assertTrue(clientType.getEndpoint()
                .stream()
                .map(EndpointType::getServiceCode)
                .collect(Collectors.toList())
                .containsAll(Arrays.asList(GET_RANDOM_SERVICECODE, CALCULATE_PRIME)));

        ServiceDescriptionType serviceDescription = getServiceDescription(SOAPSERVICEDESCRIPTION_URL, clientType);

        serviceDescriptionService.updateWsdlUrl(serviceDescription.getId(),
                "file:src/test/resources/wsdl/valid-additional-services.wsdl", true);

        clientType = clientService.getLocalClient(CLIENT_ID_SS1);

        assertEquals(6, clientType.getEndpoint().size());
        assertTrue(clientType.getEndpoint()
                .stream()
                .map(EndpointType::getServiceCode)
                .collect(Collectors.toList())
                .containsAll(Arrays.asList(GET_RANDOM_SERVICECODE, HELLO_SERVICE)));
    }

    @Test
    public void removeWsdlServiceDescriptionAndCheckEndpoints() throws Exception {
        ClientType clientType = clientService.getLocalClient(CLIENT_ID_SS1);

        assertEquals(6, clientType.getEndpoint().size());
        assertTrue(clientType.getEndpoint()
                .stream()
                .map(EndpointType::getServiceCode)
                .collect(Collectors.toList())
                .containsAll(Arrays.asList(GET_RANDOM_SERVICECODE, CALCULATE_PRIME)));

        ServiceDescriptionType serviceDescription = getServiceDescription(SOAPSERVICEDESCRIPTION_URL, clientType);

        serviceDescriptionService.deleteServiceDescription(serviceDescription.getId());

        clientType = clientService.getLocalClient(CLIENT_ID_SS1);

        assertEquals(4, clientType.getEndpoint().size());
    }

    @Test
    @WithMockUser(authorities = "REFRESH_WSDL")
    public void refreshWsdlServiceDescriptionAndCheckEndpoints() throws Exception {
        ClientType clientType = clientService.getLocalClient(CLIENT_ID_SS1);

        assertEquals(6, clientType.getEndpoint().size());
        assertTrue(clientType.getEndpoint()
                .stream()
                .map(EndpointType::getServiceCode)
                .collect(Collectors.toList())
                .containsAll(Arrays.asList(GET_RANDOM_SERVICECODE, CALCULATE_PRIME)));

        File testServiceWsdl = tempFolder.newFile("test.wsdl");
        File getRandomWsdl = getTestResouceFile("wsdl/valid.wsdl");
        File threeServicesWsdl = getTestResouceFile("wsdl/testservice.wsdl");
        FileUtils.copyFile(getRandomWsdl, testServiceWsdl);
        String url = testServiceWsdl.toURI().toURL().toString();
        serviceDescriptionService.addWsdlServiceDescription(CLIENT_ID_SS1, url, true);

        FileUtils.copyFile(threeServicesWsdl, testServiceWsdl);
        clientType = clientService.getLocalClient(CLIENT_ID_SS1);
        ServiceDescriptionType serviceDescription = getServiceDescription(url, clientType);

        serviceDescriptionService.refreshServiceDescription(serviceDescription.getId(), true);

        clientType = clientService.getLocalClient(CLIENT_ID_SS1);

        assertEquals(8, clientType.getEndpoint().size());
        assertTrue(clientType.getEndpoint()
                .stream()
                .map(EndpointType::getServiceCode)
                .collect(Collectors.toList())
                .containsAll(Arrays.asList(GET_RANDOM_SERVICECODE, CALCULATE_PRIME, XROAD_GET_RANDOM_SERVICECODE,
                        BMI_SERVICE)));
    }

    @Test
    @WithMockUser(authorities = { "REFRESH_REST" })
    public void refreshRestServiceDescription() throws Exception {
        Date initialDate = serviceDescriptionService.getServiceDescriptiontype(5L).getRefreshedDate();
        Date refreshedDate = serviceDescriptionService.refreshServiceDescription(5L, true).getRefreshedDate();
        assertTrue(initialDate.compareTo(refreshedDate) < 0);
    }

    @Test
    @WithMockUser(authorities = { "REFRESH_OPENAPI3" })
    public void refreshOpenapi3ServiceDescription() throws Exception {
        ServiceDescriptionType serviceDescriptiontype = serviceDescriptionService.getServiceDescriptiontype(6L);

        ClientType client = serviceDescriptiontype.getClient();

        assertEquals(5, getEndpointCountByServiceCode(client, "openapi3-test"));
        assertEquals(4, client.getAcl().size());
        assertTrue(client.getEndpoint().stream().filter(ep -> ep.getMethod().equals("POST")).count() == 1);

        serviceDescriptiontype.setUrl("file:src/test/resources/openapiparser/valid_modified.yaml");
        serviceDescriptionRepository.saveOrUpdate(serviceDescriptiontype);
        serviceDescriptionService.refreshServiceDescription(6L, false);

        List<EndpointType> endpoints = client.getEndpoint();
        assertEquals(5, getEndpointCountByServiceCode(client, "openapi3-test"));
        assertEquals(3, client.getAcl().size());
        assertFalse(endpoints.stream().anyMatch(ep -> ep.getMethod().equals("POST")));
        assertTrue(endpoints.stream().anyMatch(ep -> ep.getMethod().equals("PATCH")));

        // Assert that the pre-existing, manually added, endpoint is transformed to generated during update
        assertTrue(endpoints.stream()
                .anyMatch(ep -> ep.getServiceCode().equals("openapi3-test")
                        && ep.getMethod().equals("GET")
                        && ep.getPath().equals("/foo")
                        && ep.isGenerated()));

        assertTrue(endpoints.stream()
                .anyMatch(ep -> ep.getServiceCode().equals("openapi3-test")
                        && ep.getMethod().equals("*")
                        && ep.getPath().equals("**")));

        assertTrue(endpoints.stream()
                .anyMatch(ep -> ep.getServiceCode().equals("openapi3-test")
                        && ep.getMethod().equals("PUT")
                        && ep.getPath().equals("/foo")));
    }

    @Test
    @WithMockUser(authorities = { "REFRESH_OPENAPI3" })
    public void refreshOpenApi3ServiceDescriptionUpdatesDate() throws Exception {
        ServiceDescriptionType serviceDescriptiontype = serviceDescriptionService.getServiceDescriptiontype(6L);
        Date originalRefreshedDate = serviceDescriptiontype.getRefreshedDate();
        serviceDescriptionService.refreshServiceDescription(6L, false);
        assertTrue(originalRefreshedDate.compareTo(serviceDescriptiontype.getRefreshedDate()) < 0);
    }

    @WithMockUser(authorities = "ADD_OPENAPI3")
    public void addRestEndpointServiceDescriptionSuccess() throws Exception {
        ClientType client = clientService.getLocalClient(CLIENT_ID_SS1);
        assertEquals(3, client.getEndpoint().size());
        serviceDescriptionService.addRestEndpointServiceDescription(CLIENT_ID_SS1, "http://testurl.com", "testcode");
        client = clientService.getLocalClient(CLIENT_ID_SS1);
        assertEquals(4, client.getEndpoint().size());
        assertTrue(client.getEndpoint().stream()
                .map(EndpointType::getServiceCode)
                .collect(Collectors.toList())
                .contains("testcode"));
    }

    @Test
    @WithMockUser(authorities = "ADD_OPENAPI3")
<<<<<<< HEAD
    public void addOpenapi3ServiceDescriptionSuccess() throws Exception {
        ClientType client = clientService.getLocalClient(CLIENT_ID_SS1);
=======
    public void addOpenApi3ServiceDescriptionSuccess() throws Exception {
        ClientType client = clientService.getClient(CLIENT_ID_SS1);
>>>>>>> c5d76583
        assertEquals(6, client.getEndpoint().size());
        URL url = getClass().getResource("/openapiparser/valid.yaml");
        serviceDescriptionService.addOpenApi3ServiceDescription(CLIENT_ID_SS1, url.toString(), "testcode", false);

        client = clientService.getLocalClient(CLIENT_ID_SS1);
        assertEquals(9, client.getEndpoint().size());
        assertTrue(client.getEndpoint().stream()
                .map(EndpointType::getServiceCode)
                .filter(s -> "testcode".equals(s))
                .collect(Collectors.toList()).size() == 3);
    }

    @Test
    @WithMockUser(authorities = "ADD_OPENAPI3")
<<<<<<< HEAD
    public void addOpenapi3ServiceDescriptionWithWarnings() throws Exception {
        ClientType client = clientService.getLocalClient(CLIENT_ID_SS1);
=======
    public void addOpenApi3ServiceDescriptionWithWarnings() throws Exception {
        ClientType client = clientService.getClient(CLIENT_ID_SS1);
>>>>>>> c5d76583
        assertEquals(6, client.getEndpoint().size());
        URL url = getClass().getResource("/openapiparser/warnings.yml");
        boolean foundWarnings = false;
        try {
            serviceDescriptionService.addOpenApi3ServiceDescription(CLIENT_ID_SS1, url.toString(), "testcode", false);
        } catch (UnhandledWarningsException e) {
            foundWarnings = true;
        }
        assertTrue(foundWarnings);

        try {
            serviceDescriptionService.addOpenApi3ServiceDescription(CLIENT_ID_SS1, url.toString(), "testcode", true);
        } catch (UnhandledWarningsException e) {
            fail("Shouldn't throw warnings exception when ignorewarning is true");
        }

        client = clientService.getLocalClient(CLIENT_ID_SS1);
        assertEquals(9, client.getEndpoint().size());
    }

    @Test(expected = ServiceDescriptionService.ServiceCodeAlreadyExistsException.class)
    @WithMockUser(authorities = "ADD_OPENAPI3")
    public void addOpenApi3ServiceDescriptionWithDuplicateServiceCode() throws Exception {
        URL url1 = getClass().getResource("/openapiparser/valid.yaml");
        serviceDescriptionService.addOpenApi3ServiceDescription(CLIENT_ID_SS1, url1.toString(), "testcode", false);

        // Should throw ServiceCodeAlreadyExistsException
        URL url2 = getClass().getResource("/openapiparser/warnings.yml");
        serviceDescriptionService.addOpenApi3ServiceDescription(CLIENT_ID_SS1, url2.toString(), "testcode", true);
    }

    @Test(expected = ServiceDescriptionService.UrlAlreadyExistsException.class)
    @WithMockUser(authorities = "ADD_OPENAPI3")
    public void addOpenApi3ServiceDescriptionWithDuplicateUrl() throws Exception {
        URL url = getClass().getResource("/openapiparser/valid.yaml");
        serviceDescriptionService.addOpenApi3ServiceDescription(CLIENT_ID_SS1, url.toString(), "testcode1", false);

        // should throw UrlAlreadyExistsException
        serviceDescriptionService.addOpenApi3ServiceDescription(CLIENT_ID_SS1, url.toString(), "testcode2", false);
    }

    @Test
    @WithMockUser(authorities = "EDIT_REST")
    public void updateRestServiceDescriptionSuccess() throws Exception {
        final String serviceCode = "rest-servicecode";
        final String newServiceCode = "new-rest-servicecode";

        ClientType client = clientService.getLocalClient(CLIENT_ID_SS1);
        ServiceDescriptionType serviceDescription = serviceDescriptionService.getServiceDescriptiontype(5L);

        assertEquals(3, getEndpointCountByServiceCode(client, serviceCode));
        assertTrue(serviceDescriptionContainsServiceWithServiceCode(serviceDescription, serviceCode));

        serviceDescriptionService.updateRestServiceDescription(5L, "https://restservice.com/api/v1/nosuchservice",
                serviceCode, newServiceCode);

        assertEquals(3, getEndpointCountByServiceCode(client, newServiceCode));
        assertTrue(serviceDescriptionContainsServiceWithServiceCode(serviceDescription, newServiceCode));

        assertEquals(0, getEndpointCountByServiceCode(client, serviceCode));
        assertFalse(serviceDescriptionContainsServiceWithServiceCode(serviceDescription, serviceCode));
    }

    private boolean serviceDescriptionContainsServiceWithServiceCode(ServiceDescriptionType serviceDescription,
                                                                     String serviceCode) {
        return serviceDescription.getService().stream()
                .map(s -> s.getServiceCode())
                .collect(Collectors.toList())
                .contains(serviceCode);
    }

    private int getEndpointCountByServiceCode(ClientType client, String serviceCode) {
        return client.getEndpoint().stream()
                .map(e -> e.getServiceCode())
                .filter(sc -> serviceCode.equals(sc))
                .collect(Collectors.toList())
                .size();
    }

    @Test
    @WithMockUser(authorities = "EDIT_OPENAPI3")
    public void updateOpenApi3ServiceDescriptionSuccess() throws Exception {
        URL url = getClass().getResource("/openapiparser/valid_modified.yaml");

        ClientType client = clientService.getLocalClient(CLIENT_ID_SS6);
        assertEquals(5, getEndpointCountByServiceCode(client, "openapi3-test"));
        assertEquals(4, client.getAcl().size());
        assertTrue(client.getEndpoint().stream().filter(ep -> ep.getMethod().equals("POST")).count() == 1);

        serviceDescriptionService.updateOpenApi3ServiceDescription(6L, url.toString(), "openapi3-test",
                "openapi3-test", false);

        List<EndpointType> endpoints = client.getEndpoint();
        assertEquals(5, getEndpointCountByServiceCode(client, "openapi3-test"));
        assertEquals(3, client.getAcl().size());
        assertFalse(endpoints.stream().anyMatch(ep -> ep.getMethod().equals("POST")));
        assertTrue(endpoints.stream().anyMatch(ep -> ep.getMethod().equals("PATCH")));

        // Assert that the pre-existing, manually added, endpoint is transformed to generated during update
        assertTrue(endpoints.stream()
                .anyMatch(ep -> ep.getServiceCode().equals("openapi3-test")
                    && ep.getMethod().equals("GET")
                    && ep.getPath().equals("/foo")
                    && ep.isGenerated()));

        assertTrue(endpoints.stream()
                .anyMatch(ep -> ep.getServiceCode().equals("openapi3-test")
                        && ep.getMethod().equals("*")
                        && ep.getPath().equals("**")));

        assertTrue(endpoints.stream()
                .anyMatch(ep -> ep.getServiceCode().equals("openapi3-test")
                        && ep.getMethod().equals("PUT")
                        && ep.getPath().equals("/foo")));


    }

}<|MERGE_RESOLUTION|>--- conflicted
+++ resolved
@@ -559,13 +559,8 @@
 
     @Test
     @WithMockUser(authorities = "ADD_OPENAPI3")
-<<<<<<< HEAD
-    public void addOpenapi3ServiceDescriptionSuccess() throws Exception {
+    public void addOpenApi3ServiceDescriptionSuccess() throws Exception {
         ClientType client = clientService.getLocalClient(CLIENT_ID_SS1);
-=======
-    public void addOpenApi3ServiceDescriptionSuccess() throws Exception {
-        ClientType client = clientService.getClient(CLIENT_ID_SS1);
->>>>>>> c5d76583
         assertEquals(6, client.getEndpoint().size());
         URL url = getClass().getResource("/openapiparser/valid.yaml");
         serviceDescriptionService.addOpenApi3ServiceDescription(CLIENT_ID_SS1, url.toString(), "testcode", false);
@@ -580,13 +575,8 @@
 
     @Test
     @WithMockUser(authorities = "ADD_OPENAPI3")
-<<<<<<< HEAD
-    public void addOpenapi3ServiceDescriptionWithWarnings() throws Exception {
+    public void addOpenApi3ServiceDescriptionWithWarnings() throws Exception {
         ClientType client = clientService.getLocalClient(CLIENT_ID_SS1);
-=======
-    public void addOpenApi3ServiceDescriptionWithWarnings() throws Exception {
-        ClientType client = clientService.getClient(CLIENT_ID_SS1);
->>>>>>> c5d76583
         assertEquals(6, client.getEndpoint().size());
         URL url = getClass().getResource("/openapiparser/warnings.yml");
         boolean foundWarnings = false;
