--- conflicted
+++ resolved
@@ -17,11 +17,7 @@
     "file-saver": "^2.0.1",
     "lodash": "^4.17.11",
     "roboto-fontface": "*",
-<<<<<<< HEAD
-    "vee-validate": "^2.2.0",
-=======
     "vee-validate": "2.2.5",
->>>>>>> 8d1c84cb
     "vue": "^2.6.10",
     "vue-router": "^3.0.1",
     "vuetify": "^1.5.9",
