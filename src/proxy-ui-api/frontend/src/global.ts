
// A "single source of thuth" for route names
export enum RouteName {
  Keys = 'keys',
  Diagnostics = 'diagnostics',
  Settings = 'settings',
  AddSubsystem = 'add-subsystem',
  AddClient = 'add-client',
  Clients = 'clients',
  Subsystem = 'subsystem',
  Client = 'client',
  Login = 'login',
  Certificate = 'certificate',
  MemberDetails = 'member-details',
  MemberServers = 'member-servers',
  SubsystemDetails = 'subs-details',
  SubsystemServers = 'subs-servers',
  SubsystemLocalGroups = 'subs-local-groups',
  LocalGroup = 'local-group',
<<<<<<< HEAD
  SubsystemServices = 'subs-services',
  SubsystemServiceClients = 'subs-service-clients',
=======
  SubsystemServiceClients = 'subs-clients',
  SubsystemServices = 'subs-services',
>>>>>>> aa674f84
}

// A "single source of thuth" for permission strings
export enum Permissions {
  ACTIVATE_DISABLE_AUTH_CERT = 'ACTIVATE_DISABLE_AUTH_CERT',
  ACTIVATE_DISABLE_SIGN_CERT = 'ACTIVATE_DISABLE_SIGN_CERT',
  ACTIVATE_TOKEN = 'ACTIVATE_TOKEN',
  ADD_CLIENT = 'ADD_CLIENT', // clients > add client
  ADD_CLIENT_INTERNAL_CERT = 'ADD_CLIENT_INTERNAL_CERT',  // add TLS certificate in client "internal servers"
  ADD_LOCAL_GROUP = 'ADD_LOCAL_GROUP', // client > local groups
  ADD_TSP = 'ADD_TSP',
  ADD_WSDL = 'ADD_WSDL',
  BACKUP_CONFIGURATION = 'BACKUP_CONFIGURATION',
  DEACTIVATE_TOKEN = 'DEACTIVATE_TOKEN',
  DELETE_AUTH_CERT = 'DELETE_AUTH_CERT',
  DELETE_AUTH_KEY = 'DELETE_AUTH_KEY',
  DELETE_CLIENT = 'DELETE_CLIENT',
  DELETE_CLIENT_INTERNAL_CERT = 'DELETE_CLIENT_INTERNAL_CERT',  // detete certificate in client - cetificate view
  DELETE_KEY = 'DELETE_KEY',
  DELETE_LOCAL_GROUP = 'DELETE_LOCAL_GROUP', // client > local groups
  DELETE_SIGN_CERT = 'DELETE_SIGN_CERT',
  DELETE_SIGN_KEY = 'DELETE_SIGN_KEY',
  DELETE_TSP = 'DELETE_TSP',
  DELETE_WSDL = 'DELETE_WSDL',
  DELETE_WSDL_MISSING_SERVICES = 'DELETE_WSDL_MISSING_SERVICES',
  DIAGNOSTICS = 'DIAGNOSTICS', // diagnostics tab
  DOWNLOAD_ANCHOR = 'DOWNLOAD_ANCHOR',
  EDIT_ACL_SUBJECT_OPEN_SERVICES = 'EDIT_ACL_SUBJECT_OPEN_SERVICES',
  EDIT_CLIENT_INTERNAL_CONNECTION_TYPE = 'EDIT_CLIENT_INTERNAL_CONNECTION_TYPE', // internal servers > connection type
  EDIT_KEYTABLE_FRIENDLY_NAMES = 'EDIT_KEYTABLE_FRIENDLY_NAMES',
  EDIT_LOCAL_GROUP_DESC = 'EDIT_LOCAL_GROUP_DESC', // client > local groups
  EDIT_LOCAL_GROUP_MEMBERS = 'EDIT_LOCAL_GROUP_MEMBERS', // client > local groups
  EDIT_SERVICE_ACL = 'EDIT_SERVICE_ACL',
  EDIT_SERVICE_PARAMS = 'EDIT_SERVICE_PARAMS',
  EDIT_WSDL = 'EDIT_WSDL',
  ENABLE_DISABLE_WSDL = 'ENABLE_DISABLE_WSDL',
  EXPORT_CLIENT_SERVICES_ACL = 'EXPORT_CLIENT_SERVICES_ACL',
  EXPORT_INTERNAL_SSL_CERT = 'EXPORT_INTERNAL_SSL_CERT', // export certificate in client "internal servers" view
  EXPORT_PROXY_INTERNAL_CERT = 'EXPORT_PROXY_INTERNAL_CERT',
  GENERATE_AUTH_CERT_REQ = 'GENERATE_AUTH_CERT_REQ',
  GENERATE_INTERNAL_CERT_REQ = 'GENERATE_INTERNAL_CERT_REQ',
  GENERATE_INTERNAL_SSL = 'GENERATE_INTERNAL_SSL',
  GENERATE_INTERNAL_SSL_CSR = 'GENERATE_INTERNAL_SSL_CSR',
  GENERATE_KEY = 'GENERATE_KEY',
  GENERATE_SIGN_CERT_REQ = 'GENERATE_SIGN_CERT_REQ',
  IMPORT_AUTH_CERT = 'IMPORT_AUTH_CERT',
  IMPORT_EXPORT_SERVICE_ACL = 'IMPORT_EXPORT_SERVICE_ACL',
  IMPORT_INTERNAL_SSL_CERT = 'IMPORT_INTERNAL_SSL_CERT',
  IMPORT_SIGN_CERT = 'IMPORT_SIGN_CERT',
  INIT_CONFIG = 'INIT_CONFIG',
  REFRESH_WSDL = 'REFRESH_WSDL',
  RESTORE_CONFIGURATION = 'RESTORE_CONFIGURATION',
  SEND_AUTH_CERT_DEL_REQ = 'SEND_AUTH_CERT_DEL_REQ',
  SEND_AUTH_CERT_REG_REQ = 'SEND_AUTH_CERT_REG_REQ',
  SEND_CLIENT_DEL_REQ = 'SEND_CLIENT_DEL_REQ',
  SEND_CLIENT_REG_REQ = 'SEND_CLIENT_REG_REQ',
  UPLOAD_ANCHOR = 'UPLOAD_ANCHOR',
  VIEW_ACL_SUBJECT_OPEN_SERVICES = 'VIEW_ACL_SUBJECT_OPEN_SERVICES',
  VIEW_ANCHOR = 'VIEW_ANCHOR',
  VIEW_CLIENTS = 'VIEW_CLIENTS', // clients tab (clients table)
  VIEW_CLIENT_ACL_SUBJECTS = 'VIEW_CLIENT_ACL_SUBJECTS', // subsystem "service clients" tab
  VIEW_CLIENT_DETAILS = 'VIEW_CLIENT_DETAILS', // * member / subsystem view
  VIEW_CLIENT_INTERNAL_CERTS = 'VIEW_CLIENT_INTERNAL_CERTS',  // * member / subsystem  "internal servers" tab
  VIEW_CLIENT_INTERNAL_CERT_DETAILS = 'VIEW_CLIENT_INTERNAL_CERT_DETAILS', // member / subsystem - System TLS certificate details view
  VIEW_CLIENT_INTERNAL_CONNECTION_TYPE = 'VIEW_CLIENT_INTERNAL_CONNECTION_TYPE', // internal servers > connection type
  VIEW_CLIENT_LOCAL_GROUPS = 'VIEW_CLIENT_LOCAL_GROUPS', // subsystem "local groups" tab
  VIEW_CLIENT_SERVICES = 'VIEW_CLIENT_SERVICES', // subsystem "services" tab
  VIEW_INTERNAL_SSL_CERT = 'VIEW_INTERNAL_SSL_CERT', // view certificate in client "internal servers"
  VIEW_KEYS = 'VIEW_KEYS', // keys and certificates tab
  VIEW_PROXY_INTERNAL_CERT = 'VIEW_PROXY_INTERNAL_CERT',
  VIEW_SERVICE_ACL = 'VIEW_SERVICE_ACL',
  VIEW_SYS_PARAMS = 'VIEW_SYS_PARAMS',
  VIEW_TSPS = 'VIEW_TSPS',
}

export const mainTabs = [
  {
    to: { name: RouteName.Clients },
    key: 'clients',
    name: 'tab.main.clients',
    permission: Permissions.VIEW_CLIENTS,
  },
  {
    to: { name: RouteName.Keys },
    key: 'keys',
    name: 'tab.main.keys',
    permission: Permissions.VIEW_KEYS,
  },
  {
    to: { name: RouteName.Diagnostics },
    key: 'diagnostics',
    name: 'tab.main.diagnostics',
    permission: Permissions.DIAGNOSTICS,
  },
  {
    to: { name: RouteName.Settings },
    key: 'settings',
    name: 'tab.main.settings',
  },
];<|MERGE_RESOLUTION|>--- conflicted
+++ resolved
@@ -17,13 +17,8 @@
   SubsystemServers = 'subs-servers',
   SubsystemLocalGroups = 'subs-local-groups',
   LocalGroup = 'local-group',
-<<<<<<< HEAD
-  SubsystemServices = 'subs-services',
-  SubsystemServiceClients = 'subs-service-clients',
-=======
   SubsystemServiceClients = 'subs-clients',
   SubsystemServices = 'subs-services',
->>>>>>> aa674f84
 }
 
 // A "single source of thuth" for permission strings
