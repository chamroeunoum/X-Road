<template>
  <div>
    <v-card flat>
      <table class="xrd-table detail-table" v-if="client">
        <tr>
          <td>{{$t('client.memberName')}}</td>
          <td>{{client.member_name}}</td>
        </tr>
        <tr>
          <td>{{$t('client.memberClass')}}</td>
          <td>{{client.member_class}}</td>
        </tr>
        <tr>
          <td>{{$t('client.memberCode')}}</td>
          <td>{{client.member_code}}</td>
        </tr>
        <tr v-if="client.subsystem_code">
          <td>{{$t('client.subsystemCode')}}</td>
          <td>{{client.subsystem_code}}</td>
        </tr>
      </table>
    </v-card>

    <v-card flat>
      <table class="xrd-table details-certificates">
        <tr>
          <th>{{$t('cert.signCertificate')}}</th>
          <th>{{$t('cert.serialNumber')}}</th>
          <th>{{$t('cert.state')}}</th>
          <th>{{$t('cert.expires')}}</th>
        </tr>
        <template v-if="signCertificates && signCertificates.length > 0">
          <tr
            v-for="certificate in signCertificates"
            v-bind:key="certificate.certificate_details.hash"
          >
            <td>
              <span
                class="cert-name"
                @click="viewCertificate(certificate)"
              >{{certificate.certificate_details.issuer_common_name}}</span>
            </td>
            <td>{{certificate.certificate_details.serial}}</td>
            <td v-if="certificate.active">{{$t('cert.inUse')}}</td>
            <td v-else>{{$t('cert.disabled')}}</td>
            <td>{{certificate.certificate_details.not_after | formatDate}}</td>
          </tr>
        </template>
      </table>
    </v-card>
  </div>
</template>

<script lang="ts">
import Vue from 'vue';

import { mapGetters } from 'vuex';
<<<<<<< HEAD
import { Permissions, RouteName } from '@/global';
=======
>>>>>>> e1233a8f
import CertificateDialog from './CertificateDialog.vue';

export default Vue.extend({
  props: {
    id: {
      type: String,
      required: true,
    },
  },
  computed: {
    ...mapGetters(['client', 'signCertificates']),
  },
  created() {
    this.fetchSignCertificates(this.id);
  },
  methods: {
    viewCertificate(cert: any) {
      this.$router.push({
        name: RouteName.Certificate,
        params: { hash: cert.certificate_details.hash },
      });
    },
    fetchClient(id: string) {
      this.$store.dispatch('fetchClient', id).catch((error) => {
        this.$bus.$emit('show-error', error.message);
      });
    },
    fetchSignCertificates(id: string) {
      this.$store.dispatch('fetchSignCertificates', id).catch((error) => {
        this.$bus.$emit('show-error', error.message);
      });
    },
  },
});
</script>

<style lang="scss" scoped>
@import '../../../assets/tables';

.detail-table {
  margin-top: 40px;

  tr td:first-child {
    width: 20%;
  }
}

.cert-name {
  text-decoration: underline;
  cursor: pointer;
}

.details-certificates {
  margin-top: 40px;
}
</style>
<|MERGE_RESOLUTION|>--- conflicted
+++ resolved
@@ -48,6 +48,8 @@
         </template>
       </table>
     </v-card>
+
+    <certificateDialog :dialog="dialog" :certificate="certificate" @close="closeDialog()" />
   </div>
 </template>
 
@@ -55,18 +57,23 @@
 import Vue from 'vue';
 
 import { mapGetters } from 'vuex';
-<<<<<<< HEAD
-import { Permissions, RouteName } from '@/global';
-=======
->>>>>>> e1233a8f
 import CertificateDialog from './CertificateDialog.vue';
 
 export default Vue.extend({
+  components: {
+    CertificateDialog,
+  },
   props: {
     id: {
       type: String,
       required: true,
     },
+  },
+  data() {
+    return {
+      dialog: false,
+      certificate: null,
+    };
   },
   computed: {
     ...mapGetters(['client', 'signCertificates']),
@@ -76,10 +83,11 @@
   },
   methods: {
     viewCertificate(cert: any) {
-      this.$router.push({
-        name: RouteName.Certificate,
-        params: { hash: cert.certificate_details.hash },
-      });
+      this.certificate = cert;
+      this.dialog = true;
+    },
+    closeDialog() {
+      this.dialog = false;
     },
     fetchClient(id: string) {
       this.$store.dispatch('fetchClient', id).catch((error) => {
