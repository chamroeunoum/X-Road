<template>
  <v-layout
    align-center
    justify-center
    column
    fill-height
    elevation-0
    class="data-table-wrapper xrd-view-common"
  >
    <div class="table-toolbar">
      <v-text-field
        v-model="search"
        :label="$t('action.search')"
        data-test="search-clients-input"
        single-line
        hide-details
        class="search-input"
      >
        <v-icon slot="append">mdi-magnify</v-icon>
      </v-text-field>
      <div>
        <LargeButton
          v-if="showAddMember"
          @click="addMember"
          data-test="add-member-button"
          class="add-member"
          >{{ $t('action.addMember') }}</LargeButton
        >
        <LargeButton
          v-if="showAddClient"
          @click="addClient"
          data-test="add-client-button"
          >{{ $t('action.addClient') }}</LargeButton
        >
      </div>
    </div>

    <v-data-table
      :loading="clientsLoading"
      :headers="headers"
      :items="clients"
      :search="search"
      :must-sort="true"
      :items-per-page="-1"
      :sort-by="['visibleName']"
      :custom-sort="customSort"
      :custom-filter="customFilter"
      hide-default-footer
      class="elevation-0 data-table"
      item-key="id"
    >
      <template v-slot:item.visibleName="{ item }">
        <!-- Name - Owner member -->
        <template v-if="item.type === clientTypes.OWNER_MEMBER">
          <v-icon color="grey darken-2" class="icon-member icon-size"
            >mdi-folder-open</v-icon
          >
          <span
            v-if="canOpenClient"
            class="font-weight-bold name clickable"
            @click="openClient(item)"
            >{{ item.visibleName }} ({{ $t('client.owner') }})</span
          >

          <span v-else class="font-weight-bold name"
            >{{ item.visibleName }} ({{ $t('client.owner') }})</span
          >
        </template>
        <!-- Name - Member -->
        <template v-else-if="item.type === clientTypes.MEMBER">
          <v-icon color="grey darken-2" class="icon-member icon-size"
            >mdi-folder-open-outline</v-icon
          >
          <span
            v-if="canOpenClient"
            class="font-weight-bold name clickable"
            @click="openClient(item)"
            >{{ item.visibleName }}</span
          >
          <span v-else class="font-weight-bold name">{{
            item.visibleName
          }}</span>
        </template>
        <!-- Name - virtual member -->
        <template
          v-else-if="
            item.type === clientTypes.VIRTUAL_MEMBER ||
              item.type === clientTypes.MEMBER
          "
        >
          <v-icon color="grey darken-2" class="icon-member icon-size"
            >mdi-folder-open-outline</v-icon
          >
          <span class="font-weight-bold name-member">{{
            item.visibleName
          }}</span>
        </template>
        <!-- Name - Subsystem -->
        <template v-else>
          <v-icon color="grey darken-2" class="icon-subsystem icon-size"
            >mdi-card-bulleted-outline</v-icon
          >
          <span
            v-if="canOpenClient"
            class="font-weight-bold name clickable"
            @click="openSubsystem(item)"
            >{{ item.visibleName }}</span
          >
          <span v-else class="font-weight-bold name">{{
            item.visibleName
          }}</span>
        </template>
      </template>

      <template v-slot:item.status="{ item }">
        <client-status :status="item.status" />
      </template>

      <template v-slot:item.button="{ item }">
        <div class="button-wrap">
          <SmallButton
            v-if="
              (item.type === clientTypes.OWNER_MEMBER ||
                item.type === clientTypes.MEMBER ||
                item.type === clientTypes.VIRTUAL_MEMBER) &&
                item.member_name &&
                showAddClient
            "
            @click="addSubsystem(item)"
            >{{ $t('action.addSubsystem') }}</SmallButton
          >

          <SmallButton
            v-if="
              item.type !== clientTypes.OWNER_MEMBER &&
                item.type !== clientTypes.VIRTUAL_MEMBER &&
                item.status === 'SAVED' &&
                showRegister
            "
            @click="registerClient(item)"
            >{{ $t('action.register') }}</SmallButton
          >
        </div>
      </template>

      <template slot="no-data">{{ $t('action.noData') }}</template>
      <v-alert slot="no-results" :value="true" color="error">{{
        $t('action.emptySearch', { msg: search })
      }}</v-alert>
    </v-data-table>

    <ConfirmDialog
      :dialog="confirmRegisterClient"
      title="clients.action.register.confirm.title"
      text="clients.action.register.confirm.text"
      @cancel="confirmRegisterClient = false"
      @accept="registerAccepted(selectedClient)"
      :loading="registerClientLoading"
    />
  </v-layout>
</template>

<script lang="ts">
/**
 * This component renders the Clients data table.
 * Default sort and filter functions are replaced to achieve the end result where
 */
import Vue from 'vue';
import ClientStatus from './ClientStatus.vue';
import LargeButton from '@/components/ui/LargeButton.vue';
import { mapGetters } from 'vuex';
import { Permissions, RouteName, ClientTypes } from '@/global';
import { createClientId } from '@/util/helpers';
import { ExtendedClient } from '@/ui-types';
import SmallButton from '@/components/ui/SmallButton.vue';
import ConfirmDialog from '@/components/ui/ConfirmDialog.vue';
import { DataTableHeader } from 'vuetify';

export default Vue.extend({
  components: {
    ClientStatus,
    LargeButton,
    SmallButton,
    ConfirmDialog,
  },

  data: () => ({
    search: '' as string,
    clientTypes: ClientTypes,
    pagination: {
      sortBy: 'visibleName' as string,
    },
    confirmRegisterClient: false as boolean,
    registerClientLoading: false as boolean,
    selectedClient: undefined as undefined | ExtendedClient,
  }),

  computed: {
    ...mapGetters(['clients', 'clientsLoading', 'ownerMember']),
<<<<<<< HEAD
    treeMode(): boolean {
      // Switch between the "tree" view and the "flat" view
      if (this.search) {
        return false;
      } else if (this.pagination.sortBy === 'status') {
        return false;
      }
      return true;
    },
=======
>>>>>>> f5723100
    headers(): DataTableHeader[] {
      return [
        {
          text: this.$t('client.name') as string,
          align: 'start',
<<<<<<< HEAD
          value: 'sortNameAsc',
=======
          value: 'visibleName',
>>>>>>> f5723100
          class: 'xrd-table-header',
        },
        {
          text: this.$t('client.id') as string,
          align: 'start',
          value: 'id',
          class: 'xrd-table-header',
        },
        {
          text: this.$t('client.status') as string,
          align: 'start',
          value: 'status',
          class: 'xrd-table-header',
        },
        {
          text: '',
          value: 'button',
          sortable: false,
          class: 'xrd-table-header',
        },
      ];
    },
    showAddClient(): boolean {
      return this.$store.getters.hasPermission(Permissions.ADD_CLIENT);
    },
    showAddMember(): boolean {
      return this.$store.getters.realMembers?.length < 2;
    },
    showRegister(): boolean {
      return this.$store.getters.hasPermission(Permissions.SEND_CLIENT_REG_REQ);
    },
    canOpenClient(): boolean {
      return this.$store.getters.hasPermission(Permissions.VIEW_CLIENT_DETAILS);
    },
  },

  methods: {
    openClient(item: ExtendedClient): void {
      if (!item.id) {
        // Should not happen
        throw new Error('Invalid client');
      }
      this.$router.push({
        name: RouteName.Client,
        params: { id: item.id },
      });
    },

    openSubsystem(item: ExtendedClient): void {
      if (!item.id) {
        // Should not happen
        throw new Error('Invalid client');
      }
      this.$router.push({
        name: RouteName.Subsystem,
        params: { id: item.id },
      });
    },

    addClient(): void {
      this.$router.push({
        name: RouteName.AddClient,
      });
    },

    addMember(): void {
      this.$router.push({
        name: RouteName.AddMember,
        params: {
          instanceId: this.ownerMember.instance_id,
          memberClass: this.ownerMember.member_class,
          memberCode: this.ownerMember.member_code,
        },
      });
    },

    addSubsystem(item: ExtendedClient): void {
      if (!item.instance_id || !item.member_name) {
        // Should not happen
        throw new Error('Invalid client');
      }

      this.$router.push({
        name: RouteName.AddSubsystem,
        params: {
          instanceId: item.instance_id,
          memberClass: item.member_class,
          memberCode: item.member_code,
          memberName: item.member_name,
        },
      });
    },

    registerClient(item: ExtendedClient): void {
      this.selectedClient = item;
      this.confirmRegisterClient = true;
    },

    registerAccepted(item: ExtendedClient) {
      this.registerClientLoading = true;

      // This should not happen, but better to throw error than create an invalid client id
      if (!item.instance_id) {
        throw new Error('Missing instance id');
      }

      const clientId = createClientId(
        item.instance_id,
        item.member_class,
        item.member_code,
        item.subsystem_code,
      );

      this.$store
        .dispatch('registerClient', clientId)
        .then(
          () => {
            this.$store.dispatch(
              'showSuccess',
              'clients.action.register.success',
            );
          },
          (error) => {
            this.$store.dispatch('showError', error);
          },
        )
        .finally(() => {
          this.fetchClients();
          this.confirmRegisterClient = false;
          this.registerClientLoading = false;
        });
    },

    customFilter: (
<<<<<<< HEAD
      value: never,
=======
      value: unknown,
>>>>>>> f5723100
      search: string | null,
      item: ExtendedClient,
    ): boolean => {
      // Override for the default filter function.
      if (search === null || search.length === 0 || search?.trim() === '') {
        return true;
      }

      search = search.toString().toLowerCase();

<<<<<<< HEAD
      if (
        item.visibleName?.toLowerCase().includes(search) ||
        item.id?.toLowerCase().includes(search)
      ) {
        return true;
=======
      const isFiltered =
        item.visibleName.toLowerCase().includes(search) ||
        item.id.toLowerCase().includes(search) ||
        false;

      if (item.type !== ClientTypes.SUBSYSTEM) {
        item.isFiltered = !isFiltered;
        return true; //We will filter these in sorting due to structure requirements
>>>>>>> f5723100
      }

      return isFiltered;
    },

<<<<<<< HEAD
    // this method is fixed in another ticket
    // eslint-disable-next-line @typescript-eslint/no-explicit-any
    customSort(items: any[], sortBy: string[], sortDesc: boolean[]): any[] {
      // Override of the default sorting function for the Name column to use sortNameAsc or sortNameDesc instead.
      // This is needed to achieve the order where member is always over the subsystem regardless of the sort direction.
      const index = sortBy[0];
      const isDesc = sortDesc[0];

      items.sort((a, b) => {
        if (index === 'sortNameAsc') {
          if (!isDesc) {
            return a[index] < b[index] ? -1 : 1;
          } else {
            // When sorting descending by name, replace the sort data
            return b.sortNameDesc < a.sortNameDesc ? -1 : 1;
          }
        } else {
          if (!isDesc) {
            return a[index] < b[index] ? -1 : 1;
          } else {
            return b[index] < a[index] ? -1 : 1;
=======
    customSort(
      items: ExtendedClient[],
      sortBy: string[],
      sortDesc: boolean[],
    ): ExtendedClient[] {
      const index = sortBy[0] as keyof ExtendedClient;
      const sortDirection = !sortDesc[0] ? 1 : -1;

      // Filter out all subsystems for later use
      const subsystems = items.filter(
        (client) => client.type === ClientTypes.SUBSYSTEM,
      );

      // First we order and filter the groups (filtering is based on the isFiltered attribute as well as if subsystems are visible)
      const groups = items
        .filter((client) => client.type !== ClientTypes.SUBSYSTEM)
        .filter(
          (client) =>
            !this.search ||
            !client.isFiltered ||
            subsystems.some((item) => item.id.startsWith(client.id)),
        )
        .sort((clientA, clientB) => {
          if (clientA.owner || clientB.owner) {
            return clientA.owner ? -1 : 1;
>>>>>>> f5723100
          }

          const groupSortDirection =
            index !== 'visibleName' ? 1 : sortDirection;

          return (
            clientA.visibleName.localeCompare(clientB.visibleName) *
            groupSortDirection
          );
        });

      // Do local sorting inside the groups
      return groups
        .map<ExtendedClient[]>((group) => {
          return [
            group,
            ...subsystems
              .filter((client) => client.id.startsWith(group.id))
              .sort((clientA, clientB) => {
                switch (index) {
                  case 'visibleName':
                    return (
                      clientA.visibleName.localeCompare(clientB.visibleName) *
                      sortDirection
                    );
                  case 'id':
                    return clientA.id.localeCompare(clientB.id) * sortDirection;
                  case 'status':
                    return (
                      (clientA.status || '').localeCompare(
                        clientB.status || '',
                      ) * sortDirection
                    );
                  default:
                    // Just don't sort if the sorting field is unknown
                    return 0;
                }
              }),
          ];
        })
        .reduce(
          (previousValue, currentValue) => [...previousValue, ...currentValue],
          [],
        );
    },

    fetchClients() {
      this.$store.dispatch('fetchClients').catch((error) => {
        this.$store.dispatch('showError', error);
      });
    },
  },
  created() {
    this.fetchClients();
  },
});
</script>

<style lang="scss">
.xrd-table-header {
  border-bottom: 1px solid #9c9c9c !important;
}
</style>

<style lang="scss" scoped>
.icon-member {
  padding-left: 0;
}

.icon-subsystem {
  padding-left: 40px;
}

.icon-size {
  font-size: 20px;
}

.table-toolbar {
  display: flex;
  flex-direction: row;
  justify-content: space-between;
  align-items: flex-end;
  width: 100%;
  padding-left: 24px;
  margin-bottom: 24px;
}

.search-input {
  max-width: 300px;
}

.data-table-wrapper {
  width: 100%;
}

.data-table {
  width: 100%;
}

.name {
  margin-left: 14px;
  margin-top: auto;
  margin-bottom: auto;
  text-align: center;

  &.clickable {
    text-decoration: underline;
    cursor: pointer;
  }
}

.name-member {
  margin-left: 14px;
  margin-top: auto;
  margin-bottom: auto;
  text-align: center;
}

.button-wrap {
  width: 100%;
  display: flex;
  justify-content: flex-end;
}

.add-member {
  margin-right: 20px;
}
</style><|MERGE_RESOLUTION|>--- conflicted
+++ resolved
@@ -197,28 +197,12 @@
 
   computed: {
     ...mapGetters(['clients', 'clientsLoading', 'ownerMember']),
-<<<<<<< HEAD
-    treeMode(): boolean {
-      // Switch between the "tree" view and the "flat" view
-      if (this.search) {
-        return false;
-      } else if (this.pagination.sortBy === 'status') {
-        return false;
-      }
-      return true;
-    },
-=======
->>>>>>> f5723100
     headers(): DataTableHeader[] {
       return [
         {
           text: this.$t('client.name') as string,
           align: 'start',
-<<<<<<< HEAD
-          value: 'sortNameAsc',
-=======
           value: 'visibleName',
->>>>>>> f5723100
           class: 'xrd-table-header',
         },
         {
@@ -353,11 +337,7 @@
     },
 
     customFilter: (
-<<<<<<< HEAD
-      value: never,
-=======
       value: unknown,
->>>>>>> f5723100
       search: string | null,
       item: ExtendedClient,
     ): boolean => {
@@ -368,13 +348,6 @@
 
       search = search.toString().toLowerCase();
 
-<<<<<<< HEAD
-      if (
-        item.visibleName?.toLowerCase().includes(search) ||
-        item.id?.toLowerCase().includes(search)
-      ) {
-        return true;
-=======
       const isFiltered =
         item.visibleName.toLowerCase().includes(search) ||
         item.id.toLowerCase().includes(search) ||
@@ -383,35 +356,11 @@
       if (item.type !== ClientTypes.SUBSYSTEM) {
         item.isFiltered = !isFiltered;
         return true; //We will filter these in sorting due to structure requirements
->>>>>>> f5723100
       }
 
       return isFiltered;
     },
 
-<<<<<<< HEAD
-    // this method is fixed in another ticket
-    // eslint-disable-next-line @typescript-eslint/no-explicit-any
-    customSort(items: any[], sortBy: string[], sortDesc: boolean[]): any[] {
-      // Override of the default sorting function for the Name column to use sortNameAsc or sortNameDesc instead.
-      // This is needed to achieve the order where member is always over the subsystem regardless of the sort direction.
-      const index = sortBy[0];
-      const isDesc = sortDesc[0];
-
-      items.sort((a, b) => {
-        if (index === 'sortNameAsc') {
-          if (!isDesc) {
-            return a[index] < b[index] ? -1 : 1;
-          } else {
-            // When sorting descending by name, replace the sort data
-            return b.sortNameDesc < a.sortNameDesc ? -1 : 1;
-          }
-        } else {
-          if (!isDesc) {
-            return a[index] < b[index] ? -1 : 1;
-          } else {
-            return b[index] < a[index] ? -1 : 1;
-=======
     customSort(
       items: ExtendedClient[],
       sortBy: string[],
@@ -437,7 +386,6 @@
         .sort((clientA, clientB) => {
           if (clientA.owner || clientB.owner) {
             return clientA.owner ? -1 : 1;
->>>>>>> f5723100
           }
 
           const groupSortDirection =
