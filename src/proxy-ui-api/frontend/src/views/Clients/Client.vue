<template>
  <div class="xrd-tab-max-width xrd-view-common">
    <v-flex mb-4 class="title-action">
      <h1 v-if="client" class="display-1 mb-3">{{client.member_name}} ({{ $t("client.owner") }})</h1>

      <div>
        <LargeButton
          v-if="showUnregister"
          @click="confirmUnregisterClient = true"
        >{{$t('action.unregister')}}</LargeButton>
      </div>
    </v-flex>
    <v-tabs v-model="tab" class="xrd-tabs" color="secondary" grow slider-size="4">
      <v-tabs-slider color="secondary"></v-tabs-slider>
      <v-tab v-for="tab in tabs" v-bind:key="tab.key" :to="tab.to">{{ $t(tab.name) }}</v-tab>
    </v-tabs>

    <router-view />

    <!-- Confirm dialog for unregister client -->
    <ConfirmDialog
      :dialog="confirmUnregisterClient"
      :loading="unregisterLoading"
      title="client.action.unregister.confirmTitle"
      text="client.action.unregister.confirmText"
      @cancel="confirmUnregisterClient = false"
      @accept="unregisterClient()"
    />
  </div>
</template>

<script lang="ts">
import Vue from 'vue';
import { mapGetters } from 'vuex';
import { Permissions, RouteName } from '@/global';
<<<<<<< HEAD
=======
import { Tab } from '@/ui-types';
>>>>>>> ede7fb60
import LargeButton from '@/components/ui/LargeButton.vue';
import ConfirmDialog from '@/components/ui/ConfirmDialog.vue';

export default Vue.extend({
  components: {
    LargeButton,
    ConfirmDialog,
  },
  props: {
    id: {
      type: String,
      required: true,
    },
  },
  data() {
    return {
      tab: null,
      confirmUnregisterClient: false,
      unregisterLoading: false,
    };
  },
  computed: {
    ...mapGetters(['client']),
    showUnregister(): boolean {
<<<<<<< HEAD
      if (this.$store.getters.hasPermission(Permissions.SEND_CLIENT_DEL_REQ)) {
        return true;
      } else {
        return false;
      }
    },
    tabs(): object[] {
=======
      return this.$store.getters.hasPermission(Permissions.SEND_CLIENT_DEL_REQ);
    },
    tabs(): Tab[] {
>>>>>>> ede7fb60
      const allTabs = [
        {
          key: 'details',
          name: 'tab.client.details',
          to: {
            name: RouteName.MemberDetails,
            params: { id: this.id },
          },
        },
        {
          key: 'internalServers',
          name: 'tab.client.internalServers',
          to: {
            name: RouteName.MemberServers,
            params: { id: this.id },
          },
          permission: Permissions.VIEW_CLIENT_INTERNAL_CERTS,
        },
      ];

      return this.$store.getters.getAllowedTabs(allTabs);
    },
    localGroupsRoute(): object {
      return {
        name: RouteName.SubsystemLocalGroups,
        params: { id: this.id },
      };
    },
  },
  created() {
    this.fetchClient(this.id);
  },
  methods: {
    fetchClient(id: string): void {
      this.$store.dispatch('fetchClient', id).catch((error) => {
        this.$store.dispatch('showError', error);
      });
    },

    unregisterClient(): void {
      this.unregisterLoading = true;
      this.$store
        .dispatch('unregisterClient', this.client)
        .then(
<<<<<<< HEAD
          (response) => {
=======
          () => {
>>>>>>> ede7fb60
            this.$store.dispatch(
              'showSuccess',
              'client.action.unregister.success',
            );
          },
          (error) => {
            this.$store.dispatch('showError', error);
          },
        )
        .finally(() => {
          this.fetchClient(this.id);
          this.confirmUnregisterClient = false;
          this.unregisterLoading = false;
        });
    },
  },
});
</script>

<style lang="scss" scoped>
.title-action {
  display: flex;
  flex-direction: row;
  justify-content: space-between;
}
</style><|MERGE_RESOLUTION|>--- conflicted
+++ resolved
@@ -33,10 +33,7 @@
 import Vue from 'vue';
 import { mapGetters } from 'vuex';
 import { Permissions, RouteName } from '@/global';
-<<<<<<< HEAD
-=======
 import { Tab } from '@/ui-types';
->>>>>>> ede7fb60
 import LargeButton from '@/components/ui/LargeButton.vue';
 import ConfirmDialog from '@/components/ui/ConfirmDialog.vue';
 
@@ -61,19 +58,9 @@
   computed: {
     ...mapGetters(['client']),
     showUnregister(): boolean {
-<<<<<<< HEAD
-      if (this.$store.getters.hasPermission(Permissions.SEND_CLIENT_DEL_REQ)) {
-        return true;
-      } else {
-        return false;
-      }
-    },
-    tabs(): object[] {
-=======
       return this.$store.getters.hasPermission(Permissions.SEND_CLIENT_DEL_REQ);
     },
     tabs(): Tab[] {
->>>>>>> ede7fb60
       const allTabs = [
         {
           key: 'details',
@@ -118,11 +105,7 @@
       this.$store
         .dispatch('unregisterClient', this.client)
         .then(
-<<<<<<< HEAD
-          (response) => {
-=======
           () => {
->>>>>>> ede7fb60
             this.$store.dispatch(
               'showSuccess',
               'client.action.unregister.success',
