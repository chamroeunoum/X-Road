<template>
  <div>
    <toolbar/>
    <router-view name="top"/>
    <v-layout align-center justify-center>
      <v-layout mt-5 align-center justify-center class="base-full-width frame">
        <transition name="fade" mode="out-in">
          <router-view/>
        </transition>
      </v-layout>
    </v-layout>

    <v-dialog v-model="logoutDialog" width="500" lazy persistent>
      <v-card class="xroad-card">
        <v-card-title>
          <span class="headline">{{$t('logout.sessionExpired')}}</span>
        </v-card-title>
<<<<<<< HEAD
        <v-card-text
          class="pt-4"
        >You have been idle for 30 minutes and your session has expired. For security reasons, you will be logged out.</v-card-text>
=======
        <v-card-text class="pt-4">{{$t('logout.idleWarning')}}</v-card-text>
>>>>>>> aa674f84
        <v-card-actions>
          <v-spacer></v-spacer>
          <v-btn
            color="primary"
            round
            dark
            class="mb-2 rounded-button elevation-0"
            @click="closeLogoutDialog()"
          >{{$t('action.ok')}}</v-btn>
        </v-card-actions>
      </v-card>
    </v-dialog>
  </div>
</template>

<script lang="ts">
import Vue from 'vue';
import { mapGetters } from 'vuex';
import axios from 'axios';
import { RouteName } from '@/global';
import Toolbar from '../components/Toolbar.vue';
export default Vue.extend({
  components: {
    Toolbar,
  },
  data() {
    return {
      interval: 0,
      logoutDialog: false,
    };
  },
  created() {
    // Set interval to poll backend for session
    this.interval = setInterval(() => this.pollSessionStatus(), 30000);
  },
  methods: {
    closeLogoutDialog() {
      this.logoutDialog = false;
      this.logout();
    },
    pollSessionStatus() {
      return axios.get('/notifications/session-status').catch((error) => {
        if (error.response && error.response.status === 401) {
          this.logoutDialog = true;
          clearInterval(this.interval);
        }
      });
    },
    logout(): void {
      this.$store.dispatch('logout');
      this.$router.replace({ name: RouteName.Login });
    },
  },
});
</script>

<style lang="scss">
@import '../assets/colors';
// Override vuetify styling in alert dialog card
.xroad-card {
  .v-card__title {
    border-bottom: solid $XRoad-Purple 2px;
  }
}
</style>

<style lang="scss" scoped>
<<<<<<< HEAD
@import '../assets/shared';

.full-width {
=======
.base-full-width {
>>>>>>> aa674f84
  width: 100%;
  max-width: $view-area-max-width;
  display: flex;
  justify-content: center;
}
.fade-enter-active,
.fade-leave-active {
  transition-duration: 0.2s;
  transition-property: opacity;
  transition-timing-function: ease;
}
.fade-enter,
.fade-leave-active {
  opacity: 0;
}
<<<<<<< HEAD
=======

.frame {
  padding-bottom: 40px;
}
>>>>>>> aa674f84
</style><|MERGE_RESOLUTION|>--- conflicted
+++ resolved
@@ -15,13 +15,7 @@
         <v-card-title>
           <span class="headline">{{$t('logout.sessionExpired')}}</span>
         </v-card-title>
-<<<<<<< HEAD
-        <v-card-text
-          class="pt-4"
-        >You have been idle for 30 minutes and your session has expired. For security reasons, you will be logged out.</v-card-text>
-=======
         <v-card-text class="pt-4">{{$t('logout.idleWarning')}}</v-card-text>
->>>>>>> aa674f84
         <v-card-actions>
           <v-spacer></v-spacer>
           <v-btn
@@ -89,13 +83,7 @@
 </style>
 
 <style lang="scss" scoped>
-<<<<<<< HEAD
-@import '../assets/shared';
-
-.full-width {
-=======
 .base-full-width {
->>>>>>> aa674f84
   width: 100%;
   max-width: $view-area-max-width;
   display: flex;
@@ -111,11 +99,8 @@
 .fade-leave-active {
   opacity: 0;
 }
-<<<<<<< HEAD
-=======
 
 .frame {
   padding-bottom: 40px;
 }
->>>>>>> aa674f84
 </style>