--- conflicted
+++ resolved
@@ -167,32 +167,10 @@
       this.loginDialog = false;
     },
     addKey(label: string) {
-<<<<<<< HEAD
       this.$router.push({
         name: RouteName.AddKey,
         params: { tokenId: this.$store.getters.selectedToken.id },
       });
-=======
-      // Send add new key request to backend
-      const request = label.length > 0 ? { label } : {};
-      const token: Token = this.$store.getters.selectedToken;
-
-      if (!token) {
-        return;
-      }
-
-      api
-        .post(`/tokens/${token.id}/keys`, request)
-        .then((res) => {
-          this.fetchData();
-          this.$store.dispatch('showSuccess', 'keys.keyAdded');
-        })
-        .catch((error) => {
-          this.$store.dispatch('showError', error);
-        });
-
-      this.addKeyDialog = false;
->>>>>>> 8a4d41f0
     },
   },
   created() {
