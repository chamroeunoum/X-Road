--- conflicted
+++ resolved
@@ -51,17 +51,10 @@
                 :disabled="!token.logged_in"
               >{{$t('keys.addKey')}}</large-button>
               <large-button
-<<<<<<< HEAD
-                  outlined
-                  class="button-spacing"
-                  :disabled="!token.logged_in"
-                  @click="$refs.certUpload[0].click()"
-=======
                 outlined
                 class="button-spacing"
                 :disabled="!token.logged_in"
                 @click="$refs.certUpload[0].click()"
->>>>>>> 072262bb
               >{{$t('keys.importCert')}}</large-button>
               <input
                 v-show="false"
@@ -149,12 +142,8 @@
 import KeysTable from './KeysTable.vue';
 import UnknownKeysTable from './UnknownKeysTable.vue';
 import KeyLabelDialog from './KeyLabelDialog.vue';
-<<<<<<< HEAD
-import { Key, Token, TokenCertificate } from '@/types';
-=======
 import { mapGetters } from 'vuex';
 import { Key, Token, TokenType, TokenCertificate } from '@/types';
->>>>>>> 072262bb
 import * as api from '@/util/api';
 
 import _ from 'lodash';
@@ -381,16 +370,6 @@
         });
     },
     importCert(event: any) {
-<<<<<<< HEAD
-
-      const fileList = (event && event.target && event.target.files) || (event && event.dataTransfer && event.dataTransfer.files);
-      if (!fileList.length) {
-        return;
-      }
-
-      const reader = new FileReader();
-
-=======
       const fileList =
         (event && event.target && event.target.files) ||
         (event && event.dataTransfer && event.dataTransfer.files);
@@ -400,7 +379,6 @@
 
       const reader = new FileReader();
 
->>>>>>> 072262bb
       // Upload file when it's loaded in FileReader
       reader.onload = (e: any) => {
         if (!e || !e.target || !e.target.result) {
@@ -411,15 +389,6 @@
           .dispatch('uploadCertificate', {
             fileData: e.target.result,
           })
-<<<<<<< HEAD
-          .then(() => {
-            this.$bus.$emit('show-success', 'keys.importCertSuccess');
-            this.fetchData();
-          }, (error) => {
-            this.$bus.$emit('show-error', error.message);
-          },
-        );
-=======
           .then(
             () => {
               this.$bus.$emit('show-success', 'keys.importCertSuccess');
@@ -429,21 +398,10 @@
               this.$bus.$emit('show-error', error.message);
             },
           );
->>>>>>> 072262bb
       };
       reader.readAsArrayBuffer(fileList[0]);
     },
     importCertByHash(hash: string) {
-<<<<<<< HEAD
-      api
-        .post(`/token-certificates/${hash}/import`, {})
-        .then(() => {
-          this.$bus.$emit('show-success', 'keys.importCertSuccess');
-          this.fetchData();
-        }, (error) => {
-          this.$bus.$emit('show-error', error.message);
-        });
-=======
       api.post(`/token-certificates/${hash}/import`, {}).then(
         () => {
           this.$bus.$emit('show-success', 'keys.importCertSuccess');
@@ -453,7 +411,6 @@
           this.$bus.$emit('show-error', error.message);
         },
       );
->>>>>>> 072262bb
     },
     generateCsr(key: Key) {
       this.$router.push({
