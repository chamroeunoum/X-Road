<template>
  <div>
    <table class="xrd-table">
      <!-- SOFTWARE token table header -->
      <template v-if="tokenType === 'SOFTWARE'">
        <thead>
          <tr>
            <th>{{$t(title)}}</th>
            <th>{{$t('keys.id')}}</th>
            <th>{{$t('keys.ocsp')}}</th>
            <th>{{$t('keys.expires')}}</th>
            <th>{{$t('keys.status')}}</th>
            <th></th>
          </tr>
        </thead>
      </template>

      <!-- HARDWARE token table header -->
      <template v-if="tokenType === 'HARDWARE'">
        <thead>
          <tr>
            <th>{{$t(title)}}</th>
            <th>{{$t('keys.id')}}</th>
            <th>{{$t('keys.ocsp')}}</th>
            <th>{{$t('keys.expires')}}</th>
            <th>{{$t('keys.status')}}</th>
            <th></th>
            <th></th>
          </tr>
        </thead>
      </template>

      <tbody v-for="key in keys" v-bind:key="key.id">
        <!-- SOFTWARE token table body -->
        <template v-if="tokenType === 'SOFTWARE'">
          <tr>
            <div class="name-wrap-top">
              <i class="icon-xrd_key icon clickable" @click="keyClick(key)"></i>
              <div class="clickable-link" @click="keyClick(key)">{{key.name}}</div>
            </div>
            <td class="no-border"></td>
            <td class="no-border"></td>
            <td class="no-border"></td>
            <td class="no-border"></td>
            <td class="no-border td-align-right">
              <SmallButton
                v-if="hasPermission"
                class="table-button-fix"
                :disabled="disableGenerateCsr"
                @click="generateCsr(key)"
              >{{$t('keys.generateCsr')}}</SmallButton>
            </td>
          </tr>

          <tr v-for="cert in key.certificates" v-bind:key="cert.id">
            <td class="td-name">
              <div class="name-wrap">
                <i class="icon-xrd_certificate icon clickable" @click="certificateClick(cert, key)"></i>
                <div
                  class="clickable-link"
                  @click="certificateClick(cert, key)"
                >{{cert.certificate_details.issuer_common_name}} {{cert.certificate_details.serial}}</div>
              </div>
            </td>
            <td>{{cert.owner_id}}</td>
            <td>{{ cert.ocsp_status | ocspStatus }}</td>
            <td>{{cert.certificate_details.not_after | formatDate}}</td>
            <td class="status-cell">
              <certificate-status :certificate="cert" />
            </td>
            <td class="td-align-right">
              <SmallButton
                class="table-button-fix test-register"
                v-if="cert.possible_actions.includes('REGISTER') && hasPermission"
                @click="showRegisterCert(cert)"
              >{{$t('action.register')}}</SmallButton>
              <SmallButton
                class="table-button-fix test-unregister"
                v-if="cert.possible_actions.includes('UNREGISTER')  && hasPermission"
                @click="unregisterCert(cert)"
              >{{$t('action.unregister')}}</SmallButton>
            </td>
          </tr>
        </template>

        <!-- HARDWARE token table body -->
        <template v-if="tokenType === 'HARDWARE'">
          <tr>
            <div class="name-wrap-top">
              <i class="icon-xrd_key icon clickable" @click="keyClick(key)"></i>
              <div class="clickable-link" @click="keyClick(key)">{{key.name}}</div>
            </div>
            <td class="no-border"></td>
            <td class="no-border"></td>
            <td class="no-border"></td>
            <td class="no-border"></td>
            <td class="no-border"></td>
            <td class="no-border td-align-right">
              <SmallButton
                v-if="hasPermission"
                class="table-button-fix"
                :disabled="disableGenerateCsr"
                @click="generateCsr(key)"
              >{{$t('keys.generateCsr')}}</SmallButton>
            </td>
          </tr>

          <tr v-for="cert in key.certificates" v-bind:key="cert.id">
            <td class="td-name">
              <div class="name-wrap">
                <i class="icon-xrd_certificate icon clickable" @click="certificateClick(cert, key)"></i>
                <div
                  class="clickable-link"
                  @click="certificateClick(cert, key)"
                >{{cert.certificate_details.issuer_common_name}} {{cert.certificate_details.serial}}</div>
              </div>
            </td>
            <td>{{cert.owner_id}}</td>
            <td>{{ cert.ocsp_status | ocspStatus }}</td>
            <td>{{cert.certificate_details.not_after | formatDate}}</td>
            <td class="status-cell">
              <certificate-status :certificate="cert" />
            </td>
            <td></td>
            <td class="td-align-right">
              <SmallButton
                class="table-button-fix"
                v-if="!cert.saved_to_configuration && hasPermission"
                @click="importCert()"
              >{{$t('keys.importCert')}}</SmallButton>
            </td>
          </tr>
        </template>

        <!-- CSRs -->
        <template
          v-if="key.certificate_signing_requests && key.certificate_signing_requests.length > 0"
        >
          <tr v-for="req in key.certificate_signing_requests" v-bind:key="req.id">
            <td class="td-name">
              <div class="name-wrap">
                <i class="icon-xrd_certificate icon"></i>
                <div>{{$t('keys.request')}}</div>
              </div>
            </td>
            <td>{{req.id}}</td>
            <td></td>
            <td></td>
            <td class="status-cell"></td>
            <td class="td-align-right">
              <SmallButton
                class="table-button-fix"
                v-if="hasPermission && req.possible_actions.includes('DELETE')"
<<<<<<< HEAD
                @click="deleteCsr(req, key)"
=======
                @click="showDeleteCsrDialog(req, key)"
>>>>>>> 33e308d8
              >{{$t('keys.deleteCsr')}}</SmallButton>
            </td>
          </tr>
        </template>
      </tbody>
    </table>

<<<<<<< HEAD
    <RegisterCertificateDialog
      :dialog="registerDialog"
      @save="registerCert"
      @cancel="registerDialog = false"
    />

    <ConfirmDialog
      :dialog="confirmUnregiseterCertificate"
      title="keys.unregisterTitle"
      text="keys.unregisterText"
      @cancel="confirmUnregiseterCertificate = false"
      @accept="doUnregisterCert()"
    />

=======
>>>>>>> 33e308d8
    <ConfirmDialog
      :dialog="confirmDeleteCsr"
      title="keys.deleteCsrTitle"
      text="keys.deleteCsrText"
      @cancel="confirmDeleteCsr = false"
<<<<<<< HEAD
      @accept="doDeleteCsr()"
=======
      @accept="deleteCsr()"
>>>>>>> 33e308d8
    />
  </div>
</template>

<script lang="ts">
/**
 * Table component for an array of keys
 */
import Vue from 'vue';
import CertificateStatus from './CertificateStatus.vue';
import RegisterCertificateDialog from './RegisterCertificateDialog.vue';
import SmallButton from '@/components/ui/SmallButton.vue';
import ConfirmDialog from '@/components/ui/ConfirmDialog.vue';
import { Key, TokenCertificate, TokenCertificateSigningRequest } from '@/types';
import { Permissions, UsageTypes } from '@/global';
import * as api from '@/util/api';

export default Vue.extend({
  components: {
    CertificateStatus,
    SmallButton,
<<<<<<< HEAD
    RegisterCertificateDialog,
=======
>>>>>>> 33e308d8
    ConfirmDialog,
  },
  props: {
    keys: {
      type: Array,
      required: true,
    },
    title: {
      type: String,
      required: true,
    },
    disableGenerateCsr: {
      type: Boolean,
    },
    tokenType: {
      type: String,
      required: true,
    },
  },
  data() {
    return {
<<<<<<< HEAD
      registerDialog: false,
      confirmUnregiseterCertificate: false,
      confirmDeleteCsr: false,
      usageTypes: UsageTypes,
      selectedCert: null as TokenCertificate | null,
=======
      confirmDeleteCsr: false,
      usageTypes: UsageTypes,
>>>>>>> 33e308d8
      selectedCsr: null as TokenCertificateSigningRequest | null,
      selectedKey: null as Key | null,
    };
  },
  computed: {
    hasPermission(): boolean {
      return this.$store.getters.hasPermission(
        Permissions.ACTIVATE_DEACTIVATE_TOKEN,
      );
    },
  },
  methods: {
    keyClick(key: Key): void {
      this.$emit('keyClick', key);
    },
    certificateClick(cert: TokenCertificate, key: Key): void {
      this.$emit('certificateClick', { cert, key });
    },
    generateCsr(key: Key): void {
      this.$emit('generateCsr', key);
    },
    importCert(hash: string): void {
      this.$emit('importCertByHash', hash);
    },
<<<<<<< HEAD
    showRegisterCert(cert: TokenCertificate): void {
      this.registerDialog = true;
      this.selectedCert = cert;
    },
    cancelRegisterCert(): void {
      this.registerDialog = false;
    },
    registerCert(address: string): void {
      this.registerDialog = false;
      if (!this.selectedCert) {
        return;
      }

      api
        .put(
          `/token-certificates/${this.selectedCert.certificate_details.hash}/register`,
          { address },
        )
        .then((res) => {
          this.$bus.$emit('show-success', 'keys.certificateRegistered');
        })
        .catch((error) => {
          this.$bus.$emit('show-error', error.message);
        });
    },
    unregisterCert(cert: TokenCertificate): void {
      this.confirmUnregiseterCertificate = true;
      this.selectedCert = cert;
    },
    doUnregisterCert(): void {
      if (!this.selectedCert) {
        return;
      }

      api
        .put(
          `/token-certificates/${this.selectedCert.certificate_details.hash}/unregister`,
          {},
        )
        .then((res) => {
          this.$bus.$emit('show-success', 'keys.keyAdded');
          this.confirmUnregiseterCertificate = false;
        })
        .catch((error) => {
          this.$bus.$emit('show-error', error.message);
          this.confirmUnregiseterCertificate = false;
        });
    },
    deleteCsr(req: TokenCertificateSigningRequest, key: Key): void {
=======
    showDeleteCsrDialog(req: TokenCertificateSigningRequest, key: Key): void {
>>>>>>> 33e308d8
      this.confirmDeleteCsr = true;
      this.selectedCsr = req;
      this.selectedKey = key;
    },
<<<<<<< HEAD
    doDeleteCsr(): void {
=======
    deleteCsr(): void {
>>>>>>> 33e308d8
      this.confirmDeleteCsr = false;

      if (!this.selectedKey || !this.selectedCsr) {
        return;
      }

      api
        .remove(`/keys/${this.selectedKey.id}/csrs/${this.selectedCsr.id}`)
        .then((res) => {
          this.$bus.$emit('show-success', 'keys.csrDeleted');
          this.$emit('refreshList');
        })
        .catch((error) => {
          this.$bus.$emit('show-error', error.message);
        });
    },
  },
});
</script>


<style lang="scss" scoped>
@import '../../../assets/tables';
.icon {
  margin-left: 18px;
  margin-right: 20px;
}

.clickable {
  cursor: pointer;
}

.no-border {
  border-bottom-width: 0 !important;
}

.table-button-fix {
  margin-left: auto;
  margin-right: 0;
}

.td-align-right {
  text-align: right;
}

.td-name {
  text-align: center;
  vertical-align: middle;
}

.clickable-link {
  text-decoration: underline;
  cursor: pointer;
  height: 100%;
}

.name-wrap {
  display: flex;
  flex-direction: row;
  align-items: center;

  i.v-icon.mdi-file-document-outline {
    margin-left: 42px;
  }
}

.name-wrap-top {
  @extend .name-wrap;
  margin-top: 18px;
  margin-bottom: 5px;
  min-width: 100%;
}

.status-cell {
  width: 110px;
}
</style><|MERGE_RESOLUTION|>--- conflicted
+++ resolved
@@ -151,11 +151,7 @@
               <SmallButton
                 class="table-button-fix"
                 v-if="hasPermission && req.possible_actions.includes('DELETE')"
-<<<<<<< HEAD
-                @click="deleteCsr(req, key)"
-=======
                 @click="showDeleteCsrDialog(req, key)"
->>>>>>> 33e308d8
               >{{$t('keys.deleteCsr')}}</SmallButton>
             </td>
           </tr>
@@ -163,7 +159,6 @@
       </tbody>
     </table>
 
-<<<<<<< HEAD
     <RegisterCertificateDialog
       :dialog="registerDialog"
       @save="registerCert"
@@ -178,18 +173,12 @@
       @accept="doUnregisterCert()"
     />
 
-=======
->>>>>>> 33e308d8
     <ConfirmDialog
       :dialog="confirmDeleteCsr"
       title="keys.deleteCsrTitle"
       text="keys.deleteCsrText"
       @cancel="confirmDeleteCsr = false"
-<<<<<<< HEAD
-      @accept="doDeleteCsr()"
-=======
       @accept="deleteCsr()"
->>>>>>> 33e308d8
     />
   </div>
 </template>
@@ -211,10 +200,7 @@
   components: {
     CertificateStatus,
     SmallButton,
-<<<<<<< HEAD
     RegisterCertificateDialog,
-=======
->>>>>>> 33e308d8
     ConfirmDialog,
   },
   props: {
@@ -236,16 +222,11 @@
   },
   data() {
     return {
-<<<<<<< HEAD
       registerDialog: false,
       confirmUnregiseterCertificate: false,
       confirmDeleteCsr: false,
       usageTypes: UsageTypes,
       selectedCert: null as TokenCertificate | null,
-=======
-      confirmDeleteCsr: false,
-      usageTypes: UsageTypes,
->>>>>>> 33e308d8
       selectedCsr: null as TokenCertificateSigningRequest | null,
       selectedKey: null as Key | null,
     };
@@ -270,7 +251,6 @@
     importCert(hash: string): void {
       this.$emit('importCertByHash', hash);
     },
-<<<<<<< HEAD
     showRegisterCert(cert: TokenCertificate): void {
       this.registerDialog = true;
       this.selectedCert = cert;
@@ -319,19 +299,12 @@
           this.confirmUnregiseterCertificate = false;
         });
     },
-    deleteCsr(req: TokenCertificateSigningRequest, key: Key): void {
-=======
     showDeleteCsrDialog(req: TokenCertificateSigningRequest, key: Key): void {
->>>>>>> 33e308d8
       this.confirmDeleteCsr = true;
       this.selectedCsr = req;
       this.selectedKey = key;
     },
-<<<<<<< HEAD
-    doDeleteCsr(): void {
-=======
     deleteCsr(): void {
->>>>>>> 33e308d8
       this.confirmDeleteCsr = false;
 
       if (!this.selectedKey || !this.selectedCsr) {
