--- conflicted
+++ resolved
@@ -1,7 +1,6 @@
 <template>
   <div class="xrd-tab-max-width xrd-view-common">
     <div>
-<<<<<<< HEAD
       <subViewTitle
         v-if="key.usage == 'SIGNING'"
         :title="$t('keys.signDetailsTitle')"
@@ -12,12 +11,7 @@
         :title="$t('keys.authDetailsTitle')"
         @close="close"
       />
-      <div class="delete-wrap">
-=======
-      <subViewTitle v-if="key.usage == 'SIGNING'" :title="$t('keys.signDetailsTitle')" @close="close" />
-      <subViewTitle v-if="key.usage == 'AUTHENTICATION'" :title="$t('keys.authDetailsTitle')" @close="close" />
       <div class="details-view-tools">
->>>>>>> 9184729a
         <large-button @click="confirmDelete = true" outlined>{{$t('action.delete')}}</large-button>
       </div>
     </div>
