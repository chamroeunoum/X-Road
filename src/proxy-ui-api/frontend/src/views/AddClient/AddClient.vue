
<template>
  <div class="view-wrap">
    <subViewTitle
      class="view-title"
      :title="$t('wizard.addClientTitle')"
      :showClose="false"
      data-test="wizard-title"
    />
    <v-stepper :alt-labels="true" v-model="currentStep" class="stepper noshadow">
      <v-stepper-header class="noshadow">
        <v-stepper-step :complete="currentStep > 1" step="1">{{$t('wizard.clientDetails')}}</v-stepper-step>
        <v-divider></v-divider>
        <v-stepper-step :complete="currentStep > 2" step="2">{{$t('wizard.token.title')}}</v-stepper-step>
        <v-divider></v-divider>
        <v-stepper-step :complete="currentStep > 3" step="3">{{$t('wizard.signKey.title')}}</v-stepper-step>
        <v-divider></v-divider>
        <v-stepper-step :complete="currentStep > 4" step="4">{{$t('csr.csrDetails')}}</v-stepper-step>
        <v-divider></v-divider>
        <v-stepper-step :complete="currentStep > 5" step="5">{{$t('csr.generateCsr')}}</v-stepper-step>
        <v-divider></v-divider>
        <v-stepper-step :complete="currentStep > 6" step="6">{{$t('wizard.finish.title')}}</v-stepper-step>
      </v-stepper-header>

      <v-stepper-items class="stepper-content">
        <!-- Step 1 -->
        <v-stepper-content step="1">
          <ClientDetailsPage @cancel="cancel" @done="clientDetailsReady" />
        </v-stepper-content>
        <!-- Step 2 -->
        <v-stepper-content step="2">
          <TokenPage @cancel="cancel" @previous="tokenPrevious" @done="tokenReady" />
        </v-stepper-content>
        <!-- Step 3 -->
        <v-stepper-content step="3">
          <SignKeyPage @cancel="cancel" @previous="signKeyPrevious" @done="signKeyReady" />
        </v-stepper-content>
        <!-- Step 4 -->
        <v-stepper-content step="4">
          <WizardPageCsrDetails
            @cancel="cancel"
            @previous="csrDetailsPrevious"
            @done="csrDetailsReady"
            saveButtonText="action.next"
          />
        </v-stepper-content>
        <!-- Step 5 -->
        <v-stepper-content step="5">
          <GenerateCsrPage
            @cancel="cancel"
            @previous="generateCsrPrevious"
            @done="generateCsrReady"
            saveButtonText="action.next"
          />
        </v-stepper-content>
        <!-- Step 6 -->
        <v-stepper-content step="6">
          <FinishPage @cancel="cancel" @previous="finishPrevious" @done="done" />
        </v-stepper-content>
      </v-stepper-items>
    </v-stepper>
  </div>
</template>

<script lang="ts">
import Vue from 'vue';
import { mapGetters } from 'vuex';
import HelpIcon from '@/components/ui/HelpIcon.vue';
import LargeButton from '@/components/ui/LargeButton.vue';
import SubViewTitle from '@/components/ui/SubViewTitle.vue';
import ClientDetailsPage from './ClientDetailsPage.vue';
import TokenPage from './TokenPage.vue';
import SignKeyPage from './SignKeyPage.vue';
import FinishPage from './FinishPage.vue';
import WizardPageCsrDetails from '@/components/wizard/WizardPageCsrDetails.vue';
import GenerateCsrPage from './GenerateCsrPage.vue';

import { Key, Token } from '@/types';
import { RouteName, UsageTypes } from '@/global';
import * as api from '@/util/api';

export default Vue.extend({
  components: {
    HelpIcon,
    LargeButton,
    SubViewTitle,
    ClientDetailsPage,
    TokenPage,
    SignKeyPage,
    FinishPage,
    WizardPageCsrDetails,
    GenerateCsrPage,
  },
  props: {},
  data() {
    return {
      currentStep: 1,
    };
  },
  computed: {
    ...mapGetters(['localMembersIds']),
  },
  methods: {
    save(): void {
      this.$store.dispatch('fetchCsrForm').then(
        (response) => {
          this.currentStep = 2;
        },
        (error) => {
<<<<<<< HEAD
          this.$bus.$emit('show-error', error.message);
=======
          this.$store.dispatch('showError', error);
>>>>>>> 04f77650
        },
      );
    },
    cancel(): void {
      this.$store.dispatch('resetState');
      this.$store.dispatch('resetAddClientState');
      this.$router.replace({ name: RouteName.Clients });
    },

    clientDetailsReady(): void {
      this.currentStep = 2;
    },

    tokenReady(): void {
      this.currentStep = 3;

      this.$store.dispatch('fetchLocalMembers').catch((error) => {
<<<<<<< HEAD
        this.$bus.$emit('show-error', error.message);
      });

      this.$store.dispatch('fetchCertificateAuthorities').catch((error) => {
        this.$bus.$emit('show-error', error.message);
=======
        this.$store.dispatch('showError', error);
      });

      this.$store.dispatch('fetchCertificateAuthorities').catch((error) => {
        this.$store.dispatch('showError', error);
>>>>>>> 04f77650
      });
    },

    signKeyReady(): void {
      this.currentStep = 4;
    },
    csrDetailsReady(): void {
      this.$store.dispatch('fetchCsrForm').then(
        (response) => {
          this.currentStep = 5;
        },
        (error) => {
<<<<<<< HEAD
          this.$bus.$emit('show-error', error.message);
=======
          this.$store.dispatch('showError', error);
>>>>>>> 04f77650
        },
      );
    },
    generateCsrReady(): void {
      this.currentStep = 6;
    },

    tokenPrevious(): void {
      this.currentStep = 1;
    },

    signKeyPrevious(): void {
      this.currentStep = 2;
    },

    csrDetailsPrevious(): void {
      this.currentStep = 3;
    },
    generateCsrPrevious(): void {
      this.currentStep = 4;
    },

    finishPrevious(): void {
      this.currentStep = 5;
    },

    done(): void {
      this.$store.dispatch('resetState');
      this.$store.dispatch('resetAddClientState');
      this.$router.replace({ name: RouteName.Clients });
    },

    fetchKeyData(id: string): void {
      this.$store.dispatch('fetchKeyData').catch((error) => {
<<<<<<< HEAD
        this.$bus.$emit('show-error', error.message);
=======
        this.$store.dispatch('showError', error);
>>>>>>> 04f77650
      });
    },

    fetchLocalMembers(): void {
      this.$store.dispatch('fetchLocalMembers').catch((error) => {
<<<<<<< HEAD
        this.$bus.$emit('show-error', error.message);
=======
        this.$store.dispatch('showError', error);
>>>>>>> 04f77650
      });
    },

    fetchCertificateAuthorities(): void {
      this.$store.dispatch('fetchCertificateAuthorities').catch((error) => {
<<<<<<< HEAD
        this.$bus.$emit('show-error', error.message);
=======
        this.$store.dispatch('showError', error);
>>>>>>> 04f77650
      });
    },
  },
  created() {
    this.$store.dispatch('setupSignKey');
  },
});
</script>

<style lang="scss" scoped>
@import '../../assets/colors';
@import '../../assets/shared';

.view-wrap {
  width: 100%;
  max-width: 850px;
  margin: 10px;
}

.view-title {
  width: 100%;
  max-width: 100%;
  margin-bottom: 30px;
}

.stepper-content {
  width: 100%;
  max-width: 900px;
  margin-left: auto;
  margin-right: auto;
}

.stepper {
  width: 100%;
}

.noshadow {
  -webkit-box-shadow: none;
  -moz-box-shadow: none;
  box-shadow: none;
}
</style><|MERGE_RESOLUTION|>--- conflicted
+++ resolved
@@ -107,11 +107,7 @@
           this.currentStep = 2;
         },
         (error) => {
-<<<<<<< HEAD
-          this.$bus.$emit('show-error', error.message);
-=======
           this.$store.dispatch('showError', error);
->>>>>>> 04f77650
         },
       );
     },
@@ -129,19 +125,11 @@
       this.currentStep = 3;
 
       this.$store.dispatch('fetchLocalMembers').catch((error) => {
-<<<<<<< HEAD
-        this.$bus.$emit('show-error', error.message);
+        this.$store.dispatch('showError', error);
       });
 
       this.$store.dispatch('fetchCertificateAuthorities').catch((error) => {
-        this.$bus.$emit('show-error', error.message);
-=======
-        this.$store.dispatch('showError', error);
-      });
-
-      this.$store.dispatch('fetchCertificateAuthorities').catch((error) => {
-        this.$store.dispatch('showError', error);
->>>>>>> 04f77650
+        this.$store.dispatch('showError', error);
       });
     },
 
@@ -154,11 +142,7 @@
           this.currentStep = 5;
         },
         (error) => {
-<<<<<<< HEAD
-          this.$bus.$emit('show-error', error.message);
-=======
           this.$store.dispatch('showError', error);
->>>>>>> 04f77650
         },
       );
     },
@@ -193,31 +177,19 @@
 
     fetchKeyData(id: string): void {
       this.$store.dispatch('fetchKeyData').catch((error) => {
-<<<<<<< HEAD
-        this.$bus.$emit('show-error', error.message);
-=======
-        this.$store.dispatch('showError', error);
->>>>>>> 04f77650
+        this.$store.dispatch('showError', error);
       });
     },
 
     fetchLocalMembers(): void {
       this.$store.dispatch('fetchLocalMembers').catch((error) => {
-<<<<<<< HEAD
-        this.$bus.$emit('show-error', error.message);
-=======
-        this.$store.dispatch('showError', error);
->>>>>>> 04f77650
+        this.$store.dispatch('showError', error);
       });
     },
 
     fetchCertificateAuthorities(): void {
       this.$store.dispatch('fetchCertificateAuthorities').catch((error) => {
-<<<<<<< HEAD
-        this.$bus.$emit('show-error', error.message);
-=======
-        this.$store.dispatch('showError', error);
->>>>>>> 04f77650
+        this.$store.dispatch('showError', error);
       });
     },
   },
