<template>
  <v-card flat>
    <table class="xrd-table">
      <thead>
        <tr>
          <th>{{ $t('name') }}</th>
          <th></th>
        </tr>
      </thead>
      <template v-if="backups && backups.length > 0">
        <tr v-for="backup in filtered()" v-bind:key="backup.filename">
          <td>{{ backup.filename }}</td>
          <td>
            <div class="d-flex justify-end">
              <small-button
                v-if="canBackup"
                :min_width="50"
                class="xrd-table-button"
                data-test="backup-download"
                @click="downloadBackup(backup.filename)"
                >{{ $t('action.download') }}
              </small-button>
              <v-btn
                v-if="canBackup"
                small
                outlined
                rounded
                color="primary"
                class="xrd-small-button xrd-table-button"
                data-test="backup-restore"
                >{{ $t('action.restore') }}
              </v-btn>
              <delete-backup-button
                :can-backup="canBackup"
                :backup="backup"
                @deleted="fetchData"
              />
            </div>
          </td>
        </tr>
      </template>
    </table>
  </v-card>
</template>

<script lang="ts">
import Vue from 'vue';
import * as api from '@/util/api';
import { Backup } from '@/types';
<<<<<<< HEAD
import { selectedFilter } from '@/util/helpers';
import DeleteBackupButton from '@/views/Settings/BackupAndRestore/DeleteBackupButton.vue';

export default Vue.extend({
  components: {
    DeleteBackupButton,
=======
import { saveResponseAsFile, selectedFilter } from '@/util/helpers';
import SmallButton from '@/components/ui/SmallButton.vue';

export default Vue.extend({
  components: {
    SmallButton,
>>>>>>> 6f85e0c7
  },
  props: {
    filter: {
      type: String,
      default: '',
    },
    canBackup: {
      type: Boolean,
      default: false,
      required: true,
    },
  },
  data: () => ({
    backups: [] as Backup[],
  }),
  methods: {
    filtered(): Backup[] {
      return selectedFilter(this.backups, this.filter, 'created_at');
    },
    fetchData(): void {
      api
        .get('/backups')
        .then((res) => {
          this.backups = res.data.sort((a: Backup, b: Backup) => {
            return b.created_at > a.created_at;
          });
        })
        .catch((error) => {
          this.$store.dispatch('showError', error);
        });
    },
    async downloadBackup(fileName: string) {
      api
        .get(`/backups/${fileName}/download`, { responseType: 'blob' })
        .then((resp) => saveResponseAsFile(resp, fileName))
        .catch((error) => this.$store.dispatch('showError', error));
    },
  },
  created(): void {
    this.fetchData();
  },
});
</script>

<style lang="scss" scoped>
@import '../../../assets/colors';
@import '../../../assets/tables';
@import '../../../assets/global-style';
</style><|MERGE_RESOLUTION|>--- conflicted
+++ resolved
@@ -47,21 +47,15 @@
 import Vue from 'vue';
 import * as api from '@/util/api';
 import { Backup } from '@/types';
-<<<<<<< HEAD
-import { selectedFilter } from '@/util/helpers';
+import { saveResponseAsFile, selectedFilter } from '@/util/helpers';
+import SmallButton from '@/components/ui/SmallButton.vue';
 import DeleteBackupButton from '@/views/Settings/BackupAndRestore/DeleteBackupButton.vue';
+
 
 export default Vue.extend({
   components: {
     DeleteBackupButton,
-=======
-import { saveResponseAsFile, selectedFilter } from '@/util/helpers';
-import SmallButton from '@/components/ui/SmallButton.vue';
-
-export default Vue.extend({
-  components: {
     SmallButton,
->>>>>>> 6f85e0c7
   },
   props: {
     filter: {
