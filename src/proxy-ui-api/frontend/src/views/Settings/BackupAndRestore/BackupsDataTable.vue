--- conflicted
+++ resolved
@@ -45,16 +45,13 @@
 
 <script lang="ts">
 import Vue from 'vue';
+import * as api from '@/util/api';
 import { Backup } from '@/types';
-<<<<<<< HEAD
-import { selectedFilter } from '@/util/helpers';
-import { Prop } from 'vue/types/options';
-=======
 import { saveResponseAsFile, selectedFilter } from '@/util/helpers';
 import SmallButton from '@/components/ui/SmallButton.vue';
 import DeleteBackupButton from '@/views/Settings/BackupAndRestore/DeleteBackupButton.vue';
+import { Prop } from 'vue/types/options';
 
->>>>>>> 314acbe1
 
 export default Vue.extend({
   components: {
@@ -80,30 +77,15 @@
     filtered(): Backup[] {
       return selectedFilter(this.backups, this.filter, 'created_at');
     },
-<<<<<<< HEAD
-=======
-    fetchData(): void {
-      api
-        .get('/backups')
-        .then((res) => {
-          this.backups = res.data.sort((a: Backup, b: Backup) => {
-            return b.created_at > a.created_at;
-          });
-        })
-        .catch((error) => {
-          this.$store.dispatch('showError', error);
-        });
-    },
     async downloadBackup(fileName: string) {
       api
         .get(`/backups/${fileName}/download`, { responseType: 'blob' })
         .then((resp) => saveResponseAsFile(resp, fileName))
         .catch((error) => this.$store.dispatch('showError', error));
     },
-  },
-  created(): void {
-    this.fetchData();
->>>>>>> 314acbe1
+    refreshData(): void {
+      this.$emit('refresh-data');
+    },
   },
 });
 </script>
