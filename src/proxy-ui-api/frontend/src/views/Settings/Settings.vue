--- conflicted
+++ resolved
@@ -10,13 +10,8 @@
     >
       <v-tabs-slider color="secondary"></v-tabs-slider>
       <v-tab v-for="tab in tabs" v-bind:key="tab.key" :to="tab.to">
-<<<<<<< HEAD
         {{ $t(tab.name) }}
       </v-tab>
-=======
-        {{ $t(tab.name) }}</v-tab
-      >
->>>>>>> 9b4a6bed
     </v-tabs>
     <div class="content">
       <router-view />
