--- conflicted
+++ resolved
@@ -42,12 +42,8 @@
 import axios from 'axios';
 
 import { mapGetters } from 'vuex';
-<<<<<<< HEAD
 import { Permissions, RouteName } from '@/global';
-=======
-import { Permissions } from '@/global';
 import { selectedFilter } from '@/util/helpers';
->>>>>>> 2db9725d
 
 export default Vue.extend({
   components: {},
