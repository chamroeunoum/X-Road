--- conflicted
+++ resolved
@@ -344,7 +344,6 @@
     "helpCertificationService": "Certification Authority (CA) that will issue the certificate.",
     "helpCsrFormat": "Format of the certificate signing request according to the CA’s requirements."
   },
-<<<<<<< HEAD
   "wizard": {
     "addClientTitle": "Add a Client",
     "clientDetails": "Client details",
@@ -382,7 +381,8 @@
       "todo2": "2) Once received back, import the signed CSR to the appropriate key",
       "todo3": "3) At this point you can register the new added client",
       "note": "NOTE: if you click Cancel, all data will be lost"
-=======
+    }
+  },
   "systemParameters": {
     "title": "System parameters",
     "configurationAnchor": {
@@ -448,7 +448,6 @@
           "OCSP_RESPONSE_REVOKED": "Revoked"
         }
       }
->>>>>>> 8a4d41f0
     }
   },
   "login": {
