{
  "tab": {
    "main": {
      "clients": "Clients",
      "keys": "Keys and certificates",
      "diagnostics": "Diagnostics",
      "settings": "Settings"
    },
    "client": {
      "details": "details",
      "serviceClients": "service clients",
      "services": "services",
      "internalServers": "internal servers",
      "localGroups": "local groups"
    },
    "keys": {
      "signAndAuthKeys": "SIGN and AUTH Keys",
      "apiKey": "API Key",
      "ssTlsCertificate": "Security Server TLS Certificate"
    },
    "settings": {
      "systemParameters": "System Parameters",
      "backupAndRestore": "Backup And Restore"
    },
    "services": {
      "endpoints": "Endpoints",
      "parameters": "Service Parameters"
    }
  },
  "client": {
    "name": "Name",
    "id": "ID",
    "status": "Status",
    "statusText": {
      "registered": "REGISTERED",
      "globalError": "GLOBAL ERROR",
      "deletionInProgress": "DELETION IN PROGRESS",
      "saved": "SAVED",
      "registrationInProgress": "REGISTRATION IN PROGRESS"
    },
    "owner": "Owner",
    "memberName": "Member Name",
    "memberClass": "Member Class",
    "memberCode": "Member Code",
    "subsystemCode": "Subsystem Code",
    "connType": "Connection type",
    "connTypeInfo": "Connection type for servers in service provider role is set in the Services tab by the service URL (http/https)",
    "saved": "Saved",
    "globalError": "Global error",
    "registered": "Registered",
    "registrationInProgress": "Registration in progress",
    "deletionInProgress": "Deletion in progress",
    "unknownMember": "unknown member"
  },
  "internalServers": {
    "connectionType": "Connection type",
    "connectionInfo": "Connection type for servers in service provider role is set in the Services tab by the service URL (http/https)",
    "tlsTitle": "Information System TLS certificate",
    "certHash": "Certificate Hash (SHA/1)",
    "ssCertTitle": "Security Server certificate",
    "connTypeUpdated": "Connection type updated"
  },
  "cert": {
    "signCertificate": "Sign Certificate",
    "serialNumber": "Serial Number",
    "state": "State",
    "inUse": "in use",
    "disabled": "disabled",
    "expires": "Expires",
    "certificateHash": "Certificate Hash (SHA/1)",
    "infoSystem": "Information System TLS certificate",
    "keyUsage": {
      "DIGITAL_SIGNATURE": "Digital Signature",
      "NON_REPUDIATION": "Non Repudiation",
      "KEY_ENCIPHERMENT": "Key Encipherment",
      "DATA_ENCIPHERMENT": "Data Encipherment",
      "KEY_AGREEMENT": "Key Agreement",
      "KEY_CERT_SIGN": "Certificate Sign",
      "CRL_SIGN": "CRL Sign",
      "ENCIPHER_ONLY": "Encipher Only",
      "DECIPHER_ONLY": "Decipher Only"
    },
    "certificate": "Certificate",
    "name": "Name",
    "ocsp": "OCSP status",
    "hash": "Hash",
    "hashInfo": "Hash (SHA-1)",
    "rsaModulus": "RSA Public Key Modulus",
    "rsaExp": "RSA Public Key Exponent",
    "deleteCertTitle": "Delete certificate?",
    "deleteCertConfirm": "Are you sure that you want to delete this certificate?",
    "certDeleted": "Certificate deleted",
    "activateSuccess": "Certificate has been activated",
    "disableSuccess": "Certificate has been disabled"
  },
  "localGroups": {
    "addGroup": "Add group",
    "code": "Code",
    "description": "Description",
    "memberCount": "Member Count",
    "updated": "Updated"
  },
  "localGroup": {
    "localGroup": "Local group",
    "editDesc": "Edit description",
    "groupMembers": "Group Members",
    "addMembers": "Add Members",
    "name": "Member Name",
    "id": "Id",
    "accessDate": "Access Rights Given",
    "deleteTitle": "Delete group?",
    "deleteText": "Are you sure that you want to delete this group?",
    "removeTitle": "Remove member?",
    "removeText": "Are you sure that you want to remove this member?",
    "removeAllTitle": "Remove all members?",
    "removeAllText": "Are you sure that you want to remove all members of this group?",
    "descSaved": "Description saved",
    "groupDeleted": "Group deleted",
    "description": "Description",
    "code": "Code",
    "addLocalGroup": "Add Local Group",
    "localGroupAdded": "Local group added",
    "searchOptions": "Search options",
    "addSelected": "Add selected",
    "noResults": "Your search found no results."
  },
  "services": {
    "addWsdl": "Add WSDL",
    "addRest": "Add REST",
    "disableNotice": "Disable notice",
    "disableTitle": "Disable?",
    "service": "Service",
    "serviceCode": "Service Code",
    "serviceType": "URL type",
    "url": "URL",
    "urlPlaceholder": "Insert URL",
    "serviceCodePlaceholder": "Insert service code",
    "restApiBasePath": "REST API Base Path",
    "OpenApi3Description": "OpenApi 3 Description",
    "timeout": "Timeout",
    "deleteTitle": "Delete service description?",
    "deleteWsdlText": "Are you sure that you want to delete this WSDL?",
    "deleteRestText": "Are you sure that you want to delete this REST Service?",
    "noMatches": "No matching records",
    "disableSuccess": "Service description disabled",
    "enableSuccess": "Service description enabled",
    "openApi3ParsingFailed": "Parsing OpenApi3 description failed",
    "openApi3Added": "OpenApi3 service added",
    "restAdded": "REST service added",
    "wsdlAdded": "WSDL added",
    "deleted": "Service description deleted",
    "restDetails": "REST details",
    "wsdlDetails": "WSDL details",
    "refreshed": "Refreshed",
    "lastRefreshed": "Last refreshed: ",
    "editUrl": "Edit URL",
    "serviceUrl": "Service URL",
    "applyToAll": "Apply to all in WSDL",
    "serviceParameters": "Service Parameters",
    "urlTooltip": "The URL where requests targeted at the service are directed",
    "timeoutSec": "Timeout (s)",
    "timeoutTooltip": "The maximum duration of a request to the service, in seconds",
    "verifyTls": "Verify TLS certificate",
    "tlsTooltip": "Verify TLS certificate when a secure connection is established",
    "deleting_services": "Deleting services:",
    "adding_services": "Adding services:",
    "wsdl_validation_warnings": "Validation warnings:",
    "memberNameGroupDesc": "Member name / Group description",
    "idGroupCode": "ID / Group code"
  },
  "endpoints": {
    "addEndpoint": "Add Endpoint",
    "path": "Path",
    "httpRequestMethod": "HTTP Request Method",
    "endpointHelp1": "Paths is relative to the API base path, e.g. '/pets'. The asterisk (*) can be used as a wildcard",
    "endpointHelp2": "* = match one path segment.",
    "endpointHelp3": "** = match zero or more segments, e.g. '/pets/**'.",
    "endpointHelp4": "Path parameters must be replaced with an asterisk, e.g. '/pets/{id}/images' => '/pets/*/images'.",
    "saveNewEndpointError": "Error saving new endpoint",
    "saveNewEndpointSuccess": "New endpoint created successfully",
    "all": "ALL",
    "deleteSuccess": "Endpoint removed successfully",
    "details": "Endpoint details",
    "deleteTitle": "Delete endpoint",
    "deleteEndpointText": "Are you sure that you want to delete this endpoint",
    "editSuccess": "Changes to endpoint saved successfully"
  },
  "access": {
    "accessRights": "Access Rights",
    "addSubjects": "Add subjects",
    "addSubjectsTitle": "Add Subjects"
  },
  "action": {
    "addSubsystem": "add subsystem",
    "addClient": "add client",
    "search": "Search",
    "add": "Add",
    "export": "Export",
    "emptySearch": "Your search for {msg} found no results.",
    "noData": "No data",
    "ok": "Ok",
    "close": "Close",
    "cancel": "Cancel",
    "yes": "Yes",
    "edit": "Edit",
    "refresh": "Refresh",
    "delete": "Delete",
    "remove": "Remove",
    "removeAll": "Remove All",
    "register": "Register",
    "unregister": "Unregister",
    "save": "Save",
    "confirm": "Confirm",
    "continue": "Continue",
    "activate": "Activate",
    "deactivate": "Disable",
    "previous": "Previous",
    "done": "Done",
    "next": "Next",
    "submit": "Submit"
  },
  "keys": {
    "token": "Token:",
    "authKeyCert": "AUTH Key and Certificate",
    "signKeyCert": "SIGN Key and Certificate",
    "id": "ID",
    "ocsp": "OCSP",
    "expires": "Expires",
    "status": "Status",
    "signDetailsTitle": "SIGN Key details",
    "authDetailsTitle": "AUTH Key details",
    "friendlyName": "Friendly name",
    "tokenDetails": "Token details",
    "deleteTitle": "Delete key?",
    "deleteKeyText": "Are you sure that you want to delete this key?",
    "deleteCsr": "Delete CSR",
    "deleteCsrTitle": "Delete CSR?",
    "deleteCsrText": "Are you sure that you want to delete this CSR?",
    "csrDeleted": "CSR deleted",
    "tokenInfo": "Token information",
    "gotIt": "Got it",
    "tokenId": "Token ID:",
    "tokenPin": "Token PIN",
    "tokenSaved": "Token saved",
    "logIn": "Log in",
    "logOut": "Log out",
    "loggedIn": "Logged in token",
    "logOutTitle": "Log out",
    "logOutText": "Log out of the token?",
    "loggedOut": "Logged out of token",
    "addKey": "Add key",
    "importCert": "Import Cert.",
    "type": "Type:",
    "keyInfo": "Key information",
    "keyId": "Key ID:",
    "label": "Label:",
    "unknown": "Key type not specified",
    "incorrectPin": "Incorrect PIN",
    "readOnly": "Read-only:",
    "helpTitleKeys": "AUTH and SIGN Keys",
    "helpTitleApi": "API Keys",
    "keyAdded": "Key added",
    "generateCsr": "Generate CSR",
    "request": "Request",
    "helpTitleSS": "Security Server TLS Certificate",
    "helpTextKeys": "Authentication key and certificate certify authenticity of a Security Server. They are used for authentication in connections between Security Servers. Signature key and certificate certify authenticity of an X-Road member. They are used for signing and verifying the integrity of mediated messages.",
    "helpTextApi": "API keys are used to authenticate API calls to Security Server’s management REST API. API keys are associated with roles that define the permissions granted to the API key.",
    "helpTextSS": "Security Server’s TLS certificate is used in connections between the Security Server and an information system. The internal TLS certificate is used as both client and server certificate depending on the roles of the Security Server and information system.",
    "keyLabelInput": "Key label",
    "keyLabelTitle": "Generate a new key",
    "keyLabelInfo": "You can define a label for the newly created Key (not mandatory)",
    "registrationRequest": "Registration request",
    "certRegistrationInfo": "Security server DNS name or IP address",
    "importCertSuccess": "Uploading certificate succeeded",
    "certificateRegistered": "Certificate registered",
    "unregisterTitle": "Unregister certificate",
    "unregisterText": "Do you want to unregister this certificate?",
    "keySaved": "Key saved",
    "keyDeleted": "Key deleted",
    "certMarkedForDeletion": "Certificate marked for deletion",
    "unregisterError": "Failed to unregister certificate. Continue with certificate deletion anyway?",
    "ocspStatus": {
      "disabled": "Disabled",
      "expired": "Expired",
      "unknown": "Unknown",
      "good": "Good",
      "suspended": "Suspended",
      "revoked": "Revoked"
    },
    "certStatus": {
      "saved": "Saved",
      "registration": "Registration in progress",
      "registered": "Registered",
      "deletion": "Deletion in progress",
      "globalError": "Global error"
    }
  },
  "ssTlsCertificate": {
    "generateKey": "Generate key",
    "generateTlsAndCertificateDialog": {
      "title": "Security Server TLS Key",
      "explanation": "The system will generate a new Security Server TLS key and a self-signed certificate, replacing the existing key and certificate.",
      "confirmation": "Generate a new Security Server TLS key and certificate?",
      "success": "New Security Server TLS key and certificate generated successfully"
    },
    "importCertificate": "Import cert.",
    "exportCertificate": "Export cert.",
    "keyCertTitle": "TLS Key and Certificate",
    "keyText": "Internal TLS Key"
  },
  "csr": {
    "usage": "Usage",
    "client": "Client",
    "certificationService": "Certification Service",
    "csrFormat": "CSR Format",
    "generateCsr": "Generate CSR",
    "csrDetails": "CSR details",
    "saveInfo": "Generate a new CSR and save it into a safe place",
    "helpUsage": "Usage policy of the certificate: signing messages or authenticating Security Server.",
    "helpClient": "X-Road member the certificate will be issued for.",
    "helpCertificationService": "Certification Authority (CA) that will issue the certificate.",
    "helpCsrFormat": "Format of the certificate signing request according to the CA’s requirements."
  },
  "wizard": {
    "addClientTitle": "Add a Client",
    "clientDetails": "Client details",
    "clientInfo1": "Specify the details of the Client you want to add.",
    "clientInfo2": "If the Client is already existing, you can select it from the Global list.",
    "memberName": "Member Name",
    "memberClass": "Member Class",
    "memberCode": "Member Code",
    "subsystemCode": "Subsystem Code",
    "selectClient": "Select Client",
    "client": {
      "addClient": "Add Client",
      "member": "Member",
      "memberNameTooltip": "Name of the member organization.",
      "memberClassTooltip": "Code identifying the member class (e.g., government agency, private enterprise etc.).",
      "memberCodeTooltip": "Member code that uniquely identifies this X-Road member within its member class (e.g. business ID).",
<<<<<<< HEAD
      "subsystemCodeTooltip": "Subsystem code that identifies an information system owned by the Member."
=======
      "subsystemCodeTooltip": "Subsystem code that identifies an information system owned by the Member.",
      "memberExists": "Member already exists"
>>>>>>> 7a93f579
    },
    "token": {
      "title": "Token",
      "info": "Select to which token you want to add the new Client. Note: the token must be in Log-in state.",
      "tokenName": "Token name"
    },
    "signKey": {
      "title": "Sign Key",
      "info": "You can define a label for the newly created Key (not mandatory)",
      "keyLabel": "Key Label"
    },
    "finish": {
      "title": "Finish",
      "infoLine1": "All required information is collected. By clicking \"Submit\", the new client will be added to the Clients list and the new key and CSR will appear in the Keys and Certificates view.",
      "infoLine2": "In order to register the new client, you still need to:",
      "todo1": "1) Send the CSR to a Certificate Authority for signing",
      "todo2": "2) Once received back, import the signed CSR to the appropriate key",
      "todo3": "3) At this point you can register the new added client",
      "note": "NOTE: if you click Cancel, all data will be lost"
    }
  },
  "login": {
    "logIn": "Log in",
    "logOut": "Log out",
    "errorMsg401": "Wrong username or password"
  },
  "logout": {
    "idleWarning": "You have been idle for 30 minutes and your session has expired. For security reasons, you will be logged out.",
    "sessionExpired": "Session expired"
  },
  "customValidation": {
    "invalidRest": "REST URL is not valid",
    "invalidWsdl": "WSDL URL is not valid",
    "invalidUrl": "URL is not valid"
  },
  "subjectType": {
    "globalGroup": "GLOBALGROUP",
    "localGroup": "LOCALGROUP",
    "subsystem": "SUBSYSTEM"
  },
  "name": "Name",
  "member_class": "Member class",
  "member_name": "Member name",
  "member_code": "Member code",
  "subsystem": "subsystem",
  "subsystem_code": "Subsystem code",
  "instance": "Instance",
  "type": "Type",
  "warning": "Warning",
  "stores": {
    "user": {
      "currentSecurityServerNotFound": "Failed to determine the current Security Server information. API response is invalid."
    }
  },
  "fields": {
    "password": "Password",
    "username": "Username",
    "serviceUrl": "URL",
    "serviceTimeout": "Timeout",
    "serviceCode": "Service Code",
    "serviceType": "Service Type",
    "url": "URL",
    "tokenPin": "Token PIN",
    "dns": "DNS",
    "path": "path",
    "keys": {
      "friendlyName": "Friendly name"
    },
    "addClient": {
      "memberClass": "Member class",
      "subsystemCode": "Subsystem Code",
      "memberCode": "Member Code"
    }
  },
  "certificateProfile": {
    "COMMON_NAME": "Common Name (CN)",
    "COUNTRY_CODE": "Country Code (C)",
    "INSTANCE_IDENTIFIER": "Instance Identifier (C)",
    "MEMBER_CLASS": "Member Class (O)",
    "MEMBER_CODE": "Member Code (CN)",
    "ORGANIZATION_NAME": "Organization Name (O)",
    "SERIAL_NUMBER": "Serial Number",
    "SERIAL_NUMBER_SN": "Serial Number (SN)",
    "SERVER_CODE": "Server Code (CN)",
    "SERVER_DNS_NAME": "Server DNS name (CN)"
  },
  "footer": {
    "software": {
      "title": "Software",
      "versionPrefix": "X-Road",
      "feedback": "Feedback"
    },
    "copyright": {
      "title": "Copyright",
      "company": "Nordic Institute for Interoperability Solutions (NIIS)",
      "companyUrlTitle": "https://niis.org/"
    }
  }
}<|MERGE_RESOLUTION|>--- conflicted
+++ resolved
@@ -337,12 +337,8 @@
       "memberNameTooltip": "Name of the member organization.",
       "memberClassTooltip": "Code identifying the member class (e.g., government agency, private enterprise etc.).",
       "memberCodeTooltip": "Member code that uniquely identifies this X-Road member within its member class (e.g. business ID).",
-<<<<<<< HEAD
-      "subsystemCodeTooltip": "Subsystem code that identifies an information system owned by the Member."
-=======
       "subsystemCodeTooltip": "Subsystem code that identifies an information system owned by the Member.",
       "memberExists": "Member already exists"
->>>>>>> 7a93f579
     },
     "token": {
       "title": "Token",
