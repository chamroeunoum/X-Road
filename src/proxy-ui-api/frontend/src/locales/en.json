{
  "tab": {
    "main": {
      "clients": "Clients",
      "keys": "Keys and certificates",
      "diagnostics": "Diagnostics",
      "settings": "Settings"
    },
    "client": {
      "details": "details",
      "serviceClients": "service clients",
      "services": "services",
      "internalServers": "internal servers",
      "localGroups": "local groups"
    },
    "keys": {
      "signAndAuthKeys": "SIGN and AUTH Keys",
      "apiKey": "API Key",
      "ssTlsCertificate": "Security Server TLS Certificate"
    },
    "settings": {
      "systemParameters": "System Parameters",
      "backupAndRestore": "Backup And Restore"
    },
    "services": {
      "endpoints": "Endpoints",
      "parameters": "Service Parameters"
    }
  },
  "backup": {
    "backupConfiguration": {
      "button": "Back up config.",
      "message": {
        "success": "Backup {file} successfully created"
      }
    },
    "uploadBackup": {
      "button": "Upload backup",
      "success": "Backup {file} uploaded successfully",
      "confirmationDialog": {
        "title": "File already exists",
        "confirmation": "File {name} already exists, are you sure you want to overwrite it?"
      }
    },
    "action": {
      "delete": {
        "dialog": {
          "title": "Are you sure?",
          "confirmation": "Are you sure you want to delete backup {file}?"
        },
        "success": "Backup {file} deleted"
      }
    }
  },
  "clients": {
    "action": {
      "register": {
        "success": "Client registered"
      }
    }
  },
  "client": {
    "name": "Name",
    "id": "ID",
    "status": "Status",
    "statusText": {
      "registered": "REGISTERED",
      "globalError": "GLOBAL ERROR",
      "deletionInProgress": "DELETION IN PROGRESS",
      "saved": "SAVED",
      "registrationInProgress": "REGISTRATION IN PROGRESS"
    },
    "action": {
      "unregister": {
        "success": "Client unregistered",
        "confirmTitle": "Unregister client",
        "confirmText": "Do you want to unregister this client?"
      }
    },
    "owner": "Owner",
    "memberName": "Member Name",
    "memberClass": "Member Class",
    "memberCode": "Member Code",
    "subsystemCode": "Subsystem Code",
    "connType": "Connection type",
    "connTypeInfo": "Connection type for servers in service provider role is set in the Services tab by the service URL (http/https)",
    "saved": "Saved",
    "globalError": "Global error",
    "registered": "Registered",
    "registrationInProgress": "Registration in progress",
    "deletionInProgress": "Deletion in progress",
    "unknownMember": "unknown member"
  },
  "internalServers": {
    "connectionType": "Connection type",
    "connectionInfo": "Connection type for servers in service provider role is set in the Services tab by the service URL (http/https)",
    "tlsTitle": "Information System TLS certificate",
    "certHash": "Certificate Hash (SHA/1)",
    "ssCertTitle": "Security Server certificate",
    "connTypeUpdated": "Connection type updated"
  },
  "cert": {
    "signCertificate": "Sign Certificate",
    "serialNumber": "Serial Number",
    "state": "State",
    "inUse": "in use",
    "disabled": "disabled",
    "expires": "Expires",
    "certificateHash": "Certificate Hash (SHA/1)",
    "infoSystem": "Information System TLS certificate",
    "keyUsage": {
      "DIGITAL_SIGNATURE": "Digital Signature",
      "NON_REPUDIATION": "Non Repudiation",
      "KEY_ENCIPHERMENT": "Key Encipherment",
      "DATA_ENCIPHERMENT": "Data Encipherment",
      "KEY_AGREEMENT": "Key Agreement",
      "KEY_CERT_SIGN": "Certificate Sign",
      "CRL_SIGN": "CRL Sign",
      "ENCIPHER_ONLY": "Encipher Only",
      "DECIPHER_ONLY": "Decipher Only"
    },
    "certificate": "Certificate",
    "name": "Name",
    "ocsp": "OCSP status",
    "hash": "Hash",
    "hashInfo": "Hash (SHA-1)",
    "rsaModulus": "RSA Public Key Modulus",
    "rsaExp": "RSA Public Key Exponent",
    "deleteCertTitle": "Delete certificate?",
    "deleteCertConfirm": "Are you sure that you want to delete this certificate?",
    "certDeleted": "Certificate deleted",
    "activateSuccess": "Certificate has been activated",
    "disableSuccess": "Certificate has been disabled"
  },
  "localGroups": {
    "addGroup": "Add group",
    "code": "Code",
    "description": "Description",
    "memberCount": "Member Count",
    "updated": "Updated"
  },
  "localGroup": {
    "localGroup": "Local group",
    "editDesc": "Edit description",
    "groupMembers": "Group Members",
    "addMembers": "Add Members",
    "name": "Member Name",
    "id": "Id",
    "accessDate": "Access Rights Given",
    "deleteTitle": "Delete group?",
    "deleteText": "Are you sure that you want to delete this group?",
    "removeTitle": "Remove member?",
    "removeText": "Are you sure that you want to remove this member?",
    "removeAllTitle": "Remove all members?",
    "removeAllText": "Are you sure that you want to remove all members of this group?",
    "descSaved": "Description saved",
    "groupDeleted": "Group deleted",
    "description": "Description",
    "code": "Code",
    "addLocalGroup": "Add Local Group",
    "localGroupAdded": "Local group added",
    "searchOptions": "Search options",
    "addSelected": "Add selected",
    "noResults": "Your search found no results."
  },
  "services": {
    "addWsdl": "Add WSDL",
    "addRest": "Add REST",
    "disableNotice": "Disable notice",
    "disableTitle": "Disable?",
    "service": "Service",
    "serviceCode": "Service Code",
    "serviceType": "URL type",
    "url": "URL",
    "urlPlaceholder": "Insert URL",
    "serviceCodePlaceholder": "Insert service code",
    "restApiBasePath": "REST API Base Path",
    "OpenApi3Description": "OpenApi 3 Description",
    "timeout": "Timeout",
    "deleteTitle": "Delete service description?",
    "deleteWsdlText": "Are you sure that you want to delete this WSDL?",
    "deleteRestText": "Are you sure that you want to delete this REST Service?",
    "noMatches": "No matching records",
    "disableSuccess": "Service description disabled",
    "enableSuccess": "Service description enabled",
    "openApi3ParsingFailed": "Parsing OpenApi3 description failed",
    "openApi3Added": "OpenApi3 service added",
    "restAdded": "REST service added",
    "wsdlAdded": "WSDL added",
    "deleted": "Service description deleted",
    "restDetails": "REST details",
    "wsdlDetails": "WSDL details",
    "refreshed": "Refreshed",
    "lastRefreshed": "Last refreshed: ",
    "editUrl": "Edit URL",
    "serviceUrl": "Service URL",
    "applyToAll": "Apply to all in WSDL",
    "serviceParameters": "Service Parameters",
    "urlTooltip": "The URL where requests targeted at the service are directed",
    "timeoutSec": "Timeout (s)",
    "timeoutTooltip": "The maximum duration of a request to the service, in seconds",
    "verifyTls": "Verify TLS certificate",
    "tlsTooltip": "Verify TLS certificate when a secure connection is established",
    "deleting_services": "Deleting services:",
    "adding_services": "Adding services:",
    "wsdl_validation_warnings": "Validation warnings:",
    "memberNameGroupDesc": "Member name / Group description",
    "idGroupCode": "ID / Group code"
  },
  "endpoints": {
    "addEndpoint": "Add Endpoint",
    "path": "Path",
    "httpRequestMethod": "HTTP Request Method",
    "endpointHelp1": "Paths is relative to the API base path, e.g. '/pets'. The asterisk (*) can be used as a wildcard",
    "endpointHelp2": "* = match one path segment.",
    "endpointHelp3": "** = match zero or more segments, e.g. '/pets/**'.",
    "endpointHelp4": "Path parameters must be replaced with an asterisk, e.g. '/pets/{id}/images' => '/pets/*/images'.",
    "saveNewEndpointError": "Error saving new endpoint",
    "saveNewEndpointSuccess": "New endpoint created successfully",
    "all": "ALL",
    "deleteSuccess": "Endpoint removed successfully",
    "details": "Endpoint details",
    "deleteTitle": "Delete endpoint",
    "deleteEndpointText": "Are you sure that you want to delete this endpoint",
    "editSuccess": "Changes to endpoint saved successfully"
  },
  "accessRights": {
    "title": "Access Rights",
    "addSubjects": "Add subjects",
    "addSubjectsTitle": "Add Subjects",
    "memberName": "Member Name / Group Description",
    "id": "ID",
    "rightsGiven": "Access Rights given",
    "removeSuccess": "Access right removed successfully",
    "removeTitle": "Remove member?",
    "removeText": "Are you sure that you want to remove this member?",
    "addSubjectsSuccess": "Access rights added successfully",
    "removeSubjectsSuccess": "Access rights removed successfully"
  },
  "action": {
    "addSubsystem": "add subsystem",
    "addClient": "add client",
    "search": "Search",
    "add": "Add",
    "export": "Export",
    "emptySearch": "Your search for {msg} found no results.",
    "noData": "No data",
    "ok": "Ok",
    "close": "Close",
    "cancel": "Cancel",
    "yes": "Yes",
    "no": "No",
    "edit": "Edit",
    "refresh": "Refresh",
    "delete": "Delete",
    "download": "Download",
    "remove": "Remove",
    "removeAll": "Remove All",
    "register": "Register",
    "restore": "Restore",
    "unregister": "Unregister",
    "save": "Save",
    "confirm": "Confirm",
    "continue": "Continue",
    "activate": "Activate",
    "deactivate": "Disable",
    "previous": "Previous",
    "done": "Done",
    "next": "Next",
    "submit": "Submit",
    "finish": "Finish"
  },
  "keys": {
    "token": "Token:",
    "authKeyCert": "AUTH Key and Certificate",
    "signKeyCert": "SIGN Key and Certificate",
    "id": "ID",
    "ocsp": "OCSP",
    "expires": "Expires",
    "status": "Status",
    "signDetailsTitle": "SIGN Key details",
    "authDetailsTitle": "AUTH Key details",
    "detailsTitle": "Key details",
    "friendlyName": "Friendly name",
    "tokenDetails": "Token details",
    "deleteTitle": "Delete key?",
    "deleteKeyText": "Are you sure that you want to delete this key?",
    "deleteCsr": "Delete CSR",
    "deleteCsrTitle": "Delete CSR?",
    "deleteCsrText": "Are you sure that you want to delete this CSR?",
    "csrDeleted": "CSR deleted",
    "tokenInfo": "Token information",
    "gotIt": "Got it",
    "tokenId": "Token ID:",
    "tokenPin": "Token PIN",
    "tokenSaved": "Token saved",
    "logIn": "Log in",
    "logOut": "Log out",
    "loggedIn": "Logged in token",
    "logOutTitle": "Log out",
    "logOutText": "Log out of the token?",
    "loggedOut": "Logged out of token",
    "addKey": "Add key",
    "importCert": "Import Cert.",
    "type": "Type:",
    "keyInfo": "Key information",
    "keyId": "Key ID:",
    "label": "Label:",
    "unknown": "Key type not specified",
    "incorrectPin": "Incorrect PIN",
    "readOnly": "Read-only:",
    "helpTitleKeys": "AUTH and SIGN Keys",
    "helpTitleApi": "API Keys",
    "keyAdded": "Key added",
    "generateCsr": "Generate CSR",
    "request": "Request",
    "helpTitleSS": "Security Server TLS Certificate",
    "helpTextKeys": "Authentication key and certificate certify authenticity of a Security Server. They are used for authentication in connections between Security Servers. Signature key and certificate certify authenticity of an X-Road member. They are used for signing and verifying the integrity of mediated messages.",
    "helpTextApi": "API keys are used to authenticate API calls to Security Server’s management REST API. API keys are associated with roles that define the permissions granted to the API key.",
    "helpTextSS": "Security Server’s TLS certificate is used in connections between the Security Server and an information system. The internal TLS certificate is used as both client and server certificate depending on the roles of the Security Server and information system.",
    "keyLabelInput": "Key label",
    "keyLabelTitle": "Generate a new key",
    "keyLabelInfo": "You can define a label for the newly created Key (not mandatory)",
    "registrationRequest": "Registration request",
    "certRegistrationInfo": "Security server DNS name or IP address",
    "importCertSuccess": "Uploading certificate succeeded",
    "certificateRegistered": "Certificate registered",
    "unregisterTitle": "Unregister certificate",
    "unregisterText": "Do you want to unregister this certificate?",
    "keySaved": "Key saved",
    "keyDeleted": "Key deleted",
    "certMarkedForDeletion": "Certificate marked for deletion",
    "unregisterError": "Failed to unregister certificate. Continue with certificate deletion anyway?",
    "ocspStatus": {
      "disabled": "Disabled",
      "expired": "Expired",
      "unknown": "Unknown",
      "good": "Good",
      "suspended": "Suspended",
      "revoked": "Revoked"
    },
    "certStatus": {
      "saved": "Saved",
      "registration": "Registration in progress",
      "registered": "Registered",
      "deletion": "Deletion in progress",
      "globalError": "Global error"
    }
  },
  "ssTlsCertificate": {
    "generateKey": "Generate key",
    "generateTlsAndCertificateDialog": {
      "title": "Security Server TLS Key",
      "explanation": "The system will generate a new Security Server TLS key and a self-signed certificate, replacing the existing key and certificate.",
      "confirmation": "Generate a new Security Server TLS key and certificate?",
      "success": "New Security Server TLS key and certificate generated successfully"
    },
    "importCertificate": "Import cert.",
    "certificateImported": "Certificate imported",
    "exportCertificate": "Export cert.",
    "keyCertTitle": "TLS Key and Certificate",
    "keyText": "Internal TLS Key",
    "generateCsr": "Generate CSR",
    "generateInternalCsr": {
      "title": "Generate TLS Certificate Signing Request",
      "step1": {
        "description": "1) First, provide a distinguished name",
        "tooltip": "The Distinguished Name (DN) uniquely identifies an entity in an X.509 certificate. The following attribute types are commonly found in the DN: CN = Common name, O = Organization name, C = Country code.",
        "label": "Distinguished name",
        "placeholder": "CN=mysecurityserver.example.com, O=My Organization, C=EE"
      },
      "step2": {
        "description": "2) Generate a new CSR and save it into a safe place",
        "generateCSR": "Generate CSR"
      },
      "cancel": "CANCEL",
      "done": "DONE"
    }
  },
  "csr": {
    "usage": "Usage",
    "client": "Client",
    "certificationService": "Certification Service",
    "csrFormat": "CSR Format",
    "generateCsr": "Generate CSR",
    "csrDetails": "CSR details",
    "saveInfo": "Generate a new CSR and save it into a safe place",
    "helpUsage": "Usage policy of the certificate: signing messages or authenticating Security Server.",
    "helpClient": "X-Road member the certificate will be issued for.",
    "helpCertificationService": "Certification Authority (CA) that will issue the certificate.",
    "helpCsrFormat": "Format of the certificate signing request according to the CA’s requirements."
  },
  "wizard": {
    "addClientTitle": "Add a Client",
    "clientDetails": "Client details",
    "clientInfo1": "Specify the details of the Client you want to add.",
    "clientInfo2": "If the Client is already existing, you can select it from the Global list.",
    "memberName": "Member Name",
    "memberClass": "Member Class",
    "memberCode": "Member Code",
    "subsystemCode": "Subsystem Code",
    "selectClient": "Select Client",
    "client": {
      "addClient": "Add Client",
      "member": "Member",
      "memberNameTooltip": "Name of the member organization.",
      "memberClassTooltip": "Code identifying the member class (e.g., government agency, private enterprise etc.).",
      "memberCodeTooltip": "Member code that uniquely identifies this X-Road member within its member class (e.g. business ID).",
      "subsystemCodeTooltip": "Subsystem code that identifies an information system owned by the Member.",
      "memberExists": "Member already exists"
    },
    "token": {
      "title": "Token",
      "info": "Select to which token you want to add the new Client. Note: the token must be in Log-in state.",
      "tokenName": "Token name",
      "loggedIn": "Logged in"
    },
    "signKey": {
      "title": "Sign Key",
      "info": "You can define a label for the newly created Key (not mandatory)",
      "keyLabel": "Key Label"
    },
    "finish": {
      "title": "Finish",
      "infoLine1": "All required information is collected. By clicking \"Submit\", the new client will be added to the Clients list and the new key and CSR will appear in the Keys and Certificates view.",
      "infoLine2": "In order to register the new client, you still need to:",
      "todo1": "1) Send the CSR to a Certificate Authority for signing",
      "todo2": "2) Once received back, import the signed CSR to the appropriate key",
      "todo3": "3) At this point you can register the new added client",
      "note": "NOTE: if you click Cancel, all data will be lost"
<<<<<<< HEAD
    },
    "subsystem": {
      "title": "Add a Subsystem",
      "selectSubsystem": "Select Subsystem",
      "info1": "Specify the code of the subsystem to be added.",
      "info2": "If the subsystem is already existing, you can select it from the Global list.",
      "registerSubsystem": "Register subsystem"
=======
>>>>>>> f6009df1
    }
  },
  "systemParameters": {
    "title": "System parameters",
    "configurationAnchor": {
      "title": "Configuration Anchor",
      "action": {
        "download": "DOWNLOAD",
        "upload": {
          "button": "UPLOAD",
          "dialog": {
            "title": "Confirm configuration anchor details",
            "info": "Configuration anchor details:",
            "confirmation": "Continue with import?",
            "field": {
              "hash": "Hash (SHA-224)",
              "generated": "Generated"
            },
            "success": "Configuration anchor uploaded"
          }
        }
      },
      "table": {
        "header": {
          "distinguishedName": "Hash (SHA-224)",
          "generated": "Generated"
        }
      }
    },
    "timestampingServices": {
      "title": "Timestamping Services",
      "action": {
        "add": {
          "button": "ADD",
          "dialog": {
            "title": "Add Timestamping Service",
            "info": "Trusted Timestamping services:",
            "success": "Timestamping service added"
          }
        }
      },
      "table": {
        "header": {
          "certificateHash": "Certificate Hash (SHA/1)",
          "serviceURL": "Service URL"
        },
        "action": {
          "delete": {
            "button": "DELETE",
            "confirmation": {
              "title": "Are you sure?",
              "text": "Are you sure you want to delete the timestamping service?"
            },
            "success": "Timestamping service successfully deleted"
          }
        }
      }
    },
    "approvedCertificateAuthorities": {
      "title": "Approved Certificate Authorities",
      "table": {
        "header": {
          "distinguishedName": "Distinguished Name",
          "ocspResponse": "OCSP Response",
          "expires": "Expires"
        },
        "ocspResponse": {
          "NOT_AVAILABLE": "N/A",
          "OCSP_RESPONSE_UNKNOWN": "Unknown",
          "OCSP_RESPONSE_GOOD": "Good",
          "OCSP_RESPONSE_SUSPENDED": "Suspended",
          "OCSP_RESPONSE_REVOKED": "Revoked"
        }
      }
    }
  },
  "apiKey": {
    "role": {
      "XROAD_SECURITY_OFFICER": "Security Officer",
      "XROAD_REGISTRATION_OFFICER": "Registration Officer",
      "XROAD_SERVICE_ADMINISTRATOR": "Service Administrator",
      "XROAD_SYSTEM_ADMINISTRATOR": "System Administrator",
      "XROAD_SECURITYSERVER_OBSERVER": "Server Observer"
    },
    "createApiKey": {
      "button": "CREATE API KEY",
      "title": "Create API key",
      "step": {
        "roles": {
          "name": "Roles",
          "description": "Specify which roles the new API key should be linked to."
        },
        "keyDetails": {
          "name": "Key Details",
          "createKeyButton": "Create Key",
          "apiKey": "API key",
          "apiKeyID": "API key ID",
          "assignedRoles": "Roles assigned",
          "note": "NOTE: the key is shown only in this response and cannot be retrieved later. The API key should be kept safe, as it provides access to all REST API users, who know the key."
        }
      },
      "success": "API key successfully created"
    },
    "table": {
      "header": {
        "id": "ID",
        "roles": "Roles"
      },
      "action": {
        "edit": {
          "button": "Edit",
          "dialog": {
            "title": "Edit API Key (ID: {id})",
            "message": "Linked roles:"
          },
          "success": "API key with ID {id} saved"
        },
        "revoke": {
          "button": "Revoke key",
          "success": "API key with ID {id} successfully revoked",
          "confirmationDialog": {
            "title": "Are you sure?",
            "message": "Are you sure you want to revoke the API key with ID {id}?"
          }
        }
      }
    }
  },
  "login": {
    "logIn": "Log in",
    "logOut": "Log out",
    "errorMsg401": "Wrong username or password"
  },
  "logout": {
    "idleWarning": "You have been idle for 30 minutes and your session has expired. For security reasons, you will be logged out.",
    "sessionExpired": "Session expired"
  },
  "customValidation": {
    "invalidRest": "REST URL is not valid",
    "invalidWsdl": "WSDL URL is not valid",
    "invalidUrl": "URL is not valid"
  },
  "subjectType": {
    "globalGroup": "GLOBALGROUP",
    "localGroup": "LOCALGROUP",
    "subsystem": "SUBSYSTEM"
  },
  "name": "Name",
  "member_class": "Member class",
  "member_name": "Member name",
  "member_code": "Member code",
  "subsystem": "subsystem",
  "subsystem_code": "Subsystem code",
  "instance": "Instance",
  "type": "Type",
  "warning": "Warning",
  "id": "ID",
  "stores": {
    "user": {
      "currentSecurityServerNotFound": "Failed to determine the current Security Server information. API response is invalid."
    }
  },
  "fields": {
    "password": "Password",
    "username": "Username",
    "serviceUrl": "URL",
    "serviceTimeout": "Timeout",
    "serviceCode": "Service Code",
    "serviceType": "Service Type",
    "url": "URL",
    "tokenPin": "Token PIN",
    "dns": "DNS",
    "path": "path",
    "keys": {
      "friendlyName": "Friendly name"
    },
    "addClient": {
      "memberClass": "Member class",
      "subsystemCode": "Subsystem Code",
      "memberCode": "Member Code"
    }
  },
  "certificateProfile": {
    "COMMON_NAME": "Common Name (CN)",
    "COUNTRY_CODE": "Country Code (C)",
    "INSTANCE_IDENTIFIER": "Instance Identifier (C)",
    "MEMBER_CLASS": "Member Class (O)",
    "MEMBER_CODE": "Member Code (CN)",
    "ORGANIZATION_NAME": "Organization Name (O)",
    "SERIAL_NUMBER": "Serial Number",
    "SERIAL_NUMBER_SN": "Serial Number (SN)",
    "SERVER_CODE": "Server Code (CN)",
    "SERVER_DNS_NAME": "Server DNS name (CN)"
  },
  "footer": {
    "software": {
      "title": "Software",
      "versionPrefix": "X-Road",
      "feedback": "Feedback"
    },
    "copyright": {
      "title": "Copyright",
      "company": "Nordic Institute for Interoperability Solutions (NIIS)",
      "companyUrlTitle": "https://niis.org/"
    }
  }
}<|MERGE_RESOLUTION|>--- conflicted
+++ resolved
@@ -428,7 +428,6 @@
       "todo2": "2) Once received back, import the signed CSR to the appropriate key",
       "todo3": "3) At this point you can register the new added client",
       "note": "NOTE: if you click Cancel, all data will be lost"
-<<<<<<< HEAD
     },
     "subsystem": {
       "title": "Add a Subsystem",
@@ -436,8 +435,6 @@
       "info1": "Specify the code of the subsystem to be added.",
       "info2": "If the subsystem is already existing, you can select it from the Global list.",
       "registerSubsystem": "Register subsystem"
-=======
->>>>>>> f6009df1
     }
   },
   "systemParameters": {
