{
  "tab": {
    "main": {
      "clients": "Clients",
      "keys": "Keys and certificates",
      "diagnostics": "Diagnostics",
      "settings": "Settings"
    },
    "client": {
      "details": "details",
      "serviceClients": "service clients",
      "services": "services",
      "internalServers": "internal servers",
      "localGroups": "local groups"
    },
    "keys": {
      "signAndAuthKeys": "SIGN and AUTH Keys",
      "apiKey": "API Key",
      "ssTlsCertificate": "Security Server TLS Certificate"
    },
    "settings": {
      "systemParameters": "System Parameters",
      "backupAndRestore": "Backup And Restore"
    },
    "services": {
      "endpoints": "Endpoints",
      "parameters": "Service Parameters"
    }
  },
  "backup": {
    "backupConfiguration": {
      "button": "Back up config.",
      "message": {
        "success": "Backup {file} successfully created"
      }
    },
    "uploadBackup": {
      "button": "Upload backup",
      "success": "Backup {file} uploaded successfully",
      "confirmationDialog": {
        "title": "File already exists",
        "confirmation": "File {name} already exists, are you sure you want to overwrite it?"
      }
    },
    "action": {
      "delete": {
        "dialog": {
          "title": "Are you sure?",
          "confirmation": "Are you sure you want to delete backup {file}?"
        },
        "success": "Backup {file} deleted"
      }
    }
  },
  "client": {
    "name": "Name",
    "id": "ID",
    "status": "Status",
    "statusText": {
      "registered": "REGISTERED",
      "globalError": "GLOBAL ERROR",
      "deletionInProgress": "DELETION IN PROGRESS",
      "saved": "SAVED",
      "registrationInProgress": "REGISTRATION IN PROGRESS"
    },
    "owner": "Owner",
    "memberName": "Member Name",
    "memberClass": "Member Class",
    "memberCode": "Member Code",
    "subsystemCode": "Subsystem Code",
    "connType": "Connection type",
    "connTypeInfo": "Connection type for servers in service provider role is set in the Services tab by the service URL (http/https)",
    "saved": "Saved",
    "globalError": "Global error",
    "registered": "Registered",
    "registrationInProgress": "Registration in progress",
    "deletionInProgress": "Deletion in progress",
    "unknownMember": "unknown member"
  },
  "internalServers": {
    "connectionType": "Connection type",
    "connectionInfo": "Connection type for servers in service provider role is set in the Services tab by the service URL (http/https)",
    "tlsTitle": "Information System TLS certificate",
    "certHash": "Certificate Hash (SHA/1)",
    "ssCertTitle": "Security Server certificate",
    "connTypeUpdated": "Connection type updated"
  },
  "cert": {
    "signCertificate": "Sign Certificate",
    "serialNumber": "Serial Number",
    "state": "State",
    "inUse": "in use",
    "disabled": "disabled",
    "expires": "Expires",
    "certificateHash": "Certificate Hash (SHA/1)",
    "infoSystem": "Information System TLS certificate",
    "keyUsage": {
      "DIGITAL_SIGNATURE": "Digital Signature",
      "NON_REPUDIATION": "Non Repudiation",
      "KEY_ENCIPHERMENT": "Key Encipherment",
      "DATA_ENCIPHERMENT": "Data Encipherment",
      "KEY_AGREEMENT": "Key Agreement",
      "KEY_CERT_SIGN": "Certificate Sign",
      "CRL_SIGN": "CRL Sign",
      "ENCIPHER_ONLY": "Encipher Only",
      "DECIPHER_ONLY": "Decipher Only"
    },
    "certificate": "Certificate",
    "name": "Name",
    "ocsp": "OCSP status",
    "hash": "Hash",
    "hashInfo": "Hash (SHA-1)",
    "rsaModulus": "RSA Public Key Modulus",
    "rsaExp": "RSA Public Key Exponent",
    "deleteCertTitle": "Delete certificate?",
    "deleteCertConfirm": "Are you sure that you want to delete this certificate?",
    "certDeleted": "Certificate deleted",
    "activateSuccess": "Certificate has been activated",
    "disableSuccess": "Certificate has been disabled"
  },
  "localGroups": {
    "addGroup": "Add group",
    "code": "Code",
    "description": "Description",
    "memberCount": "Member Count",
    "updated": "Updated"
  },
  "localGroup": {
    "localGroup": "Local group",
    "editDesc": "Edit description",
    "groupMembers": "Group Members",
    "addMembers": "Add Members",
    "name": "Member Name",
    "id": "Id",
    "accessDate": "Access Rights Given",
    "deleteTitle": "Delete group?",
    "deleteText": "Are you sure that you want to delete this group?",
    "removeTitle": "Remove member?",
    "removeText": "Are you sure that you want to remove this member?",
    "removeAllTitle": "Remove all members?",
    "removeAllText": "Are you sure that you want to remove all members of this group?",
    "descSaved": "Description saved",
    "groupDeleted": "Group deleted",
    "description": "Description",
    "code": "Code",
    "addLocalGroup": "Add Local Group",
    "localGroupAdded": "Local group added",
    "searchOptions": "Search options",
    "addSelected": "Add selected",
    "noResults": "Your search found no results."
  },
  "services": {
    "addWsdl": "Add WSDL",
    "addRest": "Add REST",
    "disableNotice": "Disable notice",
    "disableTitle": "Disable?",
    "service": "Service",
    "serviceCode": "Service Code",
    "serviceType": "URL type",
    "url": "URL",
    "urlPlaceholder": "Insert URL",
    "serviceCodePlaceholder": "Insert service code",
    "restApiBasePath": "REST API Base Path",
    "OpenApi3Description": "OpenApi 3 Description",
    "timeout": "Timeout",
    "deleteTitle": "Delete service description?",
    "deleteWsdlText": "Are you sure that you want to delete this WSDL?",
    "deleteRestText": "Are you sure that you want to delete this REST Service?",
    "noMatches": "No matching records",
    "disableSuccess": "Service description disabled",
    "enableSuccess": "Service description enabled",
    "openApi3ParsingFailed": "Parsing OpenApi3 description failed",
    "openApi3Added": "OpenApi3 service added",
    "restAdded": "REST service added",
    "wsdlAdded": "WSDL added",
    "deleted": "Service description deleted",
    "restDetails": "REST details",
    "wsdlDetails": "WSDL details",
    "refreshed": "Refreshed",
    "lastRefreshed": "Last refreshed: ",
    "editUrl": "Edit URL",
    "serviceUrl": "Service URL",
    "applyToAll": "Apply to all in WSDL",
    "serviceParameters": "Service Parameters",
    "urlTooltip": "The URL where requests targeted at the service are directed",
    "timeoutSec": "Timeout (s)",
    "timeoutTooltip": "The maximum duration of a request to the service, in seconds",
    "verifyTls": "Verify TLS certificate",
    "tlsTooltip": "Verify TLS certificate when a secure connection is established",
    "deleting_services": "Deleting services:",
    "adding_services": "Adding services:",
    "wsdl_validation_warnings": "Validation warnings:",
    "memberNameGroupDesc": "Member name / Group description",
    "idGroupCode": "ID / Group code"
  },
  "endpoints": {
    "addEndpoint": "Add Endpoint",
    "path": "Path",
    "httpRequestMethod": "HTTP Request Method",
    "endpointHelp1": "Paths is relative to the API base path, e.g. '/pets'. The asterisk (*) can be used as a wildcard",
    "endpointHelp2": "* = match one path segment.",
    "endpointHelp3": "** = match zero or more segments, e.g. '/pets/**'.",
    "endpointHelp4": "Path parameters must be replaced with an asterisk, e.g. '/pets/{id}/images' => '/pets/*/images'.",
    "saveNewEndpointError": "Error saving new endpoint",
    "saveNewEndpointSuccess": "New endpoint created successfully",
    "all": "ALL",
    "deleteSuccess": "Endpoint removed successfully",
    "details": "Endpoint details",
    "deleteTitle": "Delete endpoint",
    "deleteEndpointText": "Are you sure that you want to delete this endpoint",
    "editSuccess": "Changes to endpoint saved successfully"
  },
  "access": {
    "accessRights": "Access Rights",
    "addSubjects": "Add subjects",
    "addSubjectsTitle": "Add Subjects"
  },
  "action": {
    "addSubsystem": "add subsystem",
    "addClient": "add client",
    "search": "Search",
    "add": "Add",
    "export": "Export",
    "emptySearch": "Your search for {msg} found no results.",
    "noData": "No data",
    "ok": "Ok",
    "close": "Close",
    "cancel": "Cancel",
    "yes": "Yes",
    "edit": "Edit",
    "refresh": "Refresh",
    "delete": "Delete",
    "download": "Download",
    "remove": "Remove",
    "removeAll": "Remove All",
    "register": "Register",
    "restore": "Restore",
    "unregister": "Unregister",
    "save": "Save",
    "confirm": "Confirm",
    "continue": "Continue",
    "activate": "Activate",
    "deactivate": "Disable",
    "previous": "Previous",
    "done": "Done",
    "next": "Next",
<<<<<<< HEAD
    "submit": "Submit"
=======
    "finish": "Finish"
>>>>>>> 2a9b8811
  },
  "keys": {
    "token": "Token:",
    "authKeyCert": "AUTH Key and Certificate",
    "signKeyCert": "SIGN Key and Certificate",
    "id": "ID",
    "ocsp": "OCSP",
    "expires": "Expires",
    "status": "Status",
    "signDetailsTitle": "SIGN Key details",
    "authDetailsTitle": "AUTH Key details",
    "detailsTitle": "Key details",
    "friendlyName": "Friendly name",
    "tokenDetails": "Token details",
    "deleteTitle": "Delete key?",
    "deleteKeyText": "Are you sure that you want to delete this key?",
    "deleteCsr": "Delete CSR",
    "deleteCsrTitle": "Delete CSR?",
    "deleteCsrText": "Are you sure that you want to delete this CSR?",
    "csrDeleted": "CSR deleted",
    "tokenInfo": "Token information",
    "gotIt": "Got it",
    "tokenId": "Token ID:",
    "tokenPin": "Token PIN",
    "tokenSaved": "Token saved",
    "logIn": "Log in",
    "logOut": "Log out",
    "loggedIn": "Logged in token",
    "logOutTitle": "Log out",
    "logOutText": "Log out of the token?",
    "loggedOut": "Logged out of token",
    "addKey": "Add key",
    "importCert": "Import Cert.",
    "type": "Type:",
    "keyInfo": "Key information",
    "keyId": "Key ID:",
    "label": "Label:",
    "unknown": "Key type not specified",
    "incorrectPin": "Incorrect PIN",
    "readOnly": "Read-only:",
    "helpTitleKeys": "AUTH and SIGN Keys",
    "helpTitleApi": "API Keys",
    "keyAdded": "Key added",
    "generateCsr": "Generate CSR",
    "request": "Request",
    "helpTitleSS": "Security Server TLS Certificate",
    "helpTextKeys": "Authentication key and certificate certify authenticity of a Security Server. They are used for authentication in connections between Security Servers. Signature key and certificate certify authenticity of an X-Road member. They are used for signing and verifying the integrity of mediated messages.",
    "helpTextApi": "API keys are used to authenticate API calls to Security Server’s management REST API. API keys are associated with roles that define the permissions granted to the API key.",
    "helpTextSS": "Security Server’s TLS certificate is used in connections between the Security Server and an information system. The internal TLS certificate is used as both client and server certificate depending on the roles of the Security Server and information system.",
    "keyLabelInput": "Key label",
    "keyLabelTitle": "Generate a new key",
    "keyLabelInfo": "You can define a label for the newly created Key (not mandatory)",
    "registrationRequest": "Registration request",
    "certRegistrationInfo": "Security server DNS name or IP address",
    "importCertSuccess": "Uploading certificate succeeded",
    "certificateRegistered": "Certificate registered",
    "unregisterTitle": "Unregister certificate",
    "unregisterText": "Do you want to unregister this certificate?",
    "keySaved": "Key saved",
    "keyDeleted": "Key deleted",
    "certMarkedForDeletion": "Certificate marked for deletion",
    "unregisterError": "Failed to unregister certificate. Continue with certificate deletion anyway?",
    "ocspStatus": {
      "disabled": "Disabled",
      "expired": "Expired",
      "unknown": "Unknown",
      "good": "Good",
      "suspended": "Suspended",
      "revoked": "Revoked"
    },
    "certStatus": {
      "saved": "Saved",
      "registration": "Registration in progress",
      "registered": "Registered",
      "deletion": "Deletion in progress",
      "globalError": "Global error"
    }
  },
  "ssTlsCertificate": {
    "generateKey": "Generate key",
    "generateTlsAndCertificateDialog": {
      "title": "Security Server TLS Key",
      "explanation": "The system will generate a new Security Server TLS key and a self-signed certificate, replacing the existing key and certificate.",
      "confirmation": "Generate a new Security Server TLS key and certificate?",
      "success": "New Security Server TLS key and certificate generated successfully"
    },
    "importCertificate": "Import cert.",
    "certificateImported": "Certificate imported",
    "exportCertificate": "Export cert.",
    "keyCertTitle": "TLS Key and Certificate",
    "keyText": "Internal TLS Key",
    "generateCsr": "Generate CSR",
    "generateInternalCsr": {
      "title": "Generate TLS Certificate Signing Request",
      "step1": {
        "description": "1) First, provide a distinguished name",
        "tooltip": "The Distinguished Name (DN) uniquely identifies an entity in an X.509 certificate. The following attribute types are commonly found in the DN: CN = Common name, O = Organization name, C = Country code.",
        "label": "Distinguished name",
        "placeholder": "CN=mysecurityserver.example.com, O=My Organization, C=EE"
      },
      "step2": {
        "description": "2) Generate a new CSR and save it into a safe place",
        "generateCSR": "Generate CSR"
      },
      "cancel": "CANCEL",
      "done": "DONE"
    }
  },
  "csr": {
    "usage": "Usage",
    "client": "Client",
    "certificationService": "Certification Service",
    "csrFormat": "CSR Format",
    "generateCsr": "Generate CSR",
    "csrDetails": "CSR details",
    "saveInfo": "Generate a new CSR and save it into a safe place",
    "helpUsage": "Usage policy of the certificate: signing messages or authenticating Security Server.",
    "helpClient": "X-Road member the certificate will be issued for.",
    "helpCertificationService": "Certification Authority (CA) that will issue the certificate.",
    "helpCsrFormat": "Format of the certificate signing request according to the CA’s requirements."
  },
  "wizard": {
    "addClientTitle": "Add a Client",
    "clientDetails": "Client details",
    "clientInfo1": "Specify the details of the Client you want to add.",
    "clientInfo2": "If the Client is already existing, you can select it from the Global list.",
    "memberName": "Member Name",
    "memberClass": "Member Class",
    "memberCode": "Member Code",
    "subsystemCode": "Subsystem Code",
    "selectClient": "Select Client",
    "client": {
      "addClient": "Add Client",
      "member": "Member",
      "memberNameTooltip": "Name of the member organization.",
      "memberClassTooltip": "Code identifying the member class (e.g., government agency, private enterprise etc.).",
      "memberCodeTooltip": "Member code that uniquely identifies this X-Road member within its member class (e.g. business ID).",
      "subsystemCodeTooltip": "Subsystem code that identifies an information system owned by the Member.",
      "memberExists": "Member already exists"
    },
    "token": {
      "title": "Token",
      "info": "Select to which token you want to add the new Client. Note: the token must be in Log-in state.",
      "tokenName": "Token name",
      "loggedIn": "Logged in"
    },
    "signKey": {
      "title": "Sign Key",
      "info": "You can define a label for the newly created Key (not mandatory)",
      "keyLabel": "Key Label"
    },
    "finish": {
      "title": "Finish",
      "infoLine1": "All required information is collected. By clicking \"Submit\", the new client will be added to the Clients list and the new key and CSR will appear in the Keys and Certificates view.",
      "infoLine2": "In order to register the new client, you still need to:",
      "todo1": "1) Send the CSR to a Certificate Authority for signing",
      "todo2": "2) Once received back, import the signed CSR to the appropriate key",
      "todo3": "3) At this point you can register the new added client",
      "note": "NOTE: if you click Cancel, all data will be lost"
    }
  },
  "systemParameters": {
    "title": "System parameters",
    "configurationAnchor": {
      "title": "Configuration Anchor",
      "action": {
        "download": "DOWNLOAD",
        "upload": {
          "button": "UPLOAD",
          "dialog": {
            "title": "Confirm configuration anchor details",
            "info": "Configuration anchor details:",
            "confirmation": "Continue with import?",
            "field": {
              "hash": "Hash (SHA-224)",
              "generated": "Generated"
            },
            "success": "Configuration anchor uploaded"
          }
        }
      },
      "table": {
        "header": {
          "distinguishedName": "Hash (SHA-224)",
          "generated": "Generated"
        }
      }
    },
    "timestampingServices": {
      "title": "Timestamping Services",
      "action": {
        "add": {
          "button": "ADD",
          "dialog": {
            "title": "Add Timestamping Service",
            "info": "Trusted Timestamping services:",
            "success": "Timestamping service added"
          }
        }
      },
      "table": {
        "header": {
          "certificateHash": "Certificate Hash (SHA/1)",
          "serviceURL": "Service URL"
        },
        "action": {
          "delete": {
            "button": "DELETE",
            "confirmation": {
              "title": "Are you sure?",
              "text": "Are you sure you want to delete the timestamping service?"
            },
            "success": "Timestamping service successfully deleted"
          }
        }
      }
    },
    "approvedCertificateAuthorities": {
      "title": "Approved Certificate Authorities",
      "table": {
        "header": {
          "distinguishedName": "Distinguished Name",
          "ocspResponse": "OCSP Response",
          "expires": "Expires"
        },
        "ocspResponse": {
          "NOT_AVAILABLE": "N/A",
          "OCSP_RESPONSE_UNKNOWN": "Unknown",
          "OCSP_RESPONSE_GOOD": "Good",
          "OCSP_RESPONSE_SUSPENDED": "Suspended",
          "OCSP_RESPONSE_REVOKED": "Revoked"
        }
      }
    }
  },
  "apiKey": {
    "role": {
      "XROAD_SECURITY_OFFICER": "Security Officer",
      "XROAD_REGISTRATION_OFFICER": "Registration Officer",
      "XROAD_SERVICE_ADMINISTRATOR": "Service Administrator",
      "XROAD_SYSTEM_ADMINISTRATOR": "System Administrator",
      "XROAD_SECURITYSERVER_OBSERVER": "Server Observer"
    },
    "createApiKey": {
      "button": "CREATE API KEY",
      "title": "Create API key",
      "step": {
        "roles": {
          "name": "Roles",
          "description": "Specify which roles the new API key should be linked to."
        },
        "keyDetails": {
          "name": "Key Details",
          "createKeyButton": "Create Key",
          "apiKey": "API key",
          "apiKeyID": "API key ID",
          "assignedRoles": "Roles assigned",
          "note": "NOTE: the key is shown only in this response and cannot be retrieved later. The API key should be kept safe, as it provides access to all REST API users, who know the key."
        }
      },
      "success": "API key successfully created"
    },
    "table": {
      "header": {
        "id": "ID",
        "roles": "Roles"
      },
      "action": {
        "edit": {
          "button": "Edit",
          "dialog": {
            "title": "Edit API Key (ID: {id})",
            "message": "Linked roles:"
          },
          "success": "API key with ID {id} saved"
        },
        "revoke": {
          "button": "Revoke key",
          "success": "API key with ID {id} successfully revoked",
          "confirmationDialog": {
            "title": "Are you sure?",
            "message": "Are you sure you want to revoke the API key with ID {id}?"
          }
        }
      }
    }
  },
  "login": {
    "logIn": "Log in",
    "logOut": "Log out",
    "errorMsg401": "Wrong username or password"
  },
  "logout": {
    "idleWarning": "You have been idle for 30 minutes and your session has expired. For security reasons, you will be logged out.",
    "sessionExpired": "Session expired"
  },
  "customValidation": {
    "invalidRest": "REST URL is not valid",
    "invalidWsdl": "WSDL URL is not valid",
    "invalidUrl": "URL is not valid"
  },
  "subjectType": {
    "globalGroup": "GLOBALGROUP",
    "localGroup": "LOCALGROUP",
    "subsystem": "SUBSYSTEM"
  },
  "name": "Name",
  "member_class": "Member class",
  "member_name": "Member name",
  "member_code": "Member code",
  "subsystem": "subsystem",
  "subsystem_code": "Subsystem code",
  "instance": "Instance",
  "type": "Type",
  "warning": "Warning",
  "id": "ID",
  "stores": {
    "user": {
      "currentSecurityServerNotFound": "Failed to determine the current Security Server information. API response is invalid."
    }
  },
  "fields": {
    "password": "Password",
    "username": "Username",
    "serviceUrl": "URL",
    "serviceTimeout": "Timeout",
    "serviceCode": "Service Code",
    "serviceType": "Service Type",
    "url": "URL",
    "tokenPin": "Token PIN",
    "dns": "DNS",
    "path": "path",
    "keys": {
      "friendlyName": "Friendly name"
    },
    "addClient": {
      "memberClass": "Member class",
      "subsystemCode": "Subsystem Code",
      "memberCode": "Member Code"
    }
  },
  "certificateProfile": {
    "COMMON_NAME": "Common Name (CN)",
    "COUNTRY_CODE": "Country Code (C)",
    "INSTANCE_IDENTIFIER": "Instance Identifier (C)",
    "MEMBER_CLASS": "Member Class (O)",
    "MEMBER_CODE": "Member Code (CN)",
    "ORGANIZATION_NAME": "Organization Name (O)",
    "SERIAL_NUMBER": "Serial Number",
    "SERIAL_NUMBER_SN": "Serial Number (SN)",
    "SERVER_CODE": "Server Code (CN)",
    "SERVER_DNS_NAME": "Server DNS name (CN)"
  },
  "footer": {
    "software": {
      "title": "Software",
      "versionPrefix": "X-Road",
      "feedback": "Feedback"
    },
    "copyright": {
      "title": "Copyright",
      "company": "Nordic Institute for Interoperability Solutions (NIIS)",
      "companyUrlTitle": "https://niis.org/"
    }
  }
}<|MERGE_RESOLUTION|>--- conflicted
+++ resolved
@@ -244,11 +244,8 @@
     "previous": "Previous",
     "done": "Done",
     "next": "Next",
-<<<<<<< HEAD
-    "submit": "Submit"
-=======
+    "submit": "Submit",
     "finish": "Finish"
->>>>>>> 2a9b8811
   },
   "keys": {
     "token": "Token:",
