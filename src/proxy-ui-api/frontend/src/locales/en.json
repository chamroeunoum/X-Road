--- conflicted
+++ resolved
@@ -66,11 +66,7 @@
         "confirm": {
           "title": "Register client",
           "text": "Are you sure you want to send a client registration request?"
-<<<<<<< HEAD
         }
-=======
-        } 
->>>>>>> ede7fb60
       }
     }
   },
@@ -90,7 +86,6 @@
         "success": "Client unregistered",
         "confirmTitle": "Unregister client",
         "confirmText": "Do you want to unregister this client?"
-<<<<<<< HEAD
       },
       "delete": {
         "success": "Client deleted",
@@ -101,8 +96,6 @@
         "success": "Certificate deleted",
         "confirmTitle": "Key and certificate deletion",
         "confirmText": "Signature key and certificate associated with the deleted client have no users. Delete key and certificate?"
-=======
->>>>>>> ede7fb60
       }
     },
     "owner": "Owner",
