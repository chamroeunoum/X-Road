import axios from 'axios';
import { ActionTree, GetterTree, Module, MutationTree } from 'vuex';
import { RootState } from '../types';
import { Client } from '@/openapi-types';
import { createClientId } from '@/util/helpers';
import { ExtendedClient } from '@/ui-types';
import { ClientTypes } from '@/global';
import i18n from './../../i18n';

export interface ClientsState {
  clients: Client[];
  formattedClients: ExtendedClient[];
  clientsLoading: boolean;
  ownerMember: Client | undefined;
  members: ExtendedClient[]; // all local members, virtual and real
  realMembers: ExtendedClient[]; // local actual real members, owner +1
  virtualMembers: ExtendedClient[]; // local "virtual" members, generated from subsystem data
  subsystems: ExtendedClient[];
}

export const clientsState: ClientsState = {
  clients: [],
  formattedClients: [],
  clientsLoading: false,
  ownerMember: undefined,
  members: [],
  subsystems: [],
  realMembers: [],
  virtualMembers: [],
};

function createSortName(client: Client, sortName: string): any {
  // Create a sort id for client in form  "ACMEGOV:1234 MANAGEMENT"
  return (
    sortName +
    client.member_class +
    client.member_code +
    ' ' +
    client.subsystem_code
  );
}

function createMemberAscSortName(
  client: Client,
  sortName: string | undefined,
): any {
  // Create a sort id for member in form  "ACMEGOV:1234"
  return sortName + client.member_class + client.member_code;
}

function createMemberDescSortName(
  client: Client,
  sortName: string | undefined,
): any {
  // Create a sort id for member in form  "ACMEGOV:1234!"
  return sortName + client.member_class + client.member_code + '!';
}

export const getters: GetterTree<ClientsState, RootState> = {
  clients(state): ExtendedClient[] {
    return state.formattedClients;
  },

  realMembers(state): ExtendedClient[] {
    return state.realMembers;
  },

  clientsLoading(state): boolean {
    return state.clientsLoading;
  },

  ownerMember(state): Client | undefined {
    return state.ownerMember;
  },
};

export const mutations: MutationTree<ClientsState> = {
  storeClients(state, clients: Client[]) {
    state.clients = clients;

    // New arrays to separate members and subsystems
    const realMembers: ExtendedClient[] = [];
    const members: ExtendedClient[] = [];
    const virtualMembers: ExtendedClient[] = [];
    const subsystems: ExtendedClient[] = [];
    const UNKNOWN_NAME: string = i18n.t('client.unknownMember') as string;

    // Find members. Owner member (there is only one) and possible other member
    state.clients.forEach((element: Client) => {
      if (!element.subsystem_code) {
        const clone = { ...element } as ExtendedClient;
        clone.type = ClientTypes.OWNER_MEMBER;
        clone.subsystem_code = undefined;
        clone.visibleName = clone.member_name;
        clone.sortNameAsc = createMemberAscSortName(clone, clone.member_name); // clone.member_name + clone.member_class + clone.member_code;
        clone.sortNameDesc = createMemberDescSortName(clone, clone.member_name); // clone.member_name + clone.member_class + clone.member_code + '!';

        if (element.owner) {
          clone.type = ClientTypes.OWNER_MEMBER;
          state.ownerMember = element;
        } else {
          clone.type = ClientTypes.MEMBER;
        }

        realMembers.push(clone);
        members.push(clone);
      }
    });

    // Pick out the members
    state.clients.forEach((element) => {
      // Check if the member is already in the members array
      const memberAlreadyExists = members.find(
        (member: ExtendedClient) =>
          member.member_class === element.member_class &&
          member.member_code === element.member_code &&
          member.instance_id === element.instance_id,
      );

      if (!memberAlreadyExists) {
        // If "virtual member" is not in members array, create and add it
        const clone = { ...element } as any;
        clone.type = ClientTypes.VIRTUAL_MEMBER;

        // This should not happen, but better to throw error than create an invalid client id
        if (!element.instance_id) {
          throw new Error('Missing instance id');
        }

        // Create "virtual member" id
        clone.id = createClientId(
          element.instance_id,
          element.member_class,
          element.member_code,
        );

        clone.subsystem_code = undefined;

        // Create a name from member_name
        if (clone.member_name) {
          clone.visibleName = clone.member_name;
          clone.sortNameAsc = createMemberAscSortName(clone, clone.member_name);
          clone.sortNameDesc = createMemberDescSortName(
            clone,
            clone.member_name,
          );
        } else {
          clone.visibleName = UNKNOWN_NAME;
          clone.sortNameAsc = createMemberAscSortName(clone, UNKNOWN_NAME);
          clone.sortNameDesc = createMemberDescSortName(clone, UNKNOWN_NAME);
        }

        clone.status = undefined;
        members.push(clone);
      }

      // Push subsystems to an array
      if (element.subsystem_code) {
        const clone = { ...element } as ExtendedClient;
        clone.visibleName = clone.subsystem_code;
        clone.type = ClientTypes.SUBSYSTEM;

        if (element.member_name) {
          clone.sortNameAsc = createSortName(clone, element.member_name);
          clone.sortNameDesc = createSortName(clone, element.member_name);
        } else {
          clone.sortNameAsc = createSortName(clone, UNKNOWN_NAME);
          clone.sortNameDesc = createSortName(clone, UNKNOWN_NAME);
        }

        subsystems.push(clone);
      }
    });

    state.realMembers = realMembers;
    state.subsystems = subsystems;
    state.members = members;
    // Combine the arrays
    state.formattedClients = [...new Set([...subsystems, ...members])];
  },

  setLoading(state, loading: boolean) {
    state.clientsLoading = loading;
  },
};

export const actions: ActionTree<ClientsState, RootState> = {
  fetchClients({ commit, rootGetters }) {
    commit('setLoading', true);

    return axios
      .get('/clients')
      .then((res) => {
        commit('storeClients', res.data);
      })
      .catch((error) => {
        throw error;
      })
      .finally(() => {
        commit('setLoading', false);
      });
  },
<<<<<<< HEAD
=======

  fetchLocalMembers({ commit, rootGetters }) {
    return axios
      .get('/clients?show_members=true&internal_search=true')
      .then((res) => {
        const filtered = res.data.filter((client: Client) => {
          return !client.subsystem_code;
        });

        commit('storeLocalMembers', filtered);
      })
      .catch((error) => {
        throw error;
      });
  },
>>>>>>> e0409fcd
};

export const clientsModule: Module<ClientsState, RootState> = {
  namespaced: false,
  state: clientsState,
  getters,
  actions,
  mutations,
};<|MERGE_RESOLUTION|>--- conflicted
+++ resolved
@@ -200,24 +200,6 @@
         commit('setLoading', false);
       });
   },
-<<<<<<< HEAD
-=======
-
-  fetchLocalMembers({ commit, rootGetters }) {
-    return axios
-      .get('/clients?show_members=true&internal_search=true')
-      .then((res) => {
-        const filtered = res.data.filter((client: Client) => {
-          return !client.subsystem_code;
-        });
-
-        commit('storeLocalMembers', filtered);
-      })
-      .catch((error) => {
-        throw error;
-      });
-  },
->>>>>>> e0409fcd
 };
 
 export const clientsModule: Module<ClientsState, RootState> = {
