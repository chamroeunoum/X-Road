/**
 * The MIT License
 * Copyright (c) 2018 Estonian Information System Authority (RIA),
 * Nordic Institute for Interoperability Solutions (NIIS), Population Register Centre (VRK)
 * Copyright (c) 2015-2017 Estonian Information System Authority (RIA), Population Register Centre (VRK)
 *
 * Permission is hereby granted, free of charge, to any person obtaining a copy
 * of this software and associated documentation files (the "Software"), to deal
 * in the Software without restriction, including without limitation the rights
 * to use, copy, modify, merge, publish, distribute, sublicense, and/or sell
 * copies of the Software, and to permit persons to whom the Software is
 * furnished to do so, subject to the following conditions:
 *
 * The above copyright notice and this permission notice shall be included in
 * all copies or substantial portions of the Software.
 *
 * THE SOFTWARE IS PROVIDED "AS IS", WITHOUT WARRANTY OF ANY KIND, EXPRESS OR
 * IMPLIED, INCLUDING BUT NOT LIMITED TO THE WARRANTIES OF MERCHANTABILITY,
 * FITNESS FOR A PARTICULAR PURPOSE AND NONINFRINGEMENT. IN NO EVENT SHALL THE
 * AUTHORS OR COPYRIGHT HOLDERS BE LIABLE FOR ANY CLAIM, DAMAGES OR OTHER
 * LIABILITY, WHETHER IN AN ACTION OF CONTRACT, TORT OR OTHERWISE, ARISING FROM,
 * OUT OF OR IN CONNECTION WITH THE SOFTWARE OR THE USE OR OTHER DEALINGS IN
 * THE SOFTWARE.
 */
package ee.ria.xroad.common.messagelog;

import ee.ria.xroad.common.asic.AsicContainer;
import ee.ria.xroad.common.asic.TimestampData;
import ee.ria.xroad.common.identifier.ClientId;
import ee.ria.xroad.common.message.SoapMessageImpl;
import ee.ria.xroad.common.signature.SignatureData;
import ee.ria.xroad.common.util.CryptoUtils;

import lombok.AccessLevel;
import lombok.EqualsAndHashCode;
import lombok.Getter;
import lombok.NoArgsConstructor;
import lombok.Setter;
import lombok.ToString;
import lombok.extern.slf4j.Slf4j;

import java.io.InputStream;
import java.sql.Blob;

import static ee.ria.xroad.common.util.CryptoUtils.MD5_ID;
import static ee.ria.xroad.common.util.CryptoUtils.hexDigest;

/**
 * A message log record.
 */
@Slf4j
@ToString(callSuper = true)
@EqualsAndHashCode(callSuper = true, exclude = {"attachment"})
@NoArgsConstructor(access = AccessLevel.PACKAGE)
public class MessageRecord extends AbstractLogRecord {

    @Getter
    @Setter
    private String queryId;

    @Getter
    @Setter
    private String message;

    @Getter
    @Setter
    private String signature;

    @Getter
    @Setter
    private String hashChain;

    @Getter
    @Setter
    private String hashChainResult;

    @Getter
    @Setter
    private String signatureHash;

    @Getter
    @Setter
    private TimestampRecord timestampRecord;

    @Getter
    @Setter
    private String timestampHashChain;

    @Getter
    @Setter
    private boolean response;

    @Getter
    @Setter
    private String memberClass;

    @Getter
    @Setter
    private String memberCode;

    @Getter
    @Setter
    private String subsystemCode;

    @Getter
    @Setter
<<<<<<< HEAD
    private Blob attachment;

    @Getter
    private transient InputStream attachmentStream;
    @Getter
    private transient long attachmentStreamSize;
=======
    private String xRequestId;
>>>>>>> e2360b3d

    /**
     * Constructs a message record.
     *
     * @param msg      the message
     * @param sig      the signature
     * @param clientId message sender client identifier
     * @param xRequestId common id between a request and it's response
     * @throws Exception in case of any errors
     */
    public MessageRecord(SoapMessageImpl msg, String sig, ClientId clientId, String xRequestId)
            throws Exception {
        this(msg.getQueryId(), msg.getXml(), sig, msg.isResponse(), clientId, xRequestId);
    }

    /**
     * Constructs a message record.
     *
     * @param qid      the query ID
     * @param msg      the message
     * @param sig      the signature
     * @param response whether this record is for a response
     * @param clientId message sender client identifier
     * @param xRequestId common id between a request and it's response
     */
    public MessageRecord(String qid, String msg, String sig, boolean response,
            ClientId clientId, String xRequestId) {
        this.queryId = qid;
        this.message = msg;
        this.signature = sig;
        this.response = response;
        this.memberClass = clientId.getMemberClass();
        this.memberCode = clientId.getMemberCode();
        this.subsystemCode = clientId.getSubsystemCode();
        this.xRequestId = xRequestId;
    }

    @Override
    public Object[] getLinkingInfoFields() {
        return new Object[] {getId(), getTime(), queryId, message, signature,
                memberClass, memberCode, subsystemCode};
    }

    /**
     * @return an ASiC container constructed from this message record
     * @throws Exception in case of any errors
     */
    public AsicContainer toAsicContainer() throws Exception {
        log.trace("toAsicContainer({})", queryId);
        return toAsicContainer(false);
    }

    /**
     * @return an ASiC container constructed from this message record
     * @throws Exception in case of any errors
     */
    public AsicContainer toAsicContainer(boolean includeAttachment) throws Exception {
        SignatureData signatureData =
                new SignatureData(signature, hashChainResult, hashChain);

        TimestampData timestamp = null;

        if (timestampRecord != null) {
            timestamp = new TimestampData(
                    timestampRecord.getTimestamp(),
                    timestampRecord.getHashChainResult(),
                    timestampHashChain);
        }

        return new AsicContainer(message, signatureData, timestamp,
                (includeAttachment && attachment != null) ? attachment.getBinaryStream() : null);
    }

    public void setAttachmentStream(InputStream stream, long size) {
        this.attachmentStream = stream;
        this.attachmentStreamSize = size;
    }

    /**
     * @param queryId the query ID
     * @return MD5 hex digest of the given query ID
     * @throws Exception if any errors occur
     */
    public static String hashQueryId(String queryId) throws Exception {
        return hexDigest(MD5_ID, queryId);
    }

    static String decodeBase64(String base64Encoded) {
        return (base64Encoded != null && !base64Encoded.isEmpty())
                ? new String(CryptoUtils.decodeBase64(base64Encoded)) : null;
    }

}<|MERGE_RESOLUTION|>--- conflicted
+++ resolved
@@ -104,16 +104,16 @@
 
     @Getter
     @Setter
-<<<<<<< HEAD
     private Blob attachment;
 
     @Getter
     private transient InputStream attachmentStream;
     @Getter
     private transient long attachmentStreamSize;
-=======
+
+    @Getter
+    @Setter
     private String xRequestId;
->>>>>>> e2360b3d
 
     /**
      * Constructs a message record.
