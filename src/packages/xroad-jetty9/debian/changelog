--- conflicted
+++ resolved
@@ -1,22 +1,14 @@
-<<<<<<< HEAD
-xroad-jetty9 (6.12.0-1) trusty; urgency=medium
+xroad-jetty9 (6.12.0) trusty; urgency=low
+
+  * Version bump
+
+ -- Cybernetica AS <xroad-support@cyber.ee>  Thu, 13 Mar 2017 14:16:52 +0200
+
+xroad-jetty9 (6.11.0-1) trusty; urgency=medium
 
   * Version bump
 
  -- Jarkko Hyöty <jarkko.hyoty@gofore.com>  Thu, 12 Jan 2017 16:37:12 +0300
-=======
-xroad-jetty9 (6.12.0) trusty; urgency=low
-
-  * Version bump
-
- -- Cybernetica AS <xroad-support@cyber.ee>  Thu, 13 Mar 2017 14:16:52 +0200
->>>>>>> 9575a8e7
-
-xroad-jetty9 (6.11.0-1) trusty; urgency=medium
-
-  * Version bump
-
- -- Jarkko Hyöty <jarkko.hyoty@gofore.com>  Thu, 12 Jan 2017 16:37:12 +0300
 
 xroad-jetty9 (6.10.0-1) trusty; urgency=medium
 
