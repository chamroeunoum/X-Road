--- conflicted
+++ resolved
@@ -1,17 +1,16 @@
-<<<<<<< HEAD
 xroad (6.24.0-0) stable; urgency=medium
-=======
-xroad (6.23.0-1) stable; urgency=medium
->>>>>>> 9b199790
 
   * Change history is found at /usr/share/doc/xroad-
     common/CHANGELOG.md.gz
 
-<<<<<<< HEAD
- -- NIIS <info@niis.org>  Wed, 23 Oct 2019 11:32:44 +0300
-=======
+ -- NIIS <info@niis.org>  Wed, 02 Mar 2020 08:47:00 +0200
+
+xroad (6.23.0-1) stable; urgency=medium
+
+  * Change history is found at /usr/share/doc/xroad-
+    common/CHANGELOG.md.gz
+
  -- NIIS <info@niis.org>  Wed, 19 Feb 2020 10:28:31 +0200
->>>>>>> 9b199790
 
 xroad (6.22.1-1) stable; urgency=medium
 
