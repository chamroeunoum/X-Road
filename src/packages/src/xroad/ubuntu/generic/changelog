--- conflicted
+++ resolved
@@ -1,17 +1,16 @@
-<<<<<<< HEAD
 xroad (6.23.0-0) stable; urgency=medium
-=======
-xroad (6.22.1-1) stable; urgency=medium
->>>>>>> 86dcca85
 
   * Change history is found at /usr/share/doc/xroad-
     common/CHANGELOG.md.gz
 
-<<<<<<< HEAD
  -- NIIS <info@niis.org>  Wed, 23 Oct 2019 11:32:44 +0300
-=======
+
+xroad (6.22.1-1) stable; urgency=medium
+
+  * Change history is found at /usr/share/doc/xroad-
+    common/CHANGELOG.md.gz
+
  -- NIIS <info@niis.org>  Thu, 07 Nov 2019 12:13:36 +0200
->>>>>>> 86dcca85
 
 xroad (6.22.0-1) stable; urgency=medium
 
