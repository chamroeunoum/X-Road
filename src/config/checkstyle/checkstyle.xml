--- conflicted
+++ resolved
@@ -29,13 +29,11 @@
         <property name="message" value="Line has trailing spaces."/>
     </module>
 
-<<<<<<< HEAD
     <module name="SuppressWarningsFilter" />
-=======
+
     <module name="LineLength">
         <property name="max" value="120"/>
     </module>
->>>>>>> aacb16f9
 
     <module name="TreeWalker">
         <module name="SuppressWarningsHolder" />
